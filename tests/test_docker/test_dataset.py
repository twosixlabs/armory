"""
Test cases for ARMORY datasets.
"""

import os

import pytest
import numpy as np

from armory.data import datasets
from armory.data import adversarial_datasets
from armory import paths

DATASET_DIR = paths.DockerPaths().dataset_dir


def test__parse_token():
    for x in "test", "train[15:20]", "train[:10%]", "train[-80%:]":
        assert datasets._parse_token(x) == x

    for x, y in [
        ("test[[1, 5, 7]]", "test[1:2]+test[5:6]+test[7:8]"),
        ("test[[1, 4, 5, 6]]", "test[1:2]+test[4:5]+test[5:6]+test[6:7]"),
    ]:
        assert datasets._parse_token(x) == y

    for x in "", "test[", "test[]", "test[[]]", "[10:11]":
        with pytest.raises(ValueError):
            datasets._parse_token(x)

    with pytest.raises(NotImplementedError):
        datasets._parse_token("test[10:20:2]")


def test_parse_split_index():
    for x in "train[15:20]", "train[:10%]+train[-80%:]":
        assert datasets.parse_split_index(x) == x

    for x, y in [
        ("test[10]", "test[10:11]"),
        ("test[[1, 5, 7]]", "test[1:2]+test[5:6]+test[7:8]"),
        ("test + train", "test+train"),
        ("test[[1, 4, 5, 6]]", "test[1:2]+test[4:5]+test[5:6]+test[6:7]"),
    ]:
        assert datasets.parse_split_index(x) == y

    for x in (None, 13, [1, 4, 5], "", "test++train"):
        with pytest.raises(ValueError):
            datasets.parse_split_index(x)

    with pytest.raises(NotImplementedError):
        datasets.parse_split_index("test[10:20:2]")


def test_parse_str_slice():
    for x, y in [
        ("[2:5]", (2, 5)),
        ("[:5]", (None, 5)),
        ("[6:]", (6, None)),
        ("[[5: 7] ", (5, 7)),
        (":3", (None, 3)),
        ("4:5", (4, 5)),
    ]:
        assert datasets.parse_str_slice(x) == y

    for x in ("[::3]", "[5:-1]", "-10:", "3:3", "4:3"):
        with pytest.raises(ValueError):
            datasets.parse_str_slice(x)


def test_filter_by_index():
    ds = datasets.mnist(
        "test", shuffle_files=False, preprocessing_fn=None, framework="tf"
    )
    dataset_size = 10000

    for index in ([], [-4, 5, 6], ["1:3"]):
        with pytest.raises(ValueError):
            datasets.filter_by_index(ds, index, dataset_size)

    ds = datasets.mnist("test", shuffle_files=False, preprocessing_fn=None)
    assert ds.size == dataset_size
    ys = np.hstack([next(ds)[1] for i in range(10)])  # first 10 labels

    for index in (
        [1, 3, 6, 5],
        [0],
        [6, 7, 8, 9, 9, 8, 7, 6],
        list(range(10)),
    ):
        ds = datasets.mnist(
            "test", shuffle_files=False, preprocessing_fn=None, index=index
        )
        index = sorted(set(index))
        assert ds.size == len(index)
        ys_index = np.hstack([y for (x, y) in ds])
        # ys_index = np.hstack([next(ds)[1] for i in range(len(index))])
        assert (ys[index] == ys_index).all()


def test_filter_by_class():
    with pytest.raises(ValueError):
        datasets.cifar10("test", shuffle_files=False, class_ids=[])

    ds_filtered = datasets.cifar10("test", shuffle_files=False, class_ids=[3])
    for i, (x, y) in enumerate(ds_filtered):
        assert int(y) == 3
    assert i + 1 == 1000

    ds_filtered = datasets.cifar10("test", shuffle_files=False, class_ids=[2, 7])
    for x, y in ds_filtered:
        assert int(y) in [2, 7]


def test_filter_by_class_and_index():
    ds_filtered_by_class = datasets.cifar10(
        "test",
        shuffle_files=False,
        preprocessing_fn=None,
        framework="numpy",
        class_ids=[3],
    )
    num_examples = 10
    xs = np.vstack([next(ds_filtered_by_class)[0] for i in range(10)])

    for index in (
        [1, 3, 6, 5],
        [0],
        [6, 7, 8, 9, 9, 8, 7, 6],
        list(range(num_examples)),
    ):
        ds_filtered_by_class_and_idx = datasets.cifar10(
            "test",
            shuffle_files=False,
            preprocessing_fn=None,
            class_ids=[3],
            index=index,
        )
        index = sorted(set(index))
        assert ds_filtered_by_class_and_idx.size == len(index)
        xs_index = np.vstack([x for (x, y) in ds_filtered_by_class_and_idx])
        assert (xs[index] == xs_index).all()


def test_filter_by_str_slice():
    ds = datasets.mnist(
        "test", shuffle_files=False, preprocessing_fn=None, framework="tf"
    )
    dataset_size = 10000

    with pytest.raises(ValueError):
        datasets.filter_by_str_slice(ds, "[10000:]", dataset_size)

    ds = datasets.mnist("test", shuffle_files=False, preprocessing_fn=None)
    assert ds.size == dataset_size
    ys = np.hstack([next(ds)[1] for i in range(10)])  # first 10 labels

    for index, target in (
        ("[:5]", ys[:5]),
        ("[3:8]", ys[3:8]),
        ("[0:5]", ys[0:5]),
    ):
        ds = datasets.mnist(
            "test", shuffle_files=False, preprocessing_fn=None, index=index
        )
        assert ds.size == len(target)
        ys_index = np.hstack([y for (x, y) in ds])
        assert (target == ys_index).all()


def test_parse_split_index_ordering():
    """
    Ensure that output order is deterministic for multiple splits
    """
    index = [5, 37, 38, 56, 111]  # test has max index 9999
    split = "test"
    kwargs = dict(epochs=1, batch_size=1, dataset_dir=DATASET_DIR, shuffle_files=False)
    ds = datasets.mnist(split=split, **kwargs)
    fixed_order = []
    for i, (x, y) in enumerate(ds):
        if i in index:
            fixed_order.append(x)
        if i >= max(index):
            break

    sliced_split = f"{split}[{index}]"
    ds = datasets.mnist(split=sliced_split, **kwargs)
    output_x = [x for (x, y) in ds]
    assert len(fixed_order) == len(output_x)
    for x_i, x_j in zip(fixed_order, output_x):
        assert (x_i == x_j).all()


def test_mnist():
    batch_size = 600
    for split, size in [("train", 60000), ("test", 10000)]:
        dataset = datasets.mnist(
            split=split, epochs=1, batch_size=batch_size, dataset_dir=DATASET_DIR,
        )
        assert dataset.size == size
        assert dataset.batch_size == batch_size
        assert dataset.batches_per_epoch == (
            size // batch_size + bool(size % batch_size)
        )

        x, y = dataset.get_batch()
        assert x.shape == (batch_size, 28, 28, 1)
        assert y.shape == (batch_size,)


def test_cifar():
    batch_size = 500
    for split, size in [("train", 50000), ("test", 10000)]:
        dataset = datasets.cifar10(
            split=split, epochs=1, batch_size=batch_size, dataset_dir=DATASET_DIR,
        )
        assert dataset.size == size
        assert dataset.batch_size == batch_size
        assert dataset.batches_per_epoch == (
            size // batch_size + bool(size % batch_size)
        )

        x, y = dataset.get_batch()
        assert x.shape == (batch_size, 32, 32, 3)
        assert y.shape == (batch_size,)


def test_cifar100():
    batch_size = 500
    for split, size in [("train", 50000), ("test", 10000)]:
        dataset = datasets.cifar100(
            split=split, epochs=1, batch_size=batch_size, dataset_dir=DATASET_DIR,
        )
        assert dataset.size == size
        assert dataset.batch_size == batch_size
        assert dataset.batches_per_epoch == (
            size // batch_size + bool(size % batch_size)
        )

        x, y = dataset.get_batch()
        assert x.shape == (batch_size, 32, 32, 3)
        assert y.shape == (batch_size,)


def test_digit():
    epochs = 1
    batch_size = 1
    num_users = 3
    min_length = 1148
    max_length = 18262
    for split, size in [
        ("train", 45 * num_users * 10),
        ("test", 5 * num_users * 10),
    ]:
        dataset = datasets.digit(
            split=split, epochs=epochs, batch_size=batch_size, dataset_dir=DATASET_DIR,
        )
        assert dataset.size == size
        assert dataset.batch_size == batch_size

        x, y = dataset.get_batch()
        assert x.shape[0] == batch_size
        assert x.ndim == 2
        assert min_length <= x.shape[1] <= max_length
        assert y.shape == (batch_size,)


def test_imagenet_adv():
    batch_size = 100
    total_size = 1000
    test_dataset = adversarial_datasets.imagenet_adversarial(
        dataset_dir=DATASET_DIR,
        split="adversarial",
        batch_size=batch_size,
        epochs=1,
        adversarial_key="adversarial",
    )
    assert test_dataset.size == total_size
    assert test_dataset.batch_size == batch_size
    assert test_dataset.batches_per_epoch == (
        total_size // batch_size + bool(total_size % batch_size)
    )

    x, y = test_dataset.get_batch()
    for i in range(2):
        assert x[i].shape == (batch_size, 224, 224, 3)
    assert y.shape == (batch_size,)


def test_german_traffic_sign():
    for split, size in [("train", 39209), ("test", 12630)]:
        batch_size = 1
        epochs = 1
        dataset = datasets.german_traffic_sign(
            split=split, epochs=epochs, batch_size=batch_size, dataset_dir=DATASET_DIR,
        )
        assert dataset.size == size

        x, y = dataset.get_batch()
        # sign image shape is variable so we don't compare 2nd dim
        assert x.shape[:1] + x.shape[3:] == (batch_size, 3)
        assert y.shape == (batch_size,)


def test_imagenette():
    if not os.path.isdir(os.path.join(DATASET_DIR, "imagenette", "full-size", "0.1.0")):
        pytest.skip("imagenette dataset not locally available.")

    for split, size in [("train", 12894), ("validation", 500)]:
        batch_size = 1
        epochs = 1
        dataset = datasets.imagenette(
            split=split, epochs=epochs, batch_size=batch_size, dataset_dir=DATASET_DIR,
        )
        assert dataset.size == size

        x, y = dataset.get_batch()
        # image dimensions are variable so we don't compare 2nd dim or 3rd dim
        assert x.shape[:1] + x.shape[3:] == (batch_size, 3)
        assert y.shape == (batch_size,)


def test_ucf101():
    if not os.path.isdir(os.path.join(DATASET_DIR, "ucf101", "ucf101_1", "2.0.0")):
        pytest.skip("ucf101 dataset not locally available.")

    for split, size in [("train", 9537), ("test", 3783)]:
        batch_size = 1
        epochs = 1
        dataset = datasets.ucf101(
            split=split, epochs=epochs, batch_size=batch_size, dataset_dir=DATASET_DIR,
        )
        assert dataset.size == size

        x, y = dataset.get_batch()
        # video length is variable so we don't compare 2nd dim
        assert x.shape[:1] + x.shape[2:] == (batch_size, 240, 320, 3)
        assert y.shape == (batch_size,)


def test_librispeech():
    if not os.path.exists(os.path.join(DATASET_DIR, "librispeech_dev_clean_split")):
        pytest.skip("Librispeech dataset not downloaded.")

    splits = ("train", "validation", "test")
    sizes = (1371, 692, 640)
    min_dim1s = (23120, 26239, 24080)
    max_dim1s = (519760, 516960, 522320)
    batch_size = 1

    for split, size, min_dim1, max_dim1 in zip(splits, sizes, min_dim1s, max_dim1s):
        dataset = datasets.librispeech_dev_clean(
            split=split, epochs=1, batch_size=batch_size, dataset_dir=DATASET_DIR,
        )
        assert dataset.size == size
        assert dataset.batch_size == batch_size
        assert dataset.batches_per_epoch == (
            size // batch_size + bool(size % batch_size)
        )

        x, y = dataset.get_batch()
        assert x.shape[0] == 1
        assert min_dim1 <= x.shape[1] <= max_dim1
        assert y.shape == (batch_size,)


def test_resisc45():
    """
    Skip test if not locally available
    """
    if not os.path.isdir(os.path.join(DATASET_DIR, "resisc45_split", "3.0.0")):
        pytest.skip("resisc45_split dataset not locally available.")

    for split, size in [("train", 22500), ("validation", 4500), ("test", 4500)]:
        batch_size = 16
        epochs = 1
        dataset = datasets.resisc45(
            split=split, epochs=epochs, batch_size=batch_size, dataset_dir=DATASET_DIR,
        )
        assert dataset.size == size
        assert dataset.batch_size == batch_size
        assert dataset.batches_per_epoch == (
            size // batch_size + bool(size % batch_size)
        )

        x, y = dataset.get_batch()
        assert x.shape == (batch_size, 256, 256, 3)
        assert y.shape == (batch_size,)


def test_resisc10():
    for split, size in [("train", 5000), ("validation", 1000), ("test", 1000)]:
        batch_size = 16
        epochs = 1
        dataset = datasets.resisc10(
            split=split, epochs=epochs, batch_size=batch_size, dataset_dir=DATASET_DIR,
        )
        assert dataset.size == size
        assert dataset.batch_size == batch_size
        assert dataset.batches_per_epoch == (
            size // batch_size + bool(size % batch_size)
        )

        x, y = dataset.get_batch()
        assert x.shape == (batch_size, 256, 256, 3)
        assert y.shape == (batch_size,)


def test_librispeech_adversarial():
    if not os.path.exists(
        os.path.join(DATASET_DIR, "librispeech_adversarial", "1.0.0")
    ):
        pytest.skip("Librispeech adversarial dataset not downloaded.")

    size = 2703
    min_dim1 = 23120
    max_dim1 = 522320
    batch_size = 1
    split = "adversarial"

    dataset = adversarial_datasets.librispeech_adversarial(
        split=split,
        epochs=1,
        batch_size=batch_size,
        dataset_dir=DATASET_DIR,
        adversarial_key="adversarial",
    )
    assert dataset.size == size
    assert dataset.batch_size == batch_size
    assert dataset.batches_per_epoch == (size // batch_size + bool(size % batch_size))

    x, y = dataset.get_batch()
    for i in range(2):
        assert x[i].shape[0] == 1
        assert min_dim1 <= x[i].shape[1] <= max_dim1
    assert y.shape == (batch_size,)


def test_resisc45_adversarial_224x224():
    size = 225
    split = "adversarial"
    batch_size = 16
    epochs = 1
    for adversarial_key in ("adversarial_univpatch", "adversarial_univperturbation"):
        dataset = adversarial_datasets.resisc45_adversarial_224x224(
            split=split,
            epochs=epochs,
            batch_size=batch_size,
            dataset_dir=DATASET_DIR,
            adversarial_key=adversarial_key,
        )
        assert dataset.size == size
        assert dataset.batch_size == batch_size
        assert dataset.batches_per_epoch == (
            size // batch_size + bool(size % batch_size)
        )

        x, y = dataset.get_batch()
        for i in range(2):
            assert x[i].shape == (batch_size, 224, 224, 3)
        assert y.shape == (batch_size,)


def test_coco2017():
    if not os.path.exists(os.path.join(DATASET_DIR, "coco", "2017", "1.1.0")):
        pytest.skip("coco2017 dataset not downloaded.")

    split_size = 5000
    split = "validation"
    dataset = datasets.coco2017(split=split,)
    assert dataset.size == split_size

    for i in range(8):
        x, y = dataset.get_batch()
        assert x.shape[0] == 1
        assert x.shape[-1] == 3
        assert isinstance(y, list)
        assert len(y) == 1
        y_dict = y[0]
        assert isinstance(y_dict, dict)
        for obj_key in ["labels", "boxes", "area"]:
            assert obj_key in y_dict


def test_dapricot_dev():
    split_size = 27
    split = "small"
    dataset = adversarial_datasets.dapricot_dev_adversarial(split=split,)
    assert dataset.size == split_size

    x, y = dataset.get_batch()
    for i in range(2):
        assert x.shape == (1, 3, 1008, 756, 3)
        assert isinstance(y, tuple)
        assert len(y) == 2
        y_object, y_patch_metadata = y
        assert len(y_object) == 3  # 3 images per example
        for obj_key in ["labels", "boxes", "area"]:
            for k in range(3):
                assert obj_key in y_object[k]
        for patch_metadata_key in ["cc_scene", "cc_ground_truth", "gs_coords", "shape"]:
            for k in range(3):
                assert patch_metadata_key in y_patch_metadata[k]


def test_dapricot_test():
    split_size = 108
    split = "small"
    dataset = adversarial_datasets.dapricot_test_adversarial(split=split,)
    assert dataset.size == split_size

    x, y = dataset.get_batch()
    for i in range(2):
        assert x.shape == (1, 3, 1008, 756, 3)
        assert isinstance(y, tuple)
        assert len(y) == 2
        y_object, y_patch_metadata = y
        assert len(y_object) == 3  # 3 images per example
        for obj_key in ["labels", "boxes", "area"]:
            for k in range(3):
                assert obj_key in y_object[k]
        for patch_metadata_key in ["cc_scene", "cc_ground_truth", "gs_coords", "shape"]:
            for k in range(3):
                assert patch_metadata_key in y_patch_metadata[k]


def test_carla_obj_det_train():
    dataset = datasets.carla_obj_det_train(split="train")
<<<<<<< HEAD
    assert dataset.size == 4

    # Testing batch_size > 1
    batch_size = 2
    ds_batch_size2 = datasets.carla_obj_det_train(split="train", batch_size=batch_size)
    x, y = ds_batch_size2.get_batch()
    assert x.shape == (batch_size, 2, 600, 800, 3)
    assert len(y) == batch_size
    for label_dict in y:
        assert isinstance(label_dict, dict)
        for obj_key in ["labels", "boxes", "area"]:
            assert obj_key in label_dict
=======

    assert dataset.size == 4727
>>>>>>> db8f496d


def test_ucf101_adversarial_112x112():
    if not os.path.isdir(
        os.path.join(
            DATASET_DIR,
            "ucf101_mars_perturbation_and_patch_adversarial112x112",
            "1.0.0",
        )
    ):
        pytest.skip("ucf101 adversarial dataset not locally available.")

    for adversarial_key in ("adversarial_perturbation", "adversarial_patch"):
        batch_size = 1
        epochs = 1
        size = 505
        split = "adversarial"
        dataset = adversarial_datasets.ucf101_adversarial_112x112(
            split=split,
            epochs=epochs,
            batch_size=batch_size,
            dataset_dir=DATASET_DIR,
            adversarial_key=adversarial_key,
        )
        assert dataset.size == size

        x, y = dataset.get_batch()
        for i in range(2):
            # video length is variable so we don't compare 2nd dim
            assert x[i].shape[:1] + x[i].shape[2:] == (batch_size, 112, 112, 3)
        assert y.shape == (batch_size,)


def test_variable_length():
    """
    Test batches with variable length items using digit dataset
    """
    size = 1350
    batch_size = 4
    dataset = datasets.digit(
        split="train", epochs=1, batch_size=batch_size, dataset_dir=DATASET_DIR,
    )
    assert dataset.batches_per_epoch == (size // batch_size + bool(size % batch_size))

    x, y = dataset.get_batch()
    assert x.dtype == object
    assert x.shape == (batch_size,)
    for x_i in x:
        assert x_i.ndim == 1
        assert 1148 <= len(x_i) <= 18262
    assert y.shape == (batch_size,)


def test_generator():
    batch_size = 600
    for split, size in [("train", 60000)]:
        dataset = datasets.mnist(
            split=split, epochs=1, batch_size=batch_size, dataset_dir=DATASET_DIR,
        )

        for x, y in dataset:
            assert x.shape == (batch_size, 28, 28, 1)
            assert y.shape == (batch_size,)
            break


def test_numpy_generator():
    dataset = datasets.mnist(
        split="train",
        epochs=1,
        batch_size=16,
        dataset_dir=DATASET_DIR,
        framework="numpy",
    )
    x, y = dataset.get_batch()
    assert isinstance(x, np.ndarray)<|MERGE_RESOLUTION|>--- conflicted
+++ resolved
@@ -526,9 +526,7 @@
 
 def test_carla_obj_det_train():
     dataset = datasets.carla_obj_det_train(split="train")
-<<<<<<< HEAD
-    assert dataset.size == 4
-
+    assert dataset.size == 4727
     # Testing batch_size > 1
     batch_size = 2
     ds_batch_size2 = datasets.carla_obj_det_train(split="train", batch_size=batch_size)
@@ -539,10 +537,6 @@
         assert isinstance(label_dict, dict)
         for obj_key in ["labels", "boxes", "area"]:
             assert obj_key in label_dict
-=======
-
-    assert dataset.size == 4727
->>>>>>> db8f496d
 
 
 def test_ucf101_adversarial_112x112():

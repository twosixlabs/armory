"""
Test cases for ARMORY datasets.
"""

import os

import pytest
import numpy as np

from armory.data import datasets
from armory.data import adversarial_datasets
from armory import paths

DATASET_DIR = paths.DockerPaths().dataset_dir


def test__parse_token():
    for x in "test", "train[15:20]", "train[:10%]", "train[-80%:]":
        assert datasets._parse_token(x) == x

    for x, y in [
        ("test[[1, 5, 7]]", "test[1:2]+test[5:6]+test[7:8]"),
        ("test[[1, 4, 5, 6]]", "test[1:2]+test[4:5]+test[5:6]+test[6:7]"),
    ]:
        assert datasets._parse_token(x) == y

    for x in "", "test[", "test[]", "test[[]]", "[10:11]":
        with pytest.raises(ValueError):
            datasets._parse_token(x)

    with pytest.raises(NotImplementedError):
        datasets._parse_token("test[10:20:2]")


def test_parse_split_index():
    for x in "train[15:20]", "train[:10%]+train[-80%:]":
        assert datasets.parse_split_index(x) == x

    for x, y in [
        ("test[10]", "test[10:11]"),
        ("test[[1, 5, 7]]", "test[1:2]+test[5:6]+test[7:8]"),
        ("test + train", "test+train"),
        ("test[[1, 4, 5, 6]]", "test[1:2]+test[4:5]+test[5:6]+test[6:7]"),
    ]:
        assert datasets.parse_split_index(x) == y

    for x in (None, 13, [1, 4, 5], "", "test++train"):
        with pytest.raises(ValueError):
            datasets.parse_split_index(x)

    with pytest.raises(NotImplementedError):
        datasets.parse_split_index("test[10:20:2]")


def test_parse_str_slice():
    for x, y in [
        ("[2:5]", (2, 5)),
        ("[:5]", (None, 5)),
        ("[6:]", (6, None)),
        ("[[5: 7] ", (5, 7)),
        (":3", (None, 3)),
        ("4:5", (4, 5)),
    ]:
        assert datasets.parse_str_slice(x) == y

    for x in ("[::3]", "[5:-1]", "-10:", "3:3", "4:3"):
        with pytest.raises(ValueError):
            datasets.parse_str_slice(x)


def test_filter_by_index():
    ds = datasets.mnist(
        "test", shuffle_files=False, preprocessing_fn=None, framework="tf"
    )
    dataset_size = 10000

    for index in ([], [-4, 5, 6], ["1:3"]):
        with pytest.raises(ValueError):
            datasets.filter_by_index(ds, index, dataset_size)

    ds = datasets.mnist("test", shuffle_files=False, preprocessing_fn=None)
    assert ds.size == dataset_size
    ys = np.hstack([next(ds)[1] for i in range(10)])  # first 10 labels

    for index in (
        [1, 3, 6, 5],
        [0],
        [6, 7, 8, 9, 9, 8, 7, 6],
        list(range(10)),
    ):
        ds = datasets.mnist(
            "test", shuffle_files=False, preprocessing_fn=None, index=index
        )
        index = sorted(set(index))
        assert ds.size == len(index)
        ys_index = np.hstack([y for (x, y) in ds])
        # ys_index = np.hstack([next(ds)[1] for i in range(len(index))])
        assert (ys[index] == ys_index).all()


def test_filter_by_class():
    with pytest.raises(ValueError):
        datasets.cifar10("test", shuffle_files=False, class_ids=[])

    ds_filtered = datasets.cifar10("test", shuffle_files=False, class_ids=[3])
    for i, (x, y) in enumerate(ds_filtered):
        assert int(y) == 3
    assert i + 1 == 1000

    ds_filtered = datasets.cifar10("test", shuffle_files=False, class_ids=[2, 7])
    for x, y in ds_filtered:
        assert int(y) in [2, 7]


def test_filter_by_class_and_index():
    ds_filtered_by_class = datasets.cifar10(
        "test",
        shuffle_files=False,
        preprocessing_fn=None,
        framework="numpy",
        class_ids=[3],
    )
    num_examples = 10
    xs = np.vstack([next(ds_filtered_by_class)[0] for i in range(10)])

    for index in (
        [1, 3, 6, 5],
        [0],
        [6, 7, 8, 9, 9, 8, 7, 6],
        list(range(num_examples)),
    ):
        ds_filtered_by_class_and_idx = datasets.cifar10(
            "test",
            shuffle_files=False,
            preprocessing_fn=None,
            class_ids=[3],
            index=index,
        )
        index = sorted(set(index))
        assert ds_filtered_by_class_and_idx.size == len(index)
        xs_index = np.vstack([x for (x, y) in ds_filtered_by_class_and_idx])
        assert (xs[index] == xs_index).all()


def test_filter_by_str_slice():
    ds = datasets.mnist(
        "test", shuffle_files=False, preprocessing_fn=None, framework="tf"
    )
    dataset_size = 10000

    with pytest.raises(ValueError):
        datasets.filter_by_str_slice(ds, "[10000:]", dataset_size)

    ds = datasets.mnist("test", shuffle_files=False, preprocessing_fn=None)
    assert ds.size == dataset_size
    ys = np.hstack([next(ds)[1] for i in range(10)])  # first 10 labels

    for index, target in (
        ("[:5]", ys[:5]),
        ("[3:8]", ys[3:8]),
        ("[0:5]", ys[0:5]),
    ):
        ds = datasets.mnist(
            "test", shuffle_files=False, preprocessing_fn=None, index=index
        )
        assert ds.size == len(target)
        ys_index = np.hstack([y for (x, y) in ds])
        assert (target == ys_index).all()


def test_parse_split_index_ordering():
    """
    Ensure that output order is deterministic for multiple splits
    """
    index = [5, 37, 38, 56, 111]  # test has max index 9999
    split = "test"
    kwargs = dict(epochs=1, batch_size=1, dataset_dir=DATASET_DIR, shuffle_files=False)
    ds = datasets.mnist(split=split, **kwargs)
    fixed_order = []
    for i, (x, y) in enumerate(ds):
        if i in index:
            fixed_order.append(x)
        if i >= max(index):
            break

    sliced_split = f"{split}[{index}]"
    ds = datasets.mnist(split=sliced_split, **kwargs)
    output_x = [x for (x, y) in ds]
    assert len(fixed_order) == len(output_x)
    for x_i, x_j in zip(fixed_order, output_x):
        assert (x_i == x_j).all()


def test_mnist():
    batch_size = 600
    for split, size in [("train", 60000), ("test", 10000)]:
        dataset = datasets.mnist(
            split=split, epochs=1, batch_size=batch_size, dataset_dir=DATASET_DIR,
        )
        assert dataset.size == size
        assert dataset.batch_size == batch_size
        assert dataset.batches_per_epoch == (
            size // batch_size + bool(size % batch_size)
        )

        x, y = dataset.get_batch()
        assert x.shape == (batch_size, 28, 28, 1)
        assert y.shape == (batch_size,)


def test_cifar():
    batch_size = 500
    for split, size in [("train", 50000), ("test", 10000)]:
        dataset = datasets.cifar10(
            split=split, epochs=1, batch_size=batch_size, dataset_dir=DATASET_DIR,
        )
        assert dataset.size == size
        assert dataset.batch_size == batch_size
        assert dataset.batches_per_epoch == (
            size // batch_size + bool(size % batch_size)
        )

        x, y = dataset.get_batch()
        assert x.shape == (batch_size, 32, 32, 3)
        assert y.shape == (batch_size,)


def test_cifar100():
    batch_size = 500
    for split, size in [("train", 50000), ("test", 10000)]:
        dataset = datasets.cifar100(
            split=split, epochs=1, batch_size=batch_size, dataset_dir=DATASET_DIR,
        )
        assert dataset.size == size
        assert dataset.batch_size == batch_size
        assert dataset.batches_per_epoch == (
            size // batch_size + bool(size % batch_size)
        )

        x, y = dataset.get_batch()
        assert x.shape == (batch_size, 32, 32, 3)
        assert y.shape == (batch_size,)


def test_digit():
    epochs = 1
    batch_size = 1
    num_users = 3
    min_length = 1148
    max_length = 18262
    for split, size in [
        ("train", 45 * num_users * 10),
        ("test", 5 * num_users * 10),
    ]:
        dataset = datasets.digit(
            split=split, epochs=epochs, batch_size=batch_size, dataset_dir=DATASET_DIR,
        )
        assert dataset.size == size
        assert dataset.batch_size == batch_size

        x, y = dataset.get_batch()
        assert x.shape[0] == batch_size
        assert x.ndim == 2
        assert min_length <= x.shape[1] <= max_length
        assert y.shape == (batch_size,)


def test_imagenet_adv():
    batch_size = 100
    total_size = 1000
    test_dataset = adversarial_datasets.imagenet_adversarial(
        dataset_dir=DATASET_DIR,
        split="adversarial",
        batch_size=batch_size,
        epochs=1,
        adversarial_key="adversarial",
    )
    assert test_dataset.size == total_size
    assert test_dataset.batch_size == batch_size
    assert test_dataset.batches_per_epoch == (
        total_size // batch_size + bool(total_size % batch_size)
    )

    x, y = test_dataset.get_batch()
    for i in range(2):
        assert x[i].shape == (batch_size, 224, 224, 3)
    assert y.shape == (batch_size,)


def test_german_traffic_sign():
    for split, size in [("train", 39209), ("test", 12630)]:
        batch_size = 1
        epochs = 1
        dataset = datasets.german_traffic_sign(
            split=split, epochs=epochs, batch_size=batch_size, dataset_dir=DATASET_DIR,
        )
        assert dataset.size == size

        x, y = dataset.get_batch()
        # sign image shape is variable so we don't compare 2nd dim
        assert x.shape[:1] + x.shape[3:] == (batch_size, 3)
        assert y.shape == (batch_size,)


def test_imagenette():
    if not os.path.isdir(os.path.join(DATASET_DIR, "imagenette", "full-size", "0.1.0")):
        pytest.skip("imagenette dataset not locally available.")

    for split, size in [("train", 12894), ("validation", 500)]:
        batch_size = 1
        epochs = 1
        dataset = datasets.imagenette(
            split=split, epochs=epochs, batch_size=batch_size, dataset_dir=DATASET_DIR,
        )
        assert dataset.size == size

        x, y = dataset.get_batch()
        # image dimensions are variable so we don't compare 2nd dim or 3rd dim
        assert x.shape[:1] + x.shape[3:] == (batch_size, 3)
        assert y.shape == (batch_size,)


def test_ucf101():
    if not os.path.isdir(os.path.join(DATASET_DIR, "ucf101", "ucf101_1", "2.0.0")):
        pytest.skip("ucf101 dataset not locally available.")

    for split, size in [("train", 9537), ("test", 3783)]:
        batch_size = 1
        epochs = 1
        dataset = datasets.ucf101(
            split=split, epochs=epochs, batch_size=batch_size, dataset_dir=DATASET_DIR,
        )
        assert dataset.size == size

        x, y = dataset.get_batch()
        # video length is variable so we don't compare 2nd dim
        assert x.shape[:1] + x.shape[2:] == (batch_size, 240, 320, 3)
        assert y.shape == (batch_size,)


def test_librispeech():
    if not os.path.exists(os.path.join(DATASET_DIR, "librispeech_dev_clean_split")):
        pytest.skip("Librispeech dataset not downloaded.")

    splits = ("train", "validation", "test")
    sizes = (1371, 692, 640)
    min_dim1s = (23120, 26239, 24080)
    max_dim1s = (519760, 516960, 522320)
    batch_size = 1

    for split, size, min_dim1, max_dim1 in zip(splits, sizes, min_dim1s, max_dim1s):
        dataset = datasets.librispeech_dev_clean(
            split=split, epochs=1, batch_size=batch_size, dataset_dir=DATASET_DIR,
        )
        assert dataset.size == size
        assert dataset.batch_size == batch_size
        assert dataset.batches_per_epoch == (
            size // batch_size + bool(size % batch_size)
        )

        x, y = dataset.get_batch()
        assert x.shape[0] == 1
        assert min_dim1 <= x.shape[1] <= max_dim1
        assert y.shape == (batch_size,)


def test_resisc45():
    """
    Skip test if not locally available
    """
    if not os.path.isdir(os.path.join(DATASET_DIR, "resisc45_split", "3.0.0")):
        pytest.skip("resisc45_split dataset not locally available.")

    for split, size in [("train", 22500), ("validation", 4500), ("test", 4500)]:
        batch_size = 16
        epochs = 1
        dataset = datasets.resisc45(
            split=split, epochs=epochs, batch_size=batch_size, dataset_dir=DATASET_DIR,
        )
        assert dataset.size == size
        assert dataset.batch_size == batch_size
        assert dataset.batches_per_epoch == (
            size // batch_size + bool(size % batch_size)
        )

        x, y = dataset.get_batch()
        assert x.shape == (batch_size, 256, 256, 3)
        assert y.shape == (batch_size,)


def test_resisc10():
    for split, size in [("train", 5000), ("validation", 1000), ("test", 1000)]:
        batch_size = 16
        epochs = 1
        dataset = datasets.resisc10(
            split=split, epochs=epochs, batch_size=batch_size, dataset_dir=DATASET_DIR,
        )
        assert dataset.size == size
        assert dataset.batch_size == batch_size
        assert dataset.batches_per_epoch == (
            size // batch_size + bool(size % batch_size)
        )

        x, y = dataset.get_batch()
        assert x.shape == (batch_size, 256, 256, 3)
        assert y.shape == (batch_size,)


def test_librispeech_adversarial():
    if not os.path.exists(
        os.path.join(DATASET_DIR, "librispeech_adversarial", "1.0.0")
    ):
        pytest.skip("Librispeech adversarial dataset not downloaded.")

    size = 2703
    min_dim1 = 23120
    max_dim1 = 522320
    batch_size = 1
    split = "adversarial"

    dataset = adversarial_datasets.librispeech_adversarial(
        split=split,
        epochs=1,
        batch_size=batch_size,
        dataset_dir=DATASET_DIR,
        adversarial_key="adversarial",
    )
    assert dataset.size == size
    assert dataset.batch_size == batch_size
    assert dataset.batches_per_epoch == (size // batch_size + bool(size % batch_size))

    x, y = dataset.get_batch()
    for i in range(2):
        assert x[i].shape[0] == 1
        assert min_dim1 <= x[i].shape[1] <= max_dim1
    assert y.shape == (batch_size,)


def test_resisc45_adversarial_224x224():
    size = 225
    split = "adversarial"
    batch_size = 16
    epochs = 1
    for adversarial_key in ("adversarial_univpatch", "adversarial_univperturbation"):
        dataset = adversarial_datasets.resisc45_adversarial_224x224(
            split=split,
            epochs=epochs,
            batch_size=batch_size,
            dataset_dir=DATASET_DIR,
            adversarial_key=adversarial_key,
        )
        assert dataset.size == size
        assert dataset.batch_size == batch_size
        assert dataset.batches_per_epoch == (
            size // batch_size + bool(size % batch_size)
        )

        x, y = dataset.get_batch()
        for i in range(2):
            assert x[i].shape == (batch_size, 224, 224, 3)
        assert y.shape == (batch_size,)


def test_coco2017():
    if not os.path.exists(os.path.join(DATASET_DIR, "coco", "2017", "1.1.0")):
        pytest.skip("coco2017 dataset not downloaded.")

    split_size = 5000
    split = "validation"
    dataset = datasets.coco2017(split=split,)
    assert dataset.size == split_size

    for i in range(8):
        x, y = dataset.get_batch()
        assert x.shape[0] == 1
        assert x.shape[-1] == 3
        assert isinstance(y, list)
        assert len(y) == 1
        y_dict = y[0]
        assert isinstance(y_dict, dict)
        for obj_key in ["labels", "boxes", "area"]:
            assert obj_key in y_dict


def test_dapricot_dev():
    split_size = 27
    split = "small"
    dataset = adversarial_datasets.dapricot_dev_adversarial(split=split,)
    assert dataset.size == split_size

    x, y = dataset.get_batch()
    for i in range(2):
        assert x.shape == (1, 3, 1008, 756, 3)
        assert isinstance(y, tuple)
        assert len(y) == 2
        y_object, y_patch_metadata = y
        assert len(y_object) == 3  # 3 images per example
        for obj_key in ["labels", "boxes", "area"]:
            for k in range(3):
                assert obj_key in y_object[k]
        for patch_metadata_key in ["cc_scene", "cc_ground_truth", "gs_coords", "shape"]:
            for k in range(3):
                assert patch_metadata_key in y_patch_metadata[k]


def test_dapricot_test():
    split_size = 108
    split = "small"
    dataset = adversarial_datasets.dapricot_test_adversarial(split=split,)
    assert dataset.size == split_size

    x, y = dataset.get_batch()
    for i in range(2):
        assert x.shape == (1, 3, 1008, 756, 3)
        assert isinstance(y, tuple)
        assert len(y) == 2
        y_object, y_patch_metadata = y
        assert len(y_object) == 3  # 3 images per example
        for obj_key in ["labels", "boxes", "area"]:
            for k in range(3):
                assert obj_key in y_object[k]
        for patch_metadata_key in ["cc_scene", "cc_ground_truth", "gs_coords", "shape"]:
            for k in range(3):
                assert patch_metadata_key in y_patch_metadata[k]


def test_carla_obj_det_train():
    dataset = datasets.carla_obj_det_train(split="train")
    assert dataset.size == 4727
    # Testing batch_size > 1
    batch_size = 2
    for modality in ["rgb", "depth", "both"]:
        expected_shape = (
            (batch_size, 600, 800, 6)
            if modality == "both"
            else (batch_size, 600, 800, 3)
        )
        ds_batch_size2 = datasets.carla_obj_det_train(
            split="train", batch_size=batch_size, modality=modality
        )
        x, y = ds_batch_size2.get_batch()
        assert x.shape == expected_shape
        assert len(y) == batch_size
        for label_dict in y:
            assert isinstance(label_dict, dict)
            for obj_key in ["labels", "boxes", "area"]:
                assert obj_key in label_dict


<<<<<<< HEAD
def test_carla_obj_det_dev():
    ds_rgb = adversarial_datasets.carla_obj_det_dev(split="dev", modality="rgb")
    ds_depth = adversarial_datasets.carla_obj_det_dev(split="dev", modality="depth")
    ds_multimodal = adversarial_datasets.carla_obj_det_dev(split="dev", modality="both")
    for i, ds in enumerate([ds_multimodal, ds_rgb, ds_depth]):
        for x, y in ds:
            if i == 0:
                assert x.shape == (1, 600, 800, 6)
            else:
                assert x.shape == (1, 600, 800, 3)

            y_object, y_patch_metadata = y
            assert isinstance(y_object, dict)
            for obj_key in ["labels", "boxes", "area"]:
                assert obj_key in y_object
            assert isinstance(y_patch_metadata, dict)
            for patch_key in [
                "cc_ground_truth",
                "cc_scene",
                "gs_coords",
                "mask",
                "shape",
            ]:
                assert patch_key in y_patch_metadata

    with pytest.raises(ValueError):
        ds = adversarial_datasets.carla_obj_det_dev(
            split="dev", modality="invalid_string"
        )
=======
def test_carla_video_tracking_dev():
    dataset = adversarial_datasets.carla_video_tracking_dev(split="dev")
    assert dataset.size == 20
    for x, y in dataset:
        assert x.shape[0] == 1
        assert x.shape[2:] == (600, 800, 3)
        assert isinstance(y, tuple)
        assert len(y) == 2
        y_object, y_patch_metadata = y
        assert isinstance(y_object, list)
        assert len(y_object) == 1
        assert isinstance(y_object[0], dict)
        assert "boxes" in y_object[0]
        assert y_object[0]["boxes"].shape[1] == 4
        assert isinstance(y_patch_metadata, dict)
        for key in ["cc_ground_truth", "cc_scene", "gs_coords", "masks"]:
            assert key in y_patch_metadata
>>>>>>> 88412bc5


def test_ucf101_adversarial_112x112():
    if not os.path.isdir(
        os.path.join(
            DATASET_DIR,
            "ucf101_mars_perturbation_and_patch_adversarial112x112",
            "1.0.0",
        )
    ):
        pytest.skip("ucf101 adversarial dataset not locally available.")

    for adversarial_key in ("adversarial_perturbation", "adversarial_patch"):
        batch_size = 1
        epochs = 1
        size = 505
        split = "adversarial"
        dataset = adversarial_datasets.ucf101_adversarial_112x112(
            split=split,
            epochs=epochs,
            batch_size=batch_size,
            dataset_dir=DATASET_DIR,
            adversarial_key=adversarial_key,
        )
        assert dataset.size == size

        x, y = dataset.get_batch()
        for i in range(2):
            # video length is variable so we don't compare 2nd dim
            assert x[i].shape[:1] + x[i].shape[2:] == (batch_size, 112, 112, 3)
        assert y.shape == (batch_size,)


def test_variable_length():
    """
    Test batches with variable length items using digit dataset
    """
    size = 1350
    batch_size = 4
    dataset = datasets.digit(
        split="train", epochs=1, batch_size=batch_size, dataset_dir=DATASET_DIR,
    )
    assert dataset.batches_per_epoch == (size // batch_size + bool(size % batch_size))

    x, y = dataset.get_batch()
    assert x.dtype == object
    assert x.shape == (batch_size,)
    for x_i in x:
        assert x_i.ndim == 1
        assert 1148 <= len(x_i) <= 18262
    assert y.shape == (batch_size,)


def test_generator():
    batch_size = 600
    for split, size in [("train", 60000)]:
        dataset = datasets.mnist(
            split=split, epochs=1, batch_size=batch_size, dataset_dir=DATASET_DIR,
        )

        for x, y in dataset:
            assert x.shape == (batch_size, 28, 28, 1)
            assert y.shape == (batch_size,)
            break


def test_numpy_generator():
    dataset = datasets.mnist(
        split="train",
        epochs=1,
        batch_size=16,
        dataset_dir=DATASET_DIR,
        framework="numpy",
    )
    x, y = dataset.get_batch()
    assert isinstance(x, np.ndarray)<|MERGE_RESOLUTION|>--- conflicted
+++ resolved
@@ -547,7 +547,6 @@
                 assert obj_key in label_dict
 
 
-<<<<<<< HEAD
 def test_carla_obj_det_dev():
     ds_rgb = adversarial_datasets.carla_obj_det_dev(split="dev", modality="rgb")
     ds_depth = adversarial_datasets.carla_obj_det_dev(split="dev", modality="depth")
@@ -577,7 +576,8 @@
         ds = adversarial_datasets.carla_obj_det_dev(
             split="dev", modality="invalid_string"
         )
-=======
+
+
 def test_carla_video_tracking_dev():
     dataset = adversarial_datasets.carla_video_tracking_dev(split="dev")
     assert dataset.size == 20
@@ -595,7 +595,6 @@
         assert isinstance(y_patch_metadata, dict)
         for key in ["cc_ground_truth", "cc_scene", "gs_coords", "masks"]:
             assert key in y_patch_metadata
->>>>>>> 88412bc5
 
 
 def test_ucf101_adversarial_112x112():

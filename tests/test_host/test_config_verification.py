--- conflicted
+++ resolved
@@ -12,18 +12,11 @@
         load_config("not_a_file.json")
 
 
-<<<<<<< HEAD
-def test_no_evaluation():
+def test_no_scenario():
     with pytest.raises(
-        jsonschema.ValidationError,
-        match=r"Failed validating 'type' in schema\['properties'\]\['evaluation'\]",
+        jsonschema.ValidationError, match=r"'scenario' is a required property",
     ):
-        load_config(str(pathlib.Path("tests/configs/broken/missing_eval.json")))
-=======
-def test_invalid_config():
-    with pytest.raises(KeyError, match="sysconfig"):
-        load_config(str(pathlib.Path("tests/scenarios/broken/missing_eval.json")))
->>>>>>> 13c3c7ac
+        load_config(str(pathlib.Path("tests/scenarios/broken/missing_scenario.json")))
 
 
 def test_invalid_module():
@@ -31,7 +24,7 @@
         jsonschema.ValidationError,
         match=r"Failed validating 'pattern' in schema\[0\]\['properties'\]\['module'\]",
     ):
-        load_config(str(pathlib.Path("tests/configs/broken/invalid_module.json")))
+        load_config(str(pathlib.Path("tests/scenarios/broken/invalid_module.json")))
 
 
 def test_all_examples():

from importlib import import_module

import numpy as np
import pytest

from armory.data import datasets
from armory.utils import external_repo
from armory.utils.config_loading import load_dataset
from armory.data.utils import maybe_download_weights_from_s3
from armory import paths
from armory.utils.metrics import object_detection_AP_per_class, video_tracking_mean_iou

DATASET_DIR = paths.DockerPaths().dataset_dir


@pytest.mark.usefixtures("ensure_armory_dirs")
def test_pytorch_mnist():
    classifier_module = import_module("armory.baseline_models.pytorch.mnist")
    classifier_fn = getattr(classifier_module, "get_art_model")
    classifier = classifier_fn(model_kwargs={}, wrapper_kwargs={})

    train_dataset = datasets.mnist(
        split="train", epochs=1, batch_size=600, dataset_dir=DATASET_DIR,
    )
    test_dataset = datasets.mnist(
        split="test", epochs=1, batch_size=100, dataset_dir=DATASET_DIR,
    )

    classifier.fit_generator(
        train_dataset, nb_epochs=1,
    )

    accuracy = 0
    for _ in range(test_dataset.batches_per_epoch):
        x, y = test_dataset.get_batch()
        predictions = classifier.predict(x)
        accuracy += np.sum(np.argmax(predictions, axis=1) == y) / len(y)
    assert (accuracy / test_dataset.batches_per_epoch) > 0.9


@pytest.mark.usefixtures("ensure_armory_dirs")
def test_pytorch_mnist_pretrained():
    classifier_module = import_module("armory.baseline_models.pytorch.mnist")
    classifier_fn = getattr(classifier_module, "get_art_model")
    weights_path = maybe_download_weights_from_s3("undefended_mnist_5epochs.pth")
    classifier = classifier_fn(
        model_kwargs={}, wrapper_kwargs={}, weights_path=weights_path
    )

    test_dataset = datasets.mnist(
        split="test", epochs=1, batch_size=100, dataset_dir=DATASET_DIR,
    )

    accuracy = 0
    for _ in range(test_dataset.batches_per_epoch):
        x, y = test_dataset.get_batch()
        predictions = classifier.predict(x)
        accuracy += np.sum(np.argmax(predictions, axis=1) == y) / len(y)
    assert (accuracy / test_dataset.batches_per_epoch) > 0.98


@pytest.mark.usefixtures("ensure_armory_dirs")
def test_keras_cifar():
    classifier_module = import_module("armory.baseline_models.pytorch.cifar")
    classifier_fn = getattr(classifier_module, "get_art_model")
    classifier = classifier_fn(model_kwargs={}, wrapper_kwargs={})

    train_dataset = datasets.cifar10(
        split="train", epochs=1, batch_size=500, dataset_dir=DATASET_DIR,
    )
    test_dataset = datasets.cifar10(
        split="test", epochs=1, batch_size=100, dataset_dir=DATASET_DIR,
    )

    classifier.fit_generator(
        train_dataset, nb_epochs=1,
    )

    accuracy = 0
    for _ in range(test_dataset.batches_per_epoch):
        x, y = test_dataset.get_batch()
        predictions = classifier.predict(x)
        accuracy += np.sum(np.argmax(predictions, axis=1) == y) / len(y)
    assert (accuracy / test_dataset.batches_per_epoch) > 0.25


@pytest.mark.usefixtures("ensure_armory_dirs")
def test_pytorch_xview_pretrained():
    detector_module = import_module("armory.baseline_models.pytorch.xview_frcnn")
    detector_fn = getattr(detector_module, "get_art_model")
    weights_path = maybe_download_weights_from_s3(
        "xview_model_state_dict_epoch_99_loss_0p67"
    )
    detector = detector_fn(
        model_kwargs={}, wrapper_kwargs={}, weights_path=weights_path,
    )

    NUM_TEST_SAMPLES = 250
    dataset_config = {
        "batch_size": 1,
        "framework": "numpy",
        "module": "armory.data.datasets",
        "name": "xview",
    }
    test_dataset = load_dataset(
        dataset_config,
        epochs=1,
        split="test",
        num_batches=NUM_TEST_SAMPLES,
        shuffle_files=False,
    )

    list_of_ys = []
    list_of_ypreds = []
    for x, y in test_dataset:
        y_pred = detector.predict(x)
        list_of_ys.extend(y)
        list_of_ypreds.extend(y_pred)

    average_precision_by_class = object_detection_AP_per_class(
        list_of_ys, list_of_ypreds
    )
    mAP = np.fromiter(average_precision_by_class.values(), dtype=float).mean()
    for class_id in [4, 23, 33, 39]:
        assert average_precision_by_class[class_id] > 0.9
    assert mAP > 0.25


@pytest.mark.usefixtures("ensure_armory_dirs")
def test_pytorch_gtsrb():
    classifier_module = import_module("armory.baseline_models.pytorch.micronnet_gtsrb")
    classifier_fn = getattr(classifier_module, "get_art_model")
    preprocessing_fn = getattr(classifier_module, "preprocessing_fn")
    classifier = classifier_fn(model_kwargs={}, wrapper_kwargs={})

    train_dataset = datasets.german_traffic_sign(
        split="train",
        epochs=5,
        batch_size=128,
        dataset_dir=DATASET_DIR,
        preprocessing_fn=preprocessing_fn,
    )
    test_dataset = datasets.german_traffic_sign(
        split="test",
        epochs=1,
        batch_size=128,
        dataset_dir=DATASET_DIR,
        preprocessing_fn=preprocessing_fn,
    )

    classifier.fit_generator(
        train_dataset, nb_epochs=5,
    )

    accuracy = 0
    for _ in range(test_dataset.batches_per_epoch):
        x, y = test_dataset.get_batch()
        predictions = classifier.predict(x)
        accuracy += np.sum(np.argmax(predictions, axis=1) == y) / len(y)
    assert (accuracy / test_dataset.batches_per_epoch) > 0.8


@pytest.mark.usefixtures("ensure_armory_dirs")
def test_pytorch_carla_video_tracking():
    runtime_paths = paths.runtime_paths()
    external_repo_dir = runtime_paths.external_repo_dir
    external_repo.download_and_extract_repos(
        "amoudgl/pygoturn", external_repo_dir=external_repo_dir,
    )
    tracker_module = import_module("armory.baseline_models.pytorch.carla_goturn")
    tracker_fn = getattr(tracker_module, "get_art_model")
    weights_path = maybe_download_weights_from_s3("pytorch_goturn.pth.tar")
    tracker = tracker_fn(model_kwargs={}, wrapper_kwargs={}, weights_path=weights_path,)

    NUM_TEST_SAMPLES = 10
    dataset_config = {
        "batch_size": 1,
        "framework": "numpy",
        "module": "armory.data.adversarial_datasets",
        "name": "carla_video_tracking_dev",
    }
    dev_dataset = load_dataset(
        dataset_config,
        epochs=1,
        split="dev",
        num_batches=NUM_TEST_SAMPLES,
        shuffle_files=False,
    )

    for x, y in dev_dataset:
        y_object, y_patch_metadata = y
        y_init = np.expand_dims(y_object[0]["boxes"][0], axis=0)
        y_pred = tracker.predict(x, y_init=y_init)
        mean_iou = video_tracking_mean_iou(y_object, y_pred)[0]
        assert mean_iou > 0.45


@pytest.mark.usefixtures("ensure_armory_dirs")
def test_carla_od_rgb():
    detector_module = import_module(
        "armory.baseline_models.pytorch.carla_single_modality_object_detection_frcnn"
    )
    detector_fn = getattr(detector_module, "get_art_model")
    weights_path = maybe_download_weights_from_s3("carla_rgb_weights.pt")
    detector = detector_fn(
        model_kwargs={"num_classes": 4}, wrapper_kwargs={}, weights_path=weights_path,
    )

    NUM_TEST_SAMPLES = 10
    dataset_config = {
        "batch_size": 1,
        "framework": "numpy",
        "module": "armory.data.datasets",
        "name": "carla_obj_det_train",
    }
    train_dataset = load_dataset(
        dataset_config,
        modality="rgb",
        epochs=1,
        split="train",
        num_batches=NUM_TEST_SAMPLES,
        shuffle_files=False,
    )
    ys = []
    y_preds = []
    for x, y in train_dataset:
        y_pred = detector.predict(x)
        ys.extend(y)
        y_preds.extend(y_pred)
    ap_per_class = object_detection_AP_per_class(ys, y_preds)
    assert [ap_per_class[i] > 0.35 for i in range(1, 4)]

    dev_dataset_config = {
        "batch_size": 1,
        "framework": "numpy",
        "module": "armory.data.adversarial_datasets",
        "name": "carla_obj_det_dev",
    }
    dev_dataset = load_dataset(
        dev_dataset_config,
        modality="rgb",
        epochs=1,
        split="dev",
        num_batches=NUM_TEST_SAMPLES,
        shuffle_files=False,
    )
    ys = []
    y_preds = []
    for x, (y, y_patch_metadata) in dev_dataset:
        y_pred = detector.predict(x)
        ys.append(y)
        y_preds.extend(y_pred)
    ap_per_class = object_detection_AP_per_class(ys, y_preds)
    assert [ap_per_class[i] > 0.35 for i in range(1, 4)]

    test_dataset_config = {
        "batch_size": 1,
        "framework": "numpy",
        "module": "armory.data.adversarial_datasets",
        "name": "carla_obj_det_test",
    }
    test_dataset = load_dataset(
        test_dataset_config,
        modality="rgb",
        epochs=1,
        split="test",
        num_batches=NUM_TEST_SAMPLES,
        shuffle_files=False,
    )
    ys = []
    y_preds = []
    for x, (y, y_patch_metadata) in test_dataset:
        y_pred = detector.predict(x)
        ys.append(y)
        y_preds.extend(y_pred)
    ap_per_class = object_detection_AP_per_class(ys, y_preds)
    assert [ap_per_class[i] > 0.35 for i in range(1, 4)]


@pytest.mark.usefixtures("ensure_armory_dirs")
def test_carla_od_depth():
    detector_module = import_module(
        "armory.baseline_models.pytorch.carla_single_modality_object_detection_frcnn"
    )
    detector_fn = getattr(detector_module, "get_art_model")
    weights_path = maybe_download_weights_from_s3("carla_depth_weights.pt")
    detector = detector_fn(
        model_kwargs={"num_classes": 4}, wrapper_kwargs={}, weights_path=weights_path,
    )

    NUM_TEST_SAMPLES = 10
    dataset_config = {
        "batch_size": 1,
        "framework": "numpy",
        "module": "armory.data.datasets",
        "name": "carla_obj_det_train",
    }
    train_dataset = load_dataset(
        dataset_config,
        modality="depth",
        epochs=1,
        split="train",
        num_batches=NUM_TEST_SAMPLES,
        shuffle_files=False,
    )
    ys = []
    y_preds = []
    for x, y in train_dataset:
        y_pred = detector.predict(x)
        ys.extend(y)
        y_preds.extend(y_pred)
    ap_per_class = object_detection_AP_per_class(ys, y_preds)
    assert [ap_per_class[i] > 0.35 for i in range(1, 4)]

    dev_dataset_config = {
        "batch_size": 1,
        "framework": "numpy",
        "module": "armory.data.adversarial_datasets",
        "name": "carla_obj_det_dev",
    }
    dev_dataset = load_dataset(
        dev_dataset_config,
        modality="depth",
        epochs=1,
        split="dev",
        num_batches=NUM_TEST_SAMPLES,
        shuffle_files=False,
    )
    ys = []
    y_preds = []
    for x, (y, y_patch_metadata) in dev_dataset:
        y_pred = detector.predict(x)
        ys.append(y)
        y_preds.extend(y_pred)
    ap_per_class = object_detection_AP_per_class(ys, y_preds)
    assert [ap_per_class[i] > 0.35 for i in range(1, 4)]

    test_dataset_config = {
        "batch_size": 1,
        "framework": "numpy",
        "module": "armory.data.adversarial_datasets",
        "name": "carla_obj_det_test",
    }
    test_dataset = load_dataset(
        test_dataset_config,
        modality="depth",
        epochs=1,
        split="test",
        num_batches=NUM_TEST_SAMPLES,
        shuffle_files=False,
    )
    ys = []
    y_preds = []
    for x, (y, y_patch_metadata) in test_dataset:
        y_pred = detector.predict(x)
        ys.append(y)
        y_preds.extend(y_pred)
    ap_per_class = object_detection_AP_per_class(ys, y_preds)
    assert [ap_per_class[i] > 0.35 for i in range(1, 4)]


@pytest.mark.usefixtures("ensure_armory_dirs")
def test_carla_od_multimodal():
    detector_module = import_module(
        "armory.baseline_models.pytorch.carla_multimodality_object_detection_frcnn"
    )
    detector_fn = getattr(detector_module, "get_art_model_mm")
    weights_path = maybe_download_weights_from_s3("carla_multimodal_naive_weights.pt")
    detector = detector_fn(
        model_kwargs={}, wrapper_kwargs={}, weights_path=weights_path,
    )

    NUM_TEST_SAMPLES = 10
    dataset_config = {
        "batch_size": 1,
        "framework": "numpy",
        "module": "armory.data.datasets",
        "name": "carla_obj_det_train",
    }
    train_dataset = load_dataset(
        dataset_config,
        modality="both",
        epochs=1,
        split="train",
        num_batches=NUM_TEST_SAMPLES,
        shuffle_files=False,
    )
    ys = []
    y_preds = []
    for x, y in train_dataset:
        y_pred = detector.predict(x)
        ys.extend(y)
        y_preds.extend(y_pred)
    ap_per_class = object_detection_AP_per_class(ys, y_preds)
    assert [ap_per_class[i] > 0.35 for i in range(1, 4)]

<<<<<<< HEAD

@pytest.mark.usefixtures("ensure_armory_dirs")
def test_carla_od_multimodal_robust_fusion():
    detector_module = import_module(
        "armory.baseline_models.pytorch.carla_multimodality_object_detection_frcnn_robust_fusion"
    )
    detector_fn = getattr(detector_module, "get_art_model_mm_robust")
    weights_path = maybe_download_weights_from_s3(
        "carla_multimodal_robust_clw_1_weights.pt"
    )
    detector = detector_fn(
        model_kwargs={}, wrapper_kwargs={}, weights_path=weights_path,
    )

    NUM_TEST_SAMPLES = 10
    dataset_config = {
        "batch_size": 1,
        "framework": "numpy",
        "module": "armory.data.datasets",
        "name": "carla_obj_det_train",
    }
    train_dataset = load_dataset(
        dataset_config,
        modality="both",
        epochs=1,
        split="train",
=======
    dev_dataset_config = {
        "batch_size": 1,
        "framework": "numpy",
        "module": "armory.data.adversarial_datasets",
        "name": "carla_obj_det_dev",
    }
    dev_dataset = load_dataset(
        dev_dataset_config,
        modality="both",
        epochs=1,
        split="dev",
        num_batches=NUM_TEST_SAMPLES,
        shuffle_files=False,
    )
    ys = []
    y_preds = []
    for x, (y, y_patch_metadata) in dev_dataset:
        y_pred = detector.predict(x)
        ys.append(y)
        y_preds.extend(y_pred)
    ap_per_class = object_detection_AP_per_class(ys, y_preds)
    assert [ap_per_class[i] > 0.35 for i in range(1, 4)]

    test_dataset_config = {
        "batch_size": 1,
        "framework": "numpy",
        "module": "armory.data.adversarial_datasets",
        "name": "carla_obj_det_test",
    }
    test_dataset = load_dataset(
        test_dataset_config,
        modality="both",
        epochs=1,
        split="test",
>>>>>>> 53cef67a
        num_batches=NUM_TEST_SAMPLES,
        shuffle_files=False,
    )
    ys = []
    y_preds = []
<<<<<<< HEAD
    for x, y in train_dataset:
        y_pred = detector.predict(x)
        ys.extend(y)
=======
    for x, (y, y_patch_metadata) in test_dataset:
        y_pred = detector.predict(x)
        ys.append(y)
>>>>>>> 53cef67a
        y_preds.extend(y_pred)
    ap_per_class = object_detection_AP_per_class(ys, y_preds)
    assert [ap_per_class[i] > 0.35 for i in range(1, 4)]<|MERGE_RESOLUTION|>--- conflicted
+++ resolved
@@ -394,7 +394,52 @@
     ap_per_class = object_detection_AP_per_class(ys, y_preds)
     assert [ap_per_class[i] > 0.35 for i in range(1, 4)]
 
-<<<<<<< HEAD
+    dev_dataset_config = {
+        "batch_size": 1,
+        "framework": "numpy",
+        "module": "armory.data.adversarial_datasets",
+        "name": "carla_obj_det_dev",
+    }
+    dev_dataset = load_dataset(
+        dev_dataset_config,
+        modality="both",
+        epochs=1,
+        split="dev",
+        num_batches=NUM_TEST_SAMPLES,
+        shuffle_files=False,
+    )
+    ys = []
+    y_preds = []
+    for x, (y, y_patch_metadata) in dev_dataset:
+        y_pred = detector.predict(x)
+        ys.append(y)
+        y_preds.extend(y_pred)
+    ap_per_class = object_detection_AP_per_class(ys, y_preds)
+    assert [ap_per_class[i] > 0.35 for i in range(1, 4)]
+
+    test_dataset_config = {
+        "batch_size": 1,
+        "framework": "numpy",
+        "module": "armory.data.adversarial_datasets",
+        "name": "carla_obj_det_test",
+    }
+    test_dataset = load_dataset(
+        test_dataset_config,
+        modality="both",
+        epochs=1,
+        split="test",
+        num_batches=NUM_TEST_SAMPLES,
+        shuffle_files=False,
+    )
+    ys = []
+    y_preds = []
+    for x, (y, y_patch_metadata) in test_dataset:
+        y_pred = detector.predict(x)
+        ys.append(y)
+        y_preds.extend(y_pred)
+    ap_per_class = object_detection_AP_per_class(ys, y_preds)
+    assert [ap_per_class[i] > 0.35 for i in range(1, 4)]
+
 
 @pytest.mark.usefixtures("ensure_armory_dirs")
 def test_carla_od_multimodal_robust_fusion():
@@ -421,56 +466,14 @@
         modality="both",
         epochs=1,
         split="train",
-=======
-    dev_dataset_config = {
-        "batch_size": 1,
-        "framework": "numpy",
-        "module": "armory.data.adversarial_datasets",
-        "name": "carla_obj_det_dev",
-    }
-    dev_dataset = load_dataset(
-        dev_dataset_config,
-        modality="both",
-        epochs=1,
-        split="dev",
-        num_batches=NUM_TEST_SAMPLES,
-        shuffle_files=False,
-    )
-    ys = []
-    y_preds = []
-    for x, (y, y_patch_metadata) in dev_dataset:
-        y_pred = detector.predict(x)
-        ys.append(y)
-        y_preds.extend(y_pred)
-    ap_per_class = object_detection_AP_per_class(ys, y_preds)
-    assert [ap_per_class[i] > 0.35 for i in range(1, 4)]
-
-    test_dataset_config = {
-        "batch_size": 1,
-        "framework": "numpy",
-        "module": "armory.data.adversarial_datasets",
-        "name": "carla_obj_det_test",
-    }
-    test_dataset = load_dataset(
-        test_dataset_config,
-        modality="both",
-        epochs=1,
-        split="test",
->>>>>>> 53cef67a
-        num_batches=NUM_TEST_SAMPLES,
-        shuffle_files=False,
-    )
-    ys = []
-    y_preds = []
-<<<<<<< HEAD
+        num_batches=NUM_TEST_SAMPLES,
+        shuffle_files=False,
+    )
+    ys = []
+    y_preds = []
     for x, y in train_dataset:
         y_pred = detector.predict(x)
         ys.extend(y)
-=======
-    for x, (y, y_patch_metadata) in test_dataset:
-        y_pred = detector.predict(x)
-        ys.append(y)
->>>>>>> 53cef67a
         y_preds.extend(y_pred)
     ap_per_class = object_detection_AP_per_class(ys, y_preds)
     assert [ap_per_class[i] > 0.35 for i in range(1, 4)]
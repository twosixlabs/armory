--- conflicted
+++ resolved
@@ -230,8 +230,6 @@
     ap_per_class = object_detection_AP_per_class(ys, y_preds)
     assert [ap_per_class[i] > 0.35 for i in range(1, 4)]
 
-<<<<<<< HEAD
-=======
     dev_dataset_config = {
         "batch_size": 1,
         "framework": "numpy",
@@ -278,7 +276,6 @@
     ap_per_class = object_detection_AP_per_class(ys, y_preds)
     assert [ap_per_class[i] > 0.35 for i in range(1, 4)]
 
->>>>>>> 54faef31
 
 @pytest.mark.usefixtures("ensure_armory_dirs")
 def test_carla_od_depth():
@@ -315,8 +312,6 @@
     ap_per_class = object_detection_AP_per_class(ys, y_preds)
     assert [ap_per_class[i] > 0.35 for i in range(1, 4)]
 
-<<<<<<< HEAD
-=======
     dev_dataset_config = {
         "batch_size": 1,
         "framework": "numpy",
@@ -363,7 +358,6 @@
     ap_per_class = object_detection_AP_per_class(ys, y_preds)
     assert [ap_per_class[i] > 0.35 for i in range(1, 4)]
 
->>>>>>> 54faef31
 
 @pytest.mark.usefixtures("ensure_armory_dirs")
 def test_carla_od_multimodal():
@@ -398,8 +392,6 @@
         ys.extend(y)
         y_preds.extend(y_pred)
     ap_per_class = object_detection_AP_per_class(ys, y_preds)
-<<<<<<< HEAD
-=======
     assert [ap_per_class[i] > 0.35 for i in range(1, 4)]
 
     dev_dataset_config = {
@@ -484,5 +476,4 @@
         ys.extend(y)
         y_preds.extend(y_pred)
     ap_per_class = object_detection_AP_per_class(ys, y_preds)
->>>>>>> 54faef31
     assert [ap_per_class[i] > 0.35 for i in range(1, 4)]
--- conflicted
+++ resolved
@@ -2,8 +2,8 @@
 Test cases for ARMORY datasets.
 """
 
+import os
 import unittest
-import os
 
 import numpy as np
 from importlib import import_module
@@ -94,7 +94,6 @@
                 self.assertTrue(25 <= x.shape[0] <= 232)
                 self.assertTrue(25 <= x.shape[1] <= 266)
 
-<<<<<<< HEAD
     def test_ucf101(self):
         if not os.path.isdir(
             os.path.join(paths.host().dataset_dir, "ucf101", "ucf101_1", "2.0.0")
@@ -116,7 +115,7 @@
             # video length is variable so we don't compare 2nd dim
             self.assertEqual(x.shape[:1] + x.shape[2:], (batch_size, 320, 240, 3))
             self.assertEqual(y.shape, (batch_size,))
-=======
+
     def test_librispeech_train(self):
         dataset_dir = paths.host().dataset_dir
         if not os.path.exists(os.path.join(dataset_dir, "librispeech_split")):
@@ -171,7 +170,6 @@
         self.assertEqual(x.shape[0], 1)
         self.assertTrue(24080 <= x.shape[1] <= 522320)
         self.assertEqual(y.shape, (1,))
->>>>>>> 852957aa
 
     def test_resisc45(self):
         """

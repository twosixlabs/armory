--- conflicted
+++ resolved
@@ -46,11 +46,7 @@
         "name": "ImageClassificationTask"
     },
     "sysconfig": {
-<<<<<<< HEAD
-        "docker_image": "twosixarmory/tf1:0.14.0",
-=======
         "docker_image": "twosixarmory/tf1",
->>>>>>> c86a3946
         "external_github_repo": null,
         "gpus": "all",
         "output_dir": null,

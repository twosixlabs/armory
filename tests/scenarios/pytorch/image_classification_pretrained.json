--- conflicted
+++ resolved
@@ -44,11 +44,7 @@
         "name": "ImageClassificationTask"
     },
     "sysconfig": {
-<<<<<<< HEAD
-        "docker_image": "twosixarmory/pytorch:dev",
-=======
         "docker_image": "twosixarmory/pytorch",
->>>>>>> 151e3215
         "external_github_repo": null,
         "gpus": "all",
         "output_dir": null,

"""
API queries to download and use common datasets.
"""
<<<<<<< HEAD
import numpy as np
import tensorflow as tf
import tensorflow_datasets as tfds
=======

import os
import zipfile
>>>>>>> 6d19f3bb


def _normalize_img_dataset(img, label):
    img = tf.cast(img, tf.float32) / 255.0
    return img, label


def _normalize_img(img):
    img = img.astype(np.float32) / 255.0
    return img


# TODO: Normalize is temporary until this is better refactored (Issue #10)
def mnist_data(batch_size: int, epochs: int, normalize: bool=False):
    """
    Tuple of dictionaries containing numpy arrays. Keys are {`image`, `label`}

    :param batch_size:
    :param epochs: Number of times to repeat generator
    :return:
    """
<<<<<<< HEAD
    default_graph = tf.keras.backend.get_session().graph

    mnist_builder = tfds.builder("mnist")
    num_train = mnist_builder.info.splits["train"].num_examples
    num_test = mnist_builder.info.splits["test"].num_examples
=======
    import tensorflow_datasets as tfds
>>>>>>> 6d19f3bb

    train_ds = tfds.load(
        "mnist",
        split="train",
        batch_size=batch_size,
        as_supervised=True,
        data_dir="datasets/",
    )
    if normalize:
        train_ds = train_ds.map(_normalize_img_dataset)
    train_ds = train_ds.repeat(epochs)
    train_ds = tfds.as_numpy(train_ds, graph=default_graph)

    # TODO: Make generator once ART accepts generators in attack/defense methods (Issue #13)
    test_ds = tfds.load(
        "mnist", split="test", batch_size=-1, as_supervised=True, data_dir="datasets/"
    )
    test_x, test_y = tfds.as_numpy(test_ds, graph=default_graph)
    if normalize:
        test_x = _normalize_img(test_x)

    return train_ds, (test_x, test_y), num_train, num_test

# TODO: Normalize is temporary until this is better refactored (Issue #10)
def cifar10_data(batch_size: int, epochs: int, normalize: bool=False):
    """
    Tuple of dictionaries containing numpy arrays. Keys are {`image`, `label`}

    :param batch_size:
    :param epochs: Number of times to repeat generator
    :return:
    """
    default_graph = tf.keras.backend.get_session().graph

    mnist_builder = tfds.builder("cifar10")
    num_train = mnist_builder.info.splits["train"].num_examples
    num_test = mnist_builder.info.splits["test"].num_examples

    train_ds = tfds.load(
        "cifar10",
        split="train",
        batch_size=batch_size,
        as_supervised=True,
        data_dir="datasets/",
    )

    if normalize:
        train_ds = train_ds.map(_normalize_img_dataset)

    train_ds = train_ds.repeat(epochs)
    train_ds = tfds.as_numpy(train_ds, graph=default_graph)

    # TODO: Make generator once ART accepts generators in attack/defense methods (Issue #13)
    test_ds = tfds.load(
        "cifar10", split="test", batch_size=-1, as_supervised=True, data_dir="datasets/"
    )
    test_x, test_y = tfds.as_numpy(test_ds, graph=default_graph)
    if normalize:
        test_x = _normalize_img(test_x)

    return train_ds, (test_x, test_y), num_train, num_test


<<<<<<< HEAD
SUPPORTED_DATASETS = {"mnist": mnist_data, "cifar10": cifar10_data}
=======
def _curl(url, dirpath, filename):
    """
    git clone url from dirpath location
    """
    import subprocess

    try:
        subprocess.check_call(["curl", "-L", url, "--output", filename], cwd=dirpath)
    except FileNotFoundError as e:
        raise FileNotFoundError(f"curl command not found. Is curl installed? {e}")
    except subprocess.CalledProcessError as e:
        raise subprocess.CalledProcessError(f"curl failed to download: {e}")


def digit(zero_pad=False, rootdir="datasets/external") -> (dict, dict):
    """
    returns:
        Return tuple of dictionaries containing numpy arrays.
        Keys are {`audio`, `label`}
        Sample Rate is 8000 Hz
        Audio samples are of different length, so this returns a numpy object array
            dtype of internal arrays are np.int16
            min length = 1148 samples
            max length = 18262 samples
    
    zero_pad - whether to pad the audio samples to the same length
        if done, this returns `audio` arrays as 2D np.int16 arrays

    rootdir - where the dataset is stored
    """
    import numpy as np
    from scipy.io import wavfile

    url = "https://github.com/Jakobovski/free-spoken-digit-dataset/archive/v1.0.8.zip"
    zip_file = "free-spoken-digit-dataset-1.0.8.zip"
    subdir = "free-spoken-digit-dataset-1.0.8/recordings"

    dirpath = os.path.join(rootdir, subdir)
    if not os.path.isdir(dirpath):
        zip_filepath = os.path.join(rootdir, zip_file)
        # Download file if it does not exist
        if not os.path.isfile(zip_filepath):
            os.makedirs(rootdir, exist_ok=True)
            _curl(url, rootdir, zip_file)

        # Extract and clean up
        with zipfile.ZipFile(zip_filepath, "r") as zip_ref:
            zip_ref.extractall(rootdir)
        os.remove(zip_filepath)

    # TODO: Return generators instead of all data in memory
    # NOTE: issue #21
    sample_rate = 8000
    max_length = 18262
    min_length = 1148
    dtype = np.int16
    train_audio, train_labels = [], []
    test_audio, test_labels = [], []
    for sample in range(50):
        for name in "jackson", "nicolas", "theo":  # , 'yweweler': not yet in release
            for digit in range(10):
                filepath = os.path.join(dirpath, f"{digit}_{name}_{sample}.wav")
                try:
                    s_r, audio = wavfile.read(filepath)
                except FileNotFoundError as e:
                    raise FileNotFoundError(f"digit dataset incomplete. {e}")
                if s_r != sample_rate:
                    raise ValueError(f"{filepath} sample rate {s_r} != {sample_rate}")
                if audio.dtype != dtype:
                    raise ValueError(f"{filepath} dtype {audio.dtype} != {dtype}")
                if zero_pad:
                    audio = np.hstack(
                        [audio, np.zeros(max_length - len(audio), dtype=np.int16)]
                    )
                if sample >= 5:
                    train_audio.append(audio)
                    train_labels.append(digit)
                else:
                    test_audio.append(audio)
                    test_labels.append(digit)

    train_ds = {
        "audio": np.array(train_audio),
        "label": np.array(train_labels),
    }
    test_ds = {
        "audio": np.array(test_audio),
        "label": np.array(test_labels),
    }
    return train_ds, test_ds


SUPPORTED_DATASETS = {"mnist": mnist_data, "digit": digit}
>>>>>>> 6d19f3bb
<|MERGE_RESOLUTION|>--- conflicted
+++ resolved
@@ -1,15 +1,9 @@
 """
 API queries to download and use common datasets.
 """
-<<<<<<< HEAD
-import numpy as np
-import tensorflow as tf
-import tensorflow_datasets as tfds
-=======
 
 import os
 import zipfile
->>>>>>> 6d19f3bb
 
 
 def _normalize_img_dataset(img, label):
@@ -31,15 +25,12 @@
     :param epochs: Number of times to repeat generator
     :return:
     """
-<<<<<<< HEAD
+    import tensorflow_datasets as tfds
     default_graph = tf.keras.backend.get_session().graph
 
     mnist_builder = tfds.builder("mnist")
     num_train = mnist_builder.info.splits["train"].num_examples
     num_test = mnist_builder.info.splits["test"].num_examples
-=======
-    import tensorflow_datasets as tfds
->>>>>>> 6d19f3bb
 
     train_ds = tfds.load(
         "mnist",
@@ -72,6 +63,7 @@
     :param epochs: Number of times to repeat generator
     :return:
     """
+    import tensorflow_datasets as tfds
     default_graph = tf.keras.backend.get_session().graph
 
     mnist_builder = tfds.builder("cifar10")
@@ -88,7 +80,6 @@
 
     if normalize:
         train_ds = train_ds.map(_normalize_img_dataset)
-
     train_ds = train_ds.repeat(epochs)
     train_ds = tfds.as_numpy(train_ds, graph=default_graph)
 
@@ -103,9 +94,6 @@
     return train_ds, (test_x, test_y), num_train, num_test
 
 
-<<<<<<< HEAD
-SUPPORTED_DATASETS = {"mnist": mnist_data, "cifar10": cifar10_data}
-=======
 def _curl(url, dirpath, filename):
     """
     git clone url from dirpath location
@@ -130,7 +118,7 @@
             dtype of internal arrays are np.int16
             min length = 1148 samples
             max length = 18262 samples
-    
+
     zero_pad - whether to pad the audio samples to the same length
         if done, this returns `audio` arrays as 2D np.int16 arrays
 
@@ -198,5 +186,4 @@
     return train_ds, test_ds
 
 
-SUPPORTED_DATASETS = {"mnist": mnist_data, "digit": digit}
->>>>>>> 6d19f3bb
+SUPPORTED_DATASETS = {"mnist": mnist_data, "cifar10": cifar10_data, "digit": digit}
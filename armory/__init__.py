"""Adversarial Robustness Evaluation Test Bed"""

# Set up logging for a library
import logging

logger = logging.getLogger(__name__)
logger.addHandler(logging.NullHandler())


# Semantic Version
<<<<<<< HEAD
__version__ = "0.13.5"
=======
__version__ = "0.14.0"
>>>>>>> 1c4f868a

# typedef for a widely used JSON-like configuration specification
from typing import Dict, Any

Config = Dict[str, Any]

# Submodule imports
try:
    import coloredlogs

    from armory import art_experimental
    from armory import baseline_models
    from armory import data
    from armory import docker
    from armory import eval
    from armory import paths
    from armory import utils
    from armory import webapi
except ImportError as e:
    module = e.name
    print(f"ERROR: cannot import '{module}' module")
    print("    Please run: $ pip install -r requirements.txt")
    raise

END_SENTINEL = "Scenario has finished running cleanly"<|MERGE_RESOLUTION|>--- conflicted
+++ resolved
@@ -8,11 +8,7 @@
 
 
 # Semantic Version
-<<<<<<< HEAD
-__version__ = "0.13.5"
-=======
 __version__ = "0.14.0"
->>>>>>> 1c4f868a
 
 # typedef for a widely used JSON-like configuration specification
 from typing import Dict, Any

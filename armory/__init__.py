--- conflicted
+++ resolved
@@ -66,8 +66,6 @@
 __version__ = re.sub(r"dev\d+\+(g[0-9a-f]+)(\.d\d+)?$", r"\1", __version__)
 
 
-<<<<<<< HEAD
-=======
 # Handle PyTorch / TensorFlow interplay
 
 # import torch before tensorflow to ensure torch.utils.data.DataLoader can utilize
@@ -109,7 +107,6 @@
 
 Config = Dict[str, Any]
 
->>>>>>> 5ec1dfe0
 # Submodule imports
 try:
     from armory import art_experimental

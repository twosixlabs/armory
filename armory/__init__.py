--- conflicted
+++ resolved
@@ -8,11 +8,7 @@
 
 
 # Semantic Version
-<<<<<<< HEAD
-__version__ = "0.14.0"
-=======
 __version__ = "0.13.2"
->>>>>>> b013f6c7
 
 
 # Submodule imports

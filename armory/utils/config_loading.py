--- conflicted
+++ resolved
@@ -220,39 +220,6 @@
 
 
 def load_label_targeter(config):
-<<<<<<< HEAD
-    scheme = config["scheme"].lower()
-    if scheme == "fixed":
-        value = config.get("value")
-        return labels.FixedLabelTargeter(value)
-    elif scheme == "string":
-        value = config.get("value")
-        return labels.FixedStringTargeter(value)
-    elif scheme == "random":
-        num_classes = config.get("num_classes")
-        return labels.RandomLabelTargeter(num_classes)
-    elif scheme == "round-robin":
-        num_classes = config.get("num_classes")
-        offset = config.get("offset", 1)
-        return labels.RoundRobinTargeter(num_classes, offset)
-    elif scheme == "manual":
-        values = config.get("values")
-        repeat = config.get("repeat", False)
-        return labels.ManualTargeter(values, repeat)
-    elif scheme == "identity":
-        return labels.IdentityTargeter()
-    elif scheme == "matched length":
-        transcripts = config.get("transcripts")
-        return labels.MatchedTranscriptLengthTargeter(transcripts)
-    elif scheme == "object_detection_fixed":
-        value = config.get("value")
-        score = config.get("score", 1.0)
-        return labels.ObjectDetectionFixedLabelTargeteer(value, score)
-    else:
-        raise ValueError(
-            f'scheme {scheme} not in ("fixed", "random", "round-robin", "manual", "identity", "matched length, "object_detection_fixed")'
-        )
-=======
     if config.get("scheme"):
         logger.warning(
             "The use of a 'scheme' key in attack['targeted_labels'] has been deprecated. "
@@ -300,5 +267,4 @@
             f"label_targeter {label_targeter} must have a 'generate()' method"
             f" which returns target labels."
         )
-    return label_targeter
->>>>>>> d23ddd73
+    return label_targeter
--- conflicted
+++ resolved
@@ -47,10 +47,7 @@
     return getattr(module, sub_config["name"])
 
 
-<<<<<<< HEAD
-=======
 # TODO THIS is a TERRIBLE Pattern....can we refactor?
->>>>>>> c86a3946
 def load_dataset(dataset_config, *args, num_batches=None, check_run=False, **kwargs):
     """
     Loads a dataset from configuration file
@@ -151,11 +148,7 @@
         attack_config["kwargs"] = kwargs
     else:
         if attack_config.get("type") not in SUPPORTED_TYPES:
-<<<<<<< HEAD
-            logger.warning(
-=======
             log.warning(
->>>>>>> c86a3946
                 f"attack_config['type'] of {attack_config.get('type')} was not "
                 f"recognized and isn't being used. Supported attack types "
                 f"are as follows: {SUPPORTED_TYPES}."
@@ -258,11 +251,7 @@
 
 def load_label_targeter(config):
     if config.get("scheme"):
-<<<<<<< HEAD
-        logger.warning(
-=======
         log.warning(
->>>>>>> c86a3946
             "The use of a 'scheme' key in attack['targeted_labels'] has been deprecated. "
             "The supported means of configuring label targeters is to include 'module' "
             "and 'name' keys in attack['targeted_labels'] pointing to the targeter object. "

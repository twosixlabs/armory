--- conflicted
+++ resolved
@@ -510,7 +510,6 @@
 def object_detection_AP_per_class(
     y_list, y_pred_list, iou_threshold=0.5, class_list=None
 ):
-<<<<<<< HEAD
     """
     Mean average precision for object detection. The mAP can be computed by taking the mean
     of the AP's across all classes. This metric is computed over all evaluation samples,
@@ -527,24 +526,6 @@
 
     returns: a dictionary mapping each class to the average precision (AP) for the class.
     """
-=======
-    """
-    Mean average precision for object detection. The mAP can be computed by taking the mean
-    of the AP's across all classes. This metric is computed over all evaluation samples,
-    rather than on a per-sample basis.
-
-    y_list (list): of length equal to the number of input examples. Each element in the list
-        should be a dict with "labels" and "boxes" keys mapping to a numpy array of
-        shape (N,) and (N, 4) respectively where N = number of boxes.
-    y_pred_list (list): of length equal to the number of input examples. Each element in the
-        list should be a dict with "labels", "boxes", and "scores" keys mapping to a numpy
-        array of shape (N,), (N, 4), and (N,) respectively where N = number of boxes.
-    class_list (list, optional): a list of classes, such that all predictions and ground-truths
-        with labels NOT in class_list are to be ignored.
-
-    returns: a dictionary mapping each class to the average precision (AP) for the class.
-    """
->>>>>>> 54faef31
     _check_object_detection_input(y_list, y_pred_list)
 
     # Precision will be computed at recall points of 0, 0.1, 0.2, ..., 1

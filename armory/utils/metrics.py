--- conflicted
+++ resolved
@@ -499,21 +499,13 @@
             global_img_idx = (batch_size * batch_idx) + img_idx
             img_labels = y[img_idx]["labels"].flatten()
             img_boxes = y[img_idx]["boxes"].reshape((-1, 4))
-<<<<<<< HEAD
             for gt_box_idx in range(img_labels.flatten().shape[0]):
-=======
-            for gt_box_idx in range(img_labels.size):
->>>>>>> e09b6c46
                 label = img_labels[gt_box_idx]
                 box = img_boxes[gt_box_idx]
                 gt_box_dict = {"img_idx": global_img_idx, "label": label, "box": box}
                 gt_boxes_list.append(gt_box_dict)
 
-<<<<<<< HEAD
             for pred_box_idx in range(y_pred[img_idx]["labels"].flatten().shape[0]):
-=======
-            for pred_box_idx in range(y_pred[img_idx]["labels"].size):
->>>>>>> e09b6c46
                 pred_label = y_pred[img_idx]["labels"][pred_box_idx]
                 pred_box = y_pred[img_idx]["boxes"][pred_box_idx]
                 pred_score = y_pred[img_idx]["scores"][pred_box_idx]

"""
Metrics for scenarios

Outputs are lists of python variables amenable to JSON serialization:
    e.g., bool, int, float
    numpy data types and tensors generally fail to serialize
"""

import logging
import numpy as np
import time
from contextlib import contextmanager
import io
from collections import defaultdict, Counter

import cProfile
import pstats

from armory.data.adversarial_datasets import ADV_PATCH_MAGIC_NUMBER_LABEL_ID
from armory.data.adversarial.apricot_metadata import APRICOT_PATCHES


logger = logging.getLogger(__name__)


def abstains(y, y_pred):
    """
    For each sample in y_pred:
        return 1 for i if y_pred[i] is all 0s (an abstention), return 0 otherwise
        returns a list of (0, 1) elements
    """
    del y
    y_pred = np.asarray(y_pred)
    if y_pred.ndim != 2:
        raise ValueError(f"y_pred {y_pred} is not 2-dimensional")
    return [int(x) for x in (y_pred == 0.0).all(axis=1)]


def categorical_accuracy(y, y_pred):
    """
    Return the categorical accuracy of the predictions
    """
    y = np.asarray(y)
    y_pred = np.asarray(y_pred)
    if y.ndim == 0:
        y = np.array([y])
        y_pred = np.array([y_pred])

    if y.shape == y_pred.shape:
        return [int(x) for x in list(y == y_pred)]
    elif y.ndim + 1 == y_pred.ndim:
        if y.ndim == 0:
            return [int(y == np.argmax(y_pred, axis=-1))]
        return [int(x) for x in list(y == np.argmax(y_pred, axis=-1))]
    else:
        raise ValueError(f"{y} and {y_pred} have mismatched dimensions")


def top_5_categorical_accuracy(y, y_pred):
    """
    Return the top 5 categorical accuracy of the predictions
    """
    return top_n_categorical_accuracy(y, y_pred, 5)


def top_n_categorical_accuracy(y, y_pred, n):
    if n < 1:
        raise ValueError(f"n must be a positive integer, not {n}")
    n = int(n)
    if n == 1:
        return categorical_accuracy(y, y_pred)
    y = np.asarray(y)
    y_pred = np.asarray(y_pred)
    if y.ndim == 0:
        y = np.array([y])
        y_pred = np.array([y_pred])

    if len(y) != len(y_pred):
        raise ValueError("y and y_pred are of different length")
    if y.shape == y_pred.shape:
        raise ValueError("Must supply multiple predictions for top 5 accuracy")
    elif y.ndim + 1 == y_pred.ndim:
        y_pred_top5 = np.argsort(y_pred, axis=-1)[:, -n:]
        if y.ndim == 0:
            return [int(y in y_pred_top5)]
        return [int(y[i] in y_pred_top5[i]) for i in range(len(y))]
    else:
        raise ValueError(f"{y} and {y_pred} have mismatched dimensions")


def norm(x, x_adv, ord):
    """
    Return the given norm over a batch, outputting a list of floats
    """
    x = np.asarray(x)
    x_adv = np.asarray(x_adv)
    # elevate to 64-bit types first to prevent overflow errors
    assert not (
        np.iscomplexobj(x) ^ np.iscomplexobj(x_adv)
    ), "x and x_adv mix real/complex types"
    dtype = complex if np.iscomplexobj(x) else float
    diff = (x.astype(dtype) - x_adv.astype(dtype)).reshape(x.shape[0], -1)
    values = np.linalg.norm(diff, ord=ord, axis=1)
    # normalize l0 norm by number of elements in array
    if ord == 0:
        return list(float(x) / diff[i].size for i, x in enumerate(values))
    return list(float(x) for x in values)


def linf(x, x_adv):
    """
    Return the L-infinity norm over a batch of inputs as a float
    """
    return norm(x, x_adv, np.inf)


def l2(x, x_adv):
    """
    Return the L2 norm over a batch of inputs as a float
    """
    return norm(x, x_adv, 2)


def l1(x, x_adv):
    """
    Return the L1 norm over a batch of inputs as a float
    """
    return norm(x, x_adv, 1)


def lp(x, x_adv, p):
    """
    Return the Lp norm over a batch of inputs as a float
    """
    if p <= 0:
        raise ValueError(f"p must be positive, not {p}")
    return norm(x, x_adv, p)


def l0(x, x_adv):
    """
    Return the L0 'norm' over a batch of inputs as a float,
    normalized by the number of elements in the array
    """
    return norm(x, x_adv, 0)


def _snr(x_i, x_adv_i):
    assert not (
        np.iscomplexobj(x_i) ^ np.iscomplexobj(x_adv_i)
    ), "x_i and x_adv_i mix real/complex types"
    dtype = complex if np.iscomplexobj(x_i) else float
    x_i = np.asarray(x_i, dtype=dtype)
    x_adv_i = np.asarray(x_adv_i, dtype=dtype)
    if x_i.shape != x_adv_i.shape:
        raise ValueError(f"x_i.shape {x_i.shape} != x_adv_i.shape {x_adv_i.shape}")
    signal_power = (np.abs(x_i) ** 2).mean()
    noise_power = (np.abs(x_i - x_adv_i) ** 2).mean()
    if noise_power == 0:
        return np.inf
    return signal_power / noise_power


def snr(x, x_adv):
    """
    Return the SNR of a batch of samples with raw audio input
    """
    if len(x) != len(x_adv):
        raise ValueError(f"len(x) {len(x)} != len(x_adv) {len(x_adv)}")
    return [float(_snr(x_i, x_adv_i)) for (x_i, x_adv_i) in zip(x, x_adv)]


def snr_db(x, x_adv):
    """
    Return the SNR of a batch of samples with raw audio input in Decibels (DB)
    """
    return [float(i) for i in 10 * np.log10(snr(x, x_adv))]


def _snr_spectrogram(x_i, x_adv_i):
    x_i = np.asarray(x_i, dtype=float)
    x_adv_i = np.asarray(x_adv_i, dtype=float)
    if x_i.shape != x_adv_i.shape:
        raise ValueError(f"x_i.shape {x_i.shape} != x_adv_i.shape {x_adv_i.shape}")
    signal_power = np.abs(x_i).mean()
    noise_power = np.abs(x_i - x_adv_i).mean()
    return signal_power / noise_power


def word_error_rate(y, y_pred):
    """
    Return the word error rate for a batch of transcriptions.
    """
    if len(y) != len(y_pred):
        raise ValueError(f"len(y) {len(y)} != len(y_pred) {len(y_pred)}")
    return [_word_error_rate(y_i, y_pred_i) for (y_i, y_pred_i) in zip(y, y_pred)]


def _word_error_rate(y_i, y_pred_i):
    if isinstance(y_i, str):
        reference = y_i.split()
    elif isinstance(y_i, bytes):
        reference = y_i.decode("utf-8").split()
    else:
        raise TypeError(f"y_i is of type {type(y_i)}, expected string or bytes")
    hypothesis = y_pred_i.split()
    r_length = len(reference)
    h_length = len(hypothesis)
    matrix = np.zeros((r_length + 1, h_length + 1))
    for i in range(r_length + 1):
        for j in range(h_length + 1):
            if i == 0:
                matrix[0][j] = j
            elif j == 0:
                matrix[i][0] = i
    for i in range(1, r_length + 1):
        for j in range(1, h_length + 1):
            if reference[i - 1] == hypothesis[j - 1]:
                matrix[i][j] = matrix[i - 1][j - 1]
            else:
                substitute = matrix[i - 1][j - 1] + 1
                insertion = matrix[i][j - 1] + 1
                deletion = matrix[i - 1][j] + 1
                matrix[i][j] = min(substitute, insertion, deletion)
    return (matrix[r_length][h_length], r_length)


# Metrics specific to MARS model preprocessing in video UCF101 scenario


def verify_mars(x, x_adv):
    if len(x) != len(x_adv):
        raise ValueError(f"len(x) {len(x)} != {len(x_adv)} len(x_adv)")
    for x_i, x_adv_i in zip(x, x_adv):
        if x_i.shape[1:] != x_adv_i.shape[1:]:
            raise ValueError(f"Shape {x_i.shape[1:]} != {x_adv_i.shape[1:]}")
        if x_i.shape[1:] != (3, 16, 112, 112):
            raise ValueError(f"Shape {x_i.shape[1:]} != (3, 16, 112, 112)")


def mars_mean_l2(x, x_adv):
    """
    Input dimensions: (n_batch, n_stacks, channels, stack_frames, height, width)
        Typically: (1, variable, 3, 16, 112, 112)
    """
    verify_mars(x, x_adv)
    out = []
    for x_i, x_adv_i in zip(x, x_adv):
        out.append(np.mean(l2(x_i, x_adv_i)))
    return out


def mars_reshape(x_i):
    """
    Reshape (n_stacks, 3, 16, 112, 112) into (n_stacks * 16, 112, 112, 3)
    """
    return np.transpose(x_i, (0, 2, 3, 4, 1)).reshape((-1, 112, 112, 3))


def mars_mean_patch(x, x_adv):
    verify_mars(x, x_adv)
    out = []
    for x_i, x_adv_i in zip(x, x_adv):
        out.append(
            np.mean(
                image_circle_patch_diameter(mars_reshape(x_i), mars_reshape(x_adv_i))
            )
        )
    return out


@contextmanager
def resource_context(name="Name", profiler=None, computational_resource_dict=None):
    if profiler is None:
        yield
        return 0
    profiler_types = ["Basic", "Deterministic"]
    if profiler is not None and profiler not in profiler_types:
        raise ValueError(f"Profiler {profiler} is not one of {profiler_types}.")
    if profiler == "Deterministic":
        logger.warn(
            "Using Deterministic profiler. This may reduce timing accuracy and result in a large results file."
        )
        pr = cProfile.Profile()
        pr.enable()
    startTime = time.perf_counter()
    yield
    elapsedTime = time.perf_counter() - startTime
    if profiler == "Deterministic":
        pr.disable()
        s = io.StringIO()
        sortby = "cumulative"
        ps = pstats.Stats(pr, stream=s).sort_stats(sortby)
        ps.print_stats()
        stats = s.getvalue()
    if name not in computational_resource_dict:
        computational_resource_dict[name] = defaultdict(lambda: 0)
        if profiler == "Deterministic":
            computational_resource_dict[name]["stats"] = ""
    comp = computational_resource_dict[name]
    comp["execution_count"] += 1
    comp["total_time"] += elapsedTime
    if profiler == "Deterministic":
        comp["stats"] += stats
    return 0


def snr_spectrogram(x, x_adv):
    """
    Return the SNR of a batch of samples with spectrogram input

    NOTE: Due to phase effects, this is only an estimate of the SNR.
        For instance, if x[0] = sin(t) and x_adv[0] = sin(t + 2*pi/3),
        Then the SNR will be calculated as infinity, when it should be 1.
        However, the spectrograms will look identical, so as long as the
        model uses spectrograms and not the underlying raw signal,
        this should not have a significant effect on the results.
    """
    if x.shape != x_adv.shape:
        raise ValueError(f"x.shape {x.shape} != x_adv.shape {x_adv.shape}")
    return [float(_snr_spectrogram(x_i, x_adv_i)) for (x_i, x_adv_i) in zip(x, x_adv)]


def snr_spectrogram_db(x, x_adv):
    """
    Return the SNR of a batch of samples with spectrogram input in Decibels (DB)
    """
    return [float(i) for i in 10 * np.log10(snr_spectrogram(x, x_adv))]


def _image_circle_patch_diameter(x_i, x_adv_i):
    if x_i.shape != x_adv_i.shape:
        raise ValueError(f"x_i.shape {x_i.shape} != x_adv_i.shape {x_adv_i.shape}")
    img_shape = x_i.shape
    if len(img_shape) != 3:
        raise ValueError(f"Expected image with 3 dimensions. x_i has shape {x_i.shape}")
    if (x_i == x_adv_i).mean() < 0.5:
        logger.warning(
            f"x_i and x_adv_i differ at {int(100*(x_i != x_adv_i).mean())} percent of "
            "indices. image_circle_patch_area may not be accurate"
        )
    # Identify which axes of input array are spatial vs. depth dimensions
    depth_dim = img_shape.index(min(img_shape))
    spat_ind = 1 if depth_dim != 1 else 0

    # Determine which indices (along the spatial dimension) are perturbed
    pert_spatial_indices = set(np.where(x_i != x_adv_i)[spat_ind])
    if len(pert_spatial_indices) == 0:
        logger.warning("x_i == x_adv_i. image_circle_patch_area is 0")
        return 0

    # Find which indices (preceding the patch's max index) are unperturbed, in order
    # to determine the index of the edge of the patch
    max_ind_of_patch = max(pert_spatial_indices)
    unpert_ind_less_than_patch_max_ind = [
        i for i in range(max_ind_of_patch) if i not in pert_spatial_indices
    ]
    min_ind_of_patch = (
        max(unpert_ind_less_than_patch_max_ind) + 1
        if unpert_ind_less_than_patch_max_ind
        else 0
    )

    # If there are any perturbed indices outside the range of the patch just computed
    if min(pert_spatial_indices) < min_ind_of_patch:
        logger.warning("Multiple regions of the image have been perturbed")

    diameter = max_ind_of_patch - min_ind_of_patch + 1
    spatial_dims = [dim for i, dim in enumerate(img_shape) if i != depth_dim]
    patch_diameter = diameter / min(spatial_dims)
    return patch_diameter


def image_circle_patch_diameter(x, x_adv):
    """
    Returns diameter of circular image patch, normalized by the smaller spatial dimension
    """
    return [
        _image_circle_patch_diameter(x_i, x_adv_i) for (x_i, x_adv_i) in zip(x, x_adv)
    ]


def _check_object_detection_input(y_list, y_pred_list):
    """
    Helper function to check that the object detection labels and predictions are in
    the expected format and contain the expected fields.

    y_list (list): of length equal to the number of input examples. Each element in the list
        should be a dict with "labels" and "boxes" keys mapping to a numpy array of
        shape (N,) and (N, 4) respectively where N = number of boxes.
    y_pred_list (list): of length equal to the number of input examples. Each element in the
        list should be a dict with "labels", "boxes", and "scores" keys mapping to a numpy
        array of shape (N,), (N, 4), and (N,) respectively where N = number of boxes.
    """
    if not isinstance(y_pred_list, list):
        raise TypeError("Expected y_pred_list to be a list")

    if not isinstance(y_list, list):
        raise TypeError("Expected y_list to be a list")

    if len(y_list) != len(y_pred_list):
        raise ValueError(
            f"Received {len(y_list)} labels but {len(y_pred_list)} predictions"
        )
    elif len(y_list) == 0:
        raise ValueError("Received no labels or predictions")

    REQUIRED_LABEL_KEYS = ["labels", "boxes"]
    REQUIRED_PRED_KEYS = REQUIRED_LABEL_KEYS + ["scores"]

    for (y, y_pred) in zip(y_list, y_pred_list):
        if not all(key in y for key in REQUIRED_LABEL_KEYS):
            raise ValueError(
                f"y must contain the following keys: {REQUIRED_LABEL_KEYS}. The following keys were found: {y.keys()}"
            )
        elif not all(key in y_pred for key in REQUIRED_PRED_KEYS):
            raise ValueError(
                f"y_pred must contain the following keys: {REQUIRED_PRED_KEYS}. The following keys were found: {y_pred.keys()}"
            )
<<<<<<< HEAD
=======


def _check_video_tracking_input(y, y_pred):
    """
    Helper function to check that video tracking labels and predictions are in
    the expected format.

    y (List[Dict, ...]): list of length equal to number of examples. Each element
                  is a dict with "boxes" key mapping to (N, 4) numpy array. Boxes are
                  expected to be in [x1, y1, x2, y2] format.
    y_pred (List[Dict, ...]): same as above
    """
    for input in [y, y_pred]:
        assert isinstance(input, list)
        for input_dict_i in input:
            assert isinstance(input_dict_i, dict)
            assert "boxes" in input_dict_i
    assert len(y) == len(y_pred)
    for i in range(len(y)):
        y_box_array_shape = y[i]["boxes"].shape
        assert y_box_array_shape[1] == 4
        y_pred_box_array_shape = y_pred[i]["boxes"].shape
        assert y_box_array_shape == y_pred_box_array_shape
>>>>>>> 9df65eb4


def _intersection_over_union(box_1, box_2):
    """
    Assumes each input has shape (4,) and format [y1, x1, y2, x2] or [x1, y1, x2, y2]
    """
    assert box_1[2] >= box_1[0]
    assert box_2[2] >= box_2[0]
    assert box_1[3] >= box_1[1]
    assert box_2[3] >= box_2[1]

    if all(i <= 1.0 for i in box_1[np.where(box_1 > 0)]) ^ all(
        i <= 1.0 for i in box_2[np.where(box_2 > 0)]
    ):
        logger.warning(
            "One set of boxes appears to be normalized while the other is not"
        )

    # Determine coordinates of intersection box
    x_left = max(box_1[1], box_2[1])
    x_right = min(box_1[3], box_2[3])
    y_top = max(box_1[0], box_2[0])
    y_bottom = min(box_1[2], box_2[2])

    intersect_area = max(0, x_right - x_left) * max(0, y_bottom - y_top)
    if intersect_area == 0:
        return 0

    box_1_area = (box_1[3] - box_1[1]) * (box_1[2] - box_1[0])
    box_2_area = (box_2[3] - box_2[1]) * (box_2[2] - box_2[0])

    iou = intersect_area / (box_1_area + box_2_area - intersect_area)
    assert iou >= 0
    assert iou <= 1
    return iou


<<<<<<< HEAD
def object_detection_AP_per_class(y_list, y_pred_list, iou_threshold=0.5):
    """
    Mean average precision for object detection. This function returns a dictionary
    mapping each class to the average precision (AP) for the class. The mAP can be computed
    by taking the mean of the AP's across all classes. This metric is computed over all
    evaluation samples, rather than on a per-sample basis.

    y_list (list): of length equal to the number of input examples. Each element in the list
        should be a dict with "labels" and "boxes" keys mapping to a numpy array of
        shape (N,) and (N, 4) respectively where N = number of boxes.
    y_pred_list (list): of length equal to the number of input examples. Each element in the
        list should be a dict with "labels", "boxes", and "scores" keys mapping to a numpy
        array of shape (N,), (N, 4), and (N,) respectively where N = number of boxes.
    """
=======
def video_tracking_mean_iou(y, y_pred):
    """
    Mean IOU between ground-truth and predicted boxes, averaged over all frames for a video.
    This function expects to receive a single video's labels/prediction as input.

    y (np.array): numpy array of shape (num_frames, 4)
    y_pred (List[Dict, ...]): list of length equal to number of examples. Each element
                  is a dict with "boxes" key mapping to (N, 4) numpy array
    """
    _check_video_tracking_input(y, y_pred)
    if len(y_pred) > 1:
        raise ValueError(f"y_pred expected to have length of 1, found {len(y_pred)}.")
    mean_ious = []
    for i in range(len(y)):
        y_pred_boxes = y_pred[i]["boxes"]
        y_boxes = y[i]["boxes"]
        num_frames = y_pred_boxes.shape[0]
        # begin with 2nd box to skip y_init in metric calculation
        mean_ious.append(
            np.array(
                [
                    _intersection_over_union(y_boxes[i], y_pred_boxes[i])
                    for i in range(1, num_frames)
                ]
            ).mean()
        )

    return mean_ious


def object_detection_AP_per_class(
    y_list, y_pred_list, iou_threshold=0.5, class_list=None
):
    """
    Mean average precision for object detection. The mAP can be computed by taking the mean
    of the AP's across all classes. This metric is computed over all evaluation samples,
    rather than on a per-sample basis.

    y_list (list): of length equal to the number of input examples. Each element in the list
        should be a dict with "labels" and "boxes" keys mapping to a numpy array of
        shape (N,) and (N, 4) respectively where N = number of boxes.
    y_pred_list (list): of length equal to the number of input examples. Each element in the
        list should be a dict with "labels", "boxes", and "scores" keys mapping to a numpy
        array of shape (N,), (N, 4), and (N,) respectively where N = number of boxes.
    class_list (list, optional): a list of classes, such that all predictions and ground-truths
        with labels NOT in class_list are to be ignored.

    returns: a dictionary mapping each class to the average precision (AP) for the class.
    """
>>>>>>> 9df65eb4
    _check_object_detection_input(y_list, y_pred_list)

    # Precision will be computed at recall points of 0, 0.1, 0.2, ..., 1
    RECALL_POINTS = np.linspace(0, 1, 11)

    # Converting all boxes to a list of dicts (a list for predicted boxes, and a
    # separate list for ground truth boxes), where each dict corresponds to a box and
    # has the following keys "img_idx", "label", "box", as well as "score" for predicted boxes
    pred_boxes_list = []
    gt_boxes_list = []
    for img_idx, (y, y_pred) in enumerate(zip(y_list, y_pred_list)):
        img_labels = y["labels"].flatten()
        img_boxes = y["boxes"].reshape((-1, 4))
        for gt_box_idx in range(img_labels.flatten().shape[0]):
            label = img_labels[gt_box_idx]
            box = img_boxes[gt_box_idx]
            gt_box_dict = {"img_idx": img_idx, "label": label, "box": box}
            gt_boxes_list.append(gt_box_dict)

        for pred_box_idx in range(y_pred["labels"].flatten().shape[0]):
            pred_label = y_pred["labels"][pred_box_idx]
            pred_box = y_pred["boxes"][pred_box_idx]
            pred_score = y_pred["scores"][pred_box_idx]
            pred_box_dict = {
                "img_idx": img_idx,
                "label": pred_label,
                "box": pred_box,
                "score": pred_score,
            }
            pred_boxes_list.append(pred_box_dict)

    # Union of (1) the set of all true classes and (2) the set of all predicted classes
    set_of_class_ids = set([i["label"] for i in gt_boxes_list]) | set(
        [i["label"] for i in pred_boxes_list]
    )

    if class_list:
        # Filter out classes not in class_list
        set_of_class_ids = set(i for i in set_of_class_ids if i in class_list)

    # Remove the class ID that corresponds to a physical adversarial patch in APRICOT
    # dataset, if present
    set_of_class_ids.discard(ADV_PATCH_MAGIC_NUMBER_LABEL_ID)

    # Initialize dict that will store AP for each class
    average_precisions_by_class = {}

    # Compute AP for each class
    for class_id in set_of_class_ids:

        # Build lists that contain all the predicted/ground-truth boxes with a
        # label of class_id
        class_predicted_boxes = []
        class_gt_boxes = []
        for pred_box in pred_boxes_list:
            if pred_box["label"] == class_id:
                class_predicted_boxes.append(pred_box)
        for gt_box in gt_boxes_list:
            if gt_box["label"] == class_id:
                class_gt_boxes.append(gt_box)

        # Determine how many gt boxes (of class_id) there are in each image
        num_gt_boxes_per_img = Counter([gt["img_idx"] for gt in class_gt_boxes])

        # Initialize dict where we'll keep track of whether a gt box has been matched to a
        # prediction yet. This is necessary because if multiple predicted boxes of class_id
        # overlap with a single gt box, only one of the predicted boxes can be considered a
        # true positive
        img_idx_to_gtboxismatched_array = {}
        for img_idx, num_gt_boxes in num_gt_boxes_per_img.items():
            img_idx_to_gtboxismatched_array[img_idx] = np.zeros(num_gt_boxes)

        # Sort all predicted boxes (of class_id) by descending confidence
        class_predicted_boxes.sort(key=lambda x: x["score"], reverse=True)

        # Initialize arrays. Once filled in, true_positives[i] indicates (with a 1 or 0)
        # whether the ith predicted box (of class_id) is a true positive. Likewise for
        # false_positives array
        true_positives = np.zeros(len(class_predicted_boxes))
        false_positives = np.zeros(len(class_predicted_boxes))

        # Iterating over all predicted boxes of class_id
        for pred_idx, pred_box in enumerate(class_predicted_boxes):
            # Only compare gt boxes from the same image as the predicted box
            gt_boxes_from_same_img = [
                gt_box
                for gt_box in class_gt_boxes
                if gt_box["img_idx"] == pred_box["img_idx"]
            ]

            # If there are no gt boxes in the predicted box's image that have the predicted class
            if len(gt_boxes_from_same_img) == 0:
                false_positives[pred_idx] = 1
                continue

            # Iterate over all gt boxes (of class_id) from the same image as the predicted box,
            # determining which gt box has the highest iou with the predicted box
            highest_iou = 0
            for gt_idx, gt_box in enumerate(gt_boxes_from_same_img):
                iou = _intersection_over_union(pred_box["box"], gt_box["box"])
                if iou >= highest_iou:
                    highest_iou = iou
                    highest_iou_gt_idx = gt_idx

            if highest_iou > iou_threshold:
                # If the gt box has not yet been covered
                if (
                    img_idx_to_gtboxismatched_array[pred_box["img_idx"]][
                        highest_iou_gt_idx
                    ]
                    == 0
                ):
                    true_positives[pred_idx] = 1

                    # Record that we've now covered this gt box. Any subsequent
                    # pred boxes that overlap with it are considered false positives
                    img_idx_to_gtboxismatched_array[pred_box["img_idx"]][
                        highest_iou_gt_idx
                    ] = 1
                else:
                    # This gt box was already covered previously (i.e a different predicted
                    # box was deemed a true positive after overlapping with this gt box)
                    false_positives[pred_idx] = 1
            else:
                false_positives[pred_idx] = 1

        # Cumulative sums of false/true positives across all predictions which were sorted by
        # descending confidence
        tp_cumulative_sum = np.cumsum(true_positives)
        fp_cumulative_sum = np.cumsum(false_positives)

        # Total number of gt boxes with a label of class_id
        total_gt_boxes = len(class_gt_boxes)

        if total_gt_boxes > 0:
            recalls = tp_cumulative_sum / total_gt_boxes
        else:
            recalls = np.zeros_like(tp_cumulative_sum)

        precisions = tp_cumulative_sum / (tp_cumulative_sum + fp_cumulative_sum + 1e-8)

        interpolated_precisions = np.zeros(len(RECALL_POINTS))
        # Interpolate the precision at each recall level by taking the max precision for which
        # the corresponding recall exceeds the recall point
        # See http://citeseerx.ist.psu.edu/viewdoc/download?doi=10.1.1.157.5766&rep=rep1&type=pdf
        for i, recall_point in enumerate(RECALL_POINTS):
            precisions_points = precisions[np.where(recalls >= recall_point)]
            # If there's no cutoff at which the recall > recall_point
            if len(precisions_points) == 0:
                interpolated_precisions[i] = 0
            else:
                interpolated_precisions[i] = max(precisions_points)

        # Compute mean precision across the different recall levels
        average_precision = interpolated_precisions.mean()
        average_precisions_by_class[int(class_id)] = np.around(
            average_precision, decimals=2
        )

    return average_precisions_by_class


<<<<<<< HEAD
=======
def object_detection_mAP(y_list, y_pred_list, iou_threshold=0.5, class_list=None):
    """
    Mean average precision for object detection.

    y_list (list): of length equal to the number of input examples. Each element in the list
        should be a dict with "labels" and "boxes" keys mapping to a numpy array of
        shape (N,) and (N, 4) respectively where N = number of boxes.
    y_pred_list (list): of length equal to the number of input examples. Each element in the
        list should be a dict with "labels", "boxes", and "scores" keys mapping to a numpy
        array of shape (N,), (N, 4), and (N,) respectively where N = number of boxes.
    class_list (list, optional): a list of classes, such that all predictions and ground-truths
        with labels NOT in class_list are to be ignored.

    returns: a scalar value
    """
    ap_per_class = object_detection_AP_per_class(
        y_list, y_pred_list, iou_threshold=iou_threshold, class_list=class_list
    )
    return np.fromiter(ap_per_class.values(), dtype=float).mean()


def _object_detection_get_tpr_mr_dr_hr(
    y_list, y_pred_list, iou_threshold=0.5, score_threshold=0.5, class_list=None
):
    """
    Helper function to compute true positive rate, disappearance rate, misclassification rate, and
    hallucinations per image as defined below:

    true positive rate: the percent of ground-truth boxes which are predicted with iou > iou_threshold,
        score > score_threshold, and the correct label
    misclassification rate: the percent of ground-truth boxes which are predicted with iou > iou_threshold,
        score > score_threshold, and the incorrect label
    disappearance rate: 1 - true_positive_rate - misclassification rate
    hallucinations per image: the number of predicted boxes per image that have score > score_threshold and
        iou(predicted_box, ground_truth_box) < iou_threshold for each ground_truth_box


    y_list (list): of length equal to the number of input examples. Each element in the list
        should be a dict with "labels" and "boxes" keys mapping to a numpy array of
        shape (N,) and (N, 4) respectively where N = number of boxes.
    y_pred_list (list): of length equal to the number of input examples. Each element in the
        list should be a dict with "labels", "boxes", and "scores" keys mapping to a numpy
        array of shape (N,), (N, 4), and (N,) respectively where N = number of boxes.
    class_list (list, optional): a list of classes, such that all predictions with labels and ground-truths
        with labels NOT in class_list are to be ignored.

    returns: a tuple of length 4 (TPR, MR, DR, HR) where each element is a list of length equal
    to the number of images.
    """

    true_positive_rate_per_img = []
    misclassification_rate_per_img = []
    disappearance_rate_per_img = []
    hallucinations_per_img = []
    for img_idx, (y, y_pred) in enumerate(zip(y_list, y_pred_list)):
        if class_list:
            # Filter out ground-truth classes with labels not in class_list
            indices_to_keep = np.where(np.isin(y["labels"], class_list))
            gt_boxes = y["boxes"][indices_to_keep]
            gt_labels = y["labels"][indices_to_keep]
        else:
            gt_boxes = y["boxes"]
            gt_labels = y["labels"]

        # initialize count of hallucinations
        num_hallucinations = 0
        num_gt_boxes = len(gt_boxes)

        # Initialize arrays that will indicate whether each respective ground-truth
        # box is a true positive or misclassified
        true_positive_array = np.zeros((num_gt_boxes,))
        misclassification_array = np.zeros((num_gt_boxes,))

        # Only consider the model's confident predictions
        conf_pred_indices = np.where(y_pred["scores"] > score_threshold)[0]
        if class_list:
            # Filter out predictions from classes not in class_list kwarg
            conf_pred_indices = conf_pred_indices[
                np.isin(y_pred["labels"][conf_pred_indices], class_list)
            ]

        # For each confident prediction
        for y_pred_idx in conf_pred_indices:
            y_pred_box = y_pred["boxes"][y_pred_idx]

            # Compute the iou between the predicted box and the ground-truth boxes
            ious = np.array([_intersection_over_union(y_pred_box, a) for a in gt_boxes])

            # Determine which ground-truth boxes, if any, the predicted box overlaps with
            overlap_indices = np.where(ious > iou_threshold)[0]

            # If the predicted box doesn't overlap with any ground-truth boxes, increment
            # the hallucination counter and move on to the next predicted box
            if len(overlap_indices) == 0:
                num_hallucinations += 1
                continue

            # For each ground-truth box that the prediction overlaps with
            for y_idx in overlap_indices:
                # If the predicted label is correct, mark that the ground-truth
                # box has a true positive prediction
                if gt_labels[y_idx] == y_pred["labels"][y_pred_idx]:
                    true_positive_array[y_idx] = 1
                else:
                    # Otherwise mark that the ground-truth box has a misclassification
                    misclassification_array[y_idx] = 1

        # Convert these arrays to binary to avoid double-counting (i.e. when multiple
        # predicted boxes overlap with a single ground-truth box)
        true_positive_rate = (true_positive_array > 0).mean()
        misclassification_rate = (misclassification_array > 0).mean()

        # Any ground-truth box that had no overlapping predicted box is considered a
        # disappearance
        disappearance_rate = 1 - true_positive_rate - misclassification_rate

        true_positive_rate_per_img.append(true_positive_rate)
        misclassification_rate_per_img.append(misclassification_rate)
        disappearance_rate_per_img.append(disappearance_rate)
        hallucinations_per_img.append(num_hallucinations)

    return (
        true_positive_rate_per_img,
        misclassification_rate_per_img,
        disappearance_rate_per_img,
        hallucinations_per_img,
    )


def object_detection_true_positive_rate(
    y_list, y_pred_list, iou_threshold=0.5, score_threshold=0.5, class_list=None
):
    """
    Computes object detection true positive rate: the percent of ground-truth boxes which
    are predicted with iou > iou_threshold, score > score_threshold, and the correct label.

    y_list (list): of length equal to the number of input examples. Each element in the list
        should be a dict with "labels" and "boxes" keys mapping to a numpy array of
        shape (N,) and (N, 4) respectively where N = number of boxes.
    y_pred_list (list): of length equal to the number of input examples. Each element in the
        list should be a dict with "labels", "boxes", and "scores" keys mapping to a numpy
        array of shape (N,), (N, 4), and (N,) respectively where N = number of boxes.
    class_list (list, optional): a list of classes, such that all predictions and ground-truths
        with labels NOT in class_list are to be ignored.

    returns: a list of length equal to the number of images.
    """

    _check_object_detection_input(y_list, y_pred_list)
    true_positive_rate_per_img, _, _, _ = _object_detection_get_tpr_mr_dr_hr(
        y_list,
        y_pred_list,
        iou_threshold=iou_threshold,
        score_threshold=score_threshold,
        class_list=class_list,
    )
    return true_positive_rate_per_img


def object_detection_misclassification_rate(
    y_list, y_pred_list, iou_threshold=0.5, score_threshold=0.5, class_list=None
):
    """
    Computes object detection misclassification rate: the percent of ground-truth boxes which
    are predicted with iou > iou_threshold, score > score_threshold, and an incorrect label.

    y_list (list): of length equal to the number of input examples. Each element in the list
        should be a dict with "labels" and "boxes" keys mapping to a numpy array of
        shape (N,) and (N, 4) respectively where N = number of boxes.
    y_pred_list (list): of length equal to the number of input examples. Each element in the
        list should be a dict with "labels", "boxes", and "scores" keys mapping to a numpy
        array of shape (N,), (N, 4), and (N,) respectively where N = number of boxes.
    class_list (list, optional): a list of classes, such that all predictions and ground-truths
        with labels NOT in class_list are to be ignored.

    returns: a list of length equal to the number of images
    """

    _check_object_detection_input(y_list, y_pred_list)
    _, misclassification_rate_per_image, _, _ = _object_detection_get_tpr_mr_dr_hr(
        y_list,
        y_pred_list,
        iou_threshold=iou_threshold,
        score_threshold=score_threshold,
        class_list=class_list,
    )
    return misclassification_rate_per_image


def object_detection_disappearance_rate(
    y_list, y_pred_list, iou_threshold=0.5, score_threshold=0.5, class_list=None
):
    """
    Computes object detection disappearance rate: the percent of ground-truth boxes for which
    not one predicted box with score > score_threshold has an iou > iou_threshold with the
    ground-truth box.

    y_list (list): of length equal to the number of input examples. Each element in the list
        should be a dict with "labels" and "boxes" keys mapping to a numpy array of
        shape (N,) and (N, 4) respectively where N = number of boxes.
    y_pred_list (list): of length equal to the number of input examples. Each element in the
        list should be a dict with "labels", "boxes", and "scores" keys mapping to a numpy
        array of shape (N,), (N, 4), and (N,) respectively where N = number of boxes.
    class_list (list, optional): a list of classes, such that all predictions and ground-truths
        with labels NOT in class_list are to be ignored.

    returns: a list of length equal to the number of images
    """

    _check_object_detection_input(y_list, y_pred_list)
    _, _, disappearance_rate_per_img, _ = _object_detection_get_tpr_mr_dr_hr(
        y_list,
        y_pred_list,
        iou_threshold=iou_threshold,
        score_threshold=score_threshold,
        class_list=class_list,
    )
    return disappearance_rate_per_img


def object_detection_hallucinations_per_image(
    y_list, y_pred_list, iou_threshold=0.5, score_threshold=0.5, class_list=None
):
    """
    Computes object detection hallucinations per image: the number of predicted boxes per image
    that have score > score_threshold and an iou < iou_threshold with each ground-truth box.

    y_list (list): of length equal to the number of input examples. Each element in the list
        should be a dict with "labels" and "boxes" keys mapping to a numpy array of
        shape (N,) and (N, 4) respectively where N = number of boxes.
    y_pred_list (list): of length equal to the number of input examples. Each element in the
        list should be a dict with "labels", "boxes", and "scores" keys mapping to a numpy
        array of shape (N,), (N, 4), and (N,) respectively where N = number of boxes.
    class_list (list, optional): a list of classes, such that all predictions and ground-truths
        with labels NOT in class_list are to be ignored.

    returns: a list of length equal to the number of images
    """

    _check_object_detection_input(y_list, y_pred_list)
    _, _, _, hallucinations_per_image = _object_detection_get_tpr_mr_dr_hr(
        y_list,
        y_pred_list,
        iou_threshold=iou_threshold,
        score_threshold=score_threshold,
        class_list=class_list,
    )
    return hallucinations_per_image


def carla_od_hallucinations_per_image(
    y_list, y_pred_list, iou_threshold=0.5, score_threshold=0.5
):
    """
    CARLA object detection datasets contains class labels 1-4, with class 4 representing
    the green screen/patch itself, which should not be treated as an object class.
    """
    class_list = [1, 2, 3]
    return object_detection_hallucinations_per_image(
        y_list,
        y_pred_list,
        iou_threshold=iou_threshold,
        score_threshold=score_threshold,
        class_list=class_list,
    )


def carla_od_disappearance_rate(
    y_list, y_pred_list, iou_threshold=0.5, score_threshold=0.5
):
    """
    CARLA object detection datasets contains class labels 1-4, with class 4 representing
    the green screen/patch itself, which should not be treated as an object class.
    """
    class_list = [1, 2, 3]
    return object_detection_disappearance_rate(
        y_list,
        y_pred_list,
        iou_threshold=iou_threshold,
        score_threshold=score_threshold,
        class_list=class_list,
    )


def carla_od_true_positive_rate(
    y_list, y_pred_list, iou_threshold=0.5, score_threshold=0.5
):
    """
    CARLA object detection datasets contains class labels 1-4, with class 4 representing
    the green screen/patch itself, which should not be treated as an object class.
    """
    class_list = [1, 2, 3]
    return object_detection_true_positive_rate(
        y_list,
        y_pred_list,
        iou_threshold=iou_threshold,
        score_threshold=score_threshold,
        class_list=class_list,
    )


def carla_od_misclassification_rate(
    y_list, y_pred_list, iou_threshold=0.5, score_threshold=0.5
):
    """
    CARLA object detection datasets contains class labels 1-4, with class 4 representing
    the green screen/patch itself, which should not be treated as an object class.
    """
    class_list = [1, 2, 3]
    return object_detection_misclassification_rate(
        y_list,
        y_pred_list,
        iou_threshold=iou_threshold,
        score_threshold=score_threshold,
        class_list=class_list,
    )


def carla_od_AP_per_class(y_list, y_pred_list, iou_threshold=0.5):
    class_list = [1, 2, 3]
    """
    CARLA object detection datasets contains class labels 1-4, with class 4 representing
    the green screen/patch itself, which should not be treated as an object class.
    """
    return object_detection_AP_per_class(
        y_list, y_pred_list, iou_threshold=iou_threshold, class_list=class_list
    )


>>>>>>> 9df65eb4
def apricot_patch_targeted_AP_per_class(y_list, y_pred_list, iou_threshold=0.1):
    """
    Average precision indicating how successfully the APRICOT patch causes the detector
    to predict the targeted class of the patch at the location of the patch. A higher
    value for this metric implies a more successful patch.

    The box associated with the patch is assigned the label of the patch's targeted class.
    Thus, a true positive is the case where the detector predicts the patch's targeted
    class (at a location overlapping the patch). A false positive is the case where the
    detector predicts a non-targeted class at a location overlapping the patch. If the
    detector predicts multiple instances of the target class (that overlap with the patch),
    one of the predictions is considered a true positive and the others are ignored.

    This metric is computed over all evaluation samples, rather than on a per-sample basis.
    It returns a dictionary mapping each class to the average precision (AP) for the class.
    The only classes with potentially nonzero AP's are the classes targeted by the patches
    (see above paragraph).

    From https://arxiv.org/abs/1912.08166: use a low IOU since "the patches will sometimes
    generate many small, overlapping predictions in the region of the attack"

    y_list (list): of length equal to the number of input examples. Each element in the list
        should be a dict with "labels" and "boxes" keys mapping to a numpy array of
        shape (N,) and (N, 4) respectively where N = number of boxes.
    y_pred_list (list): of length equal to the number of input examples. Each element in the
        list should be a dict with "labels", "boxes", and "scores" keys mapping to a numpy
        array of shape (N,), (N, 4), and (N,) respectively where N = number of boxes.
    """
    _check_object_detection_input(y_list, y_pred_list)

    # Precision will be computed at recall points of 0, 0.1, 0.2, ..., 1
    RECALL_POINTS = np.linspace(0, 1, 11)

    # Converting boxes to a list of dicts (a list for predicted boxes that overlap with the patch,
    # and a separate list for ground truth patch boxes), where each dict corresponds to a box and
    # has the following keys "img_idx", "label", "box", as well as "score" for predicted boxes
    patch_boxes_list = []
    overlappping_pred_boxes_list = []
    for img_idx, (y, y_pred) in enumerate(zip(y_list, y_pred_list)):
        idx_of_patch = np.where(
            y["labels"].flatten() == ADV_PATCH_MAGIC_NUMBER_LABEL_ID
        )[0]
        patch_box = y["boxes"].reshape((-1, 4))[idx_of_patch].flatten()
        patch_id = int(y["patch_id"].flatten()[idx_of_patch])
        patch_target_label = APRICOT_PATCHES[patch_id]["adv_target"]
        patch_box_dict = {
            "img_idx": img_idx,
            "label": patch_target_label,
            "box": patch_box,
        }
        patch_boxes_list.append(patch_box_dict)

        for pred_box_idx in range(y_pred["labels"].size):
            box = y_pred["boxes"][pred_box_idx]
            if _intersection_over_union(box, patch_box) > iou_threshold:
                label = y_pred["labels"][pred_box_idx]
                score = y_pred["scores"][pred_box_idx]
                pred_box_dict = {
                    "img_idx": img_idx,
                    "label": label,
                    "box": box,
                    "score": score,
                }
                overlappping_pred_boxes_list.append(pred_box_dict)

    # Union of (1) the set of classes targeted by patches and (2) the set of all classes
    # predicted at a location that overlaps the patch in the image
    set_of_class_ids = set([i["label"] for i in patch_boxes_list]) | set(
        [i["label"] for i in overlappping_pred_boxes_list]
    )

    # Initialize dict that will store AP for each class
    average_precisions_by_class = {}

    # Compute AP for each class
    for class_id in set_of_class_ids:
        # Build lists that contain all the predicted and patch boxes with a
        # label of class_id
        class_predicted_boxes = []
        class_patch_boxes = []
        for pred_box in overlappping_pred_boxes_list:
            if pred_box["label"] == class_id:
                class_predicted_boxes.append(pred_box)
        for patch_box in patch_boxes_list:
            if patch_box["label"] == class_id:
                class_patch_boxes.append(patch_box)

        # Determine how many patch boxes (of class_id) there are in each image
        num_patch_boxes_per_img = Counter([gt["img_idx"] for gt in class_patch_boxes])

        # Initialize dict where we'll keep track of whether a patch box has been matched to a
        # prediction yet. This is necessary because if multiple predicted boxes of class_id
        # overlap with a patch box, only one of the predicted boxes can be considered a
        # true positive. The rest will be ignored
        img_idx_to_patchboxismatched_array = {}
        for img_idx, num_patch_boxes in num_patch_boxes_per_img.items():
            img_idx_to_patchboxismatched_array[img_idx] = np.zeros(num_patch_boxes)

        # Sort all predicted boxes (of class_id) by descending confidence
        class_predicted_boxes.sort(key=lambda x: x["score"], reverse=True)

        # Initialize list. Once filled in, true_positives[i] indicates (with a 1 or 0)
        # whether the ith predicted box (of class_id) is a true positive or false positive
        is_true_positive = []

        # Iterating over all predicted boxes of class_id
        for pred_idx, pred_box in enumerate(class_predicted_boxes):
            # Only compare patch boxes from the same image as the predicted box
            patch_boxes_from_same_img = [
                patch_box
                for patch_box in class_patch_boxes
                if patch_box["img_idx"] == pred_box["img_idx"]
            ]

            # If there are no patch boxes in the predicted box's image that target the predicted class
            if len(patch_boxes_from_same_img) == 0:
                is_true_positive.append(0)
                continue

            # Iterate over all patch boxes (of class_id) from the same image as the predicted box,
            # determining which patch box has the highest iou with the predicted box.
            highest_iou = 0
            for patch_idx, patch_box in enumerate(patch_boxes_from_same_img):
                iou = _intersection_over_union(pred_box["box"], patch_box["box"])
                if iou >= highest_iou:
                    highest_iou = iou
                    highest_iou_patch_idx = patch_idx

            # If the patch box has not yet been covered
            if (
                img_idx_to_patchboxismatched_array[pred_box["img_idx"]][
                    highest_iou_patch_idx
                ]
                == 0
            ):
                is_true_positive.append(1)

                # Record that we've now covered this patch box. Any subsequent
                # pred boxes that overlap with it are ignored
                img_idx_to_patchboxismatched_array[pred_box["img_idx"]][
                    highest_iou_patch_idx
                ] = 1
            else:
                # This patch box was already covered previously (i.e a different predicted
                # box was deemed a true positive after overlapping with this patch box).
                # The predicted box is thus ignored.
                continue

        # Cumulative sums of false/true positives across all predictions which were sorted by
        # descending confidence
        tp_cumulative_sum = np.cumsum(is_true_positive)
        fp_cumulative_sum = np.cumsum([not i for i in is_true_positive])

        # Total number of patch boxes with a label of class_id
        total_patch_boxes = len(class_patch_boxes)

        if total_patch_boxes > 0:
            recalls = tp_cumulative_sum / total_patch_boxes
        else:
            recalls = np.zeros_like(tp_cumulative_sum)

        precisions = tp_cumulative_sum / (tp_cumulative_sum + fp_cumulative_sum + 1e-8)

        interpolated_precisions = np.zeros(len(RECALL_POINTS))
        # Interpolate the precision at each recall level by taking the max precision for which
        # the corresponding recall exceeds the recall point
        # See http://citeseerx.ist.psu.edu/viewdoc/download?doi=10.1.1.157.5766&rep=rep1&type=pdf
        for i, recall_point in enumerate(RECALL_POINTS):
            precisions_points = precisions[np.where(recalls >= recall_point)]
            # If there's no cutoff at which the recall > recall_point
            if len(precisions_points) == 0:
                interpolated_precisions[i] = 0
            else:
                interpolated_precisions[i] = max(precisions_points)

        # Compute mean precision across the different recall levels
        average_precision = interpolated_precisions.mean()
        average_precisions_by_class[int(class_id)] = np.around(
            average_precision, decimals=2
        )

    return average_precisions_by_class


def dapricot_patch_targeted_AP_per_class(y_list, y_pred_list, iou_threshold=0.1):
    """
    Average precision indicating how successfully the patch causes the detector
    to predict the targeted class of the patch at the location of the patch. A higher
    value for this metric implies a more successful patch.

    The box associated with the patch is assigned the label of the patch's targeted class.
    Thus, a true positive is the case where the detector predicts the patch's targeted
    class (at a location overlapping the patch). A false positive is the case where the
    detector predicts a non-targeted class at a location overlapping the patch. If the
    detector predicts multiple instances of the target class (that overlap with the patch),
    one of the predictions is considered a true positive and the others are ignored.

    This metric is computed over all evaluation samples, rather than on a per-sample basis.
    It returns a dictionary mapping each class to the average precision (AP) for the class.
    The only classes with potentially nonzero AP's are the classes targeted by the patches
    (see above paragraph).

    Assumptions made for D-APRICOT dataset: each image has one ground truth box. This box corresponds
    to the patch and is assigned a label of whatever the attack's target label is. There are no
    ground-truth boxes of COCO objects.
<<<<<<< HEAD

    From https://arxiv.org/abs/1912.08166: use a low IOU since "the patches will sometimes
    generate many small, overlapping predictions in the region of the attack"

=======

    From https://arxiv.org/abs/1912.08166: use a low IOU since "the patches will sometimes
    generate many small, overlapping predictions in the region of the attack"

>>>>>>> 9df65eb4
    y_list (list): of length equal to the number of input examples. Each element in the list
        should be a dict with "labels" and "boxes" keys mapping to a numpy array of
        shape (N,) and (N, 4) respectively where N = number of boxes.
    y_pred_list (list): of length equal to the number of input examples. Each element in the
        list should be a dict with "labels", "boxes", and "scores" keys mapping to a numpy
        array of shape (N,), (N, 4), and (N,) respectively where N = number of boxes.

    """
    _check_object_detection_input(y_list, y_pred_list)

    # Precision will be computed at recall points of 0, 0.1, 0.2, ..., 1
    RECALL_POINTS = np.linspace(0, 1, 11)

    # Converting boxes to a list of dicts (a list for predicted boxes that overlap with the patch,
    # and a separate list for ground truth patch boxes), where each dict corresponds to a box and
    # has the following keys "img_idx", "label", "box", as well as "score" for predicted boxes
    patch_boxes_list = []
    overlappping_pred_boxes_list = []
    for img_idx, (y, y_pred) in enumerate(zip(y_list, y_pred_list)):
        patch_box = y["boxes"].flatten()
        patch_target_label = int(y["labels"])
        patch_box_dict = {
            "img_idx": img_idx,
            "label": patch_target_label,
            "box": patch_box,
        }
        patch_boxes_list.append(patch_box_dict)

        for pred_box_idx in range(y_pred["labels"].size):
            box = y_pred["boxes"][pred_box_idx]
            if _intersection_over_union(box, patch_box) > iou_threshold:
                label = y_pred["labels"][pred_box_idx]
                score = y_pred["scores"][pred_box_idx]
                pred_box_dict = {
                    "img_idx": img_idx,
                    "label": label,
                    "box": box,
                    "score": score,
                }
                overlappping_pred_boxes_list.append(pred_box_dict)

    # Only compute AP of classes targeted by patches. The D-APRICOT dataset in some
    # cases contains unlabeled COCO objects in the background
    set_of_class_ids = set([i["label"] for i in patch_boxes_list])

    # Initialize dict that will store AP for each class
    average_precisions_by_class = {}

    # Compute AP for each class
    for class_id in set_of_class_ids:
        # Build lists that contain all the predicted and patch boxes with a
        # label of class_id
        class_predicted_boxes = []
        class_patch_boxes = []
        for pred_box in overlappping_pred_boxes_list:
            if pred_box["label"] == class_id:
                class_predicted_boxes.append(pred_box)
        for patch_box in patch_boxes_list:
            if patch_box["label"] == class_id:
                class_patch_boxes.append(patch_box)

        # Determine how many patch boxes (of class_id) there are in each image
        num_patch_boxes_per_img = Counter([gt["img_idx"] for gt in class_patch_boxes])

        # Initialize dict where we'll keep track of whether a patch box has been matched to a
        # prediction yet. This is necessary because if multiple predicted boxes of class_id
        # overlap with a patch box, only one of the predicted boxes can be considered a
        # true positive. The rest will be ignored
        img_idx_to_patchboxismatched_array = {}
        for img_idx, num_patch_boxes in num_patch_boxes_per_img.items():
            img_idx_to_patchboxismatched_array[img_idx] = np.zeros(num_patch_boxes)

        # Sort all predicted boxes (of class_id) by descending confidence
        class_predicted_boxes.sort(key=lambda x: x["score"], reverse=True)

        # Initialize list. Once filled in, true_positives[i] indicates (with a 1 or 0)
        # whether the ith predicted box (of class_id) is a true positive or false positive
        is_true_positive = []

        # Iterating over all predicted boxes of class_id
        for pred_idx, pred_box in enumerate(class_predicted_boxes):
            # Only compare patch boxes from the same image as the predicted box
            patch_boxes_from_same_img = [
                patch_box
                for patch_box in class_patch_boxes
                if patch_box["img_idx"] == pred_box["img_idx"]
            ]

            # If there are no patch boxes in the predicted box's image that target the predicted class
            if len(patch_boxes_from_same_img) == 0:
                is_true_positive.append(0)
                continue

            # Iterate over all patch boxes (of class_id) from the same image as the predicted box,
            # determining which patch box has the highest iou with the predicted box.
            highest_iou = 0
            for patch_idx, patch_box in enumerate(patch_boxes_from_same_img):
                iou = _intersection_over_union(pred_box["box"], patch_box["box"])
                if iou >= highest_iou:
                    highest_iou = iou
                    highest_iou_patch_idx = patch_idx

            # If the patch box has not yet been covered
            if (
                img_idx_to_patchboxismatched_array[pred_box["img_idx"]][
                    highest_iou_patch_idx
                ]
                == 0
            ):
                is_true_positive.append(1)

                # Record that we've now covered this patch box. Any subsequent
                # pred boxes that overlap with it are ignored
                img_idx_to_patchboxismatched_array[pred_box["img_idx"]][
                    highest_iou_patch_idx
                ] = 1
            else:
                # This patch box was already covered previously (i.e a different predicted
                # box was deemed a true positive after overlapping with this patch box).
                # The predicted box is thus ignored.
                continue

        # Cumulative sums of false/true positives across all predictions which were sorted by
        # descending confidence
        tp_cumulative_sum = np.cumsum(is_true_positive)
        fp_cumulative_sum = np.cumsum([not i for i in is_true_positive])

        # Total number of patch boxes with a label of class_id
        total_patch_boxes = len(class_patch_boxes)

        if total_patch_boxes > 0:
            recalls = tp_cumulative_sum / total_patch_boxes
        else:
            recalls = np.zeros_like(tp_cumulative_sum)

        precisions = tp_cumulative_sum / (tp_cumulative_sum + fp_cumulative_sum + 1e-8)

        interpolated_precisions = np.zeros(len(RECALL_POINTS))
        # Interpolate the precision at each recall level by taking the max precision for which
        # the corresponding recall exceeds the recall point
        # See http://citeseerx.ist.psu.edu/viewdoc/download?doi=10.1.1.157.5766&rep=rep1&type=pdf
        for i, recall_point in enumerate(RECALL_POINTS):
            precisions_points = precisions[np.where(recalls >= recall_point)]
            # If there's no cutoff at which the recall > recall_point
            if len(precisions_points) == 0:
                interpolated_precisions[i] = 0
            else:
                interpolated_precisions[i] = max(precisions_points)

        # Compute mean precision across the different recall levels
        average_precision = interpolated_precisions.mean()
        average_precisions_by_class[int(class_id)] = np.around(
            average_precision, decimals=2
        )

    return average_precisions_by_class


def dapricot_patch_target_success(
    y_list, y_pred_list, iou_threshold=0.1, conf_threshold=0.5
):
    """
    Binary metric that simply indicates whether or not the model predicted the targeted
    class at the location of the patch (given an IOU threshold which defaults to 0.1) with
    confidence >= a confidence threshold which defaults to 0.5.

    Assumptions made for D-APRICOT dataset: each image has one ground truth box. This box
    corresponds to the patch and is assigned a label of whatever the attack's target label is.
    There are no ground-truth boxes of COCO objects.

    Note: from https://arxiv.org/abs/1912.08166: by default a low IOU threshold is used since
    "the patches will sometimes generate many small, overlapping predictions in the region
    of the attack"

    y_list (list): of length equal to the number of input examples. Each element in the list
        should be a dict with "labels" and "boxes" keys mapping to a numpy array of
        shape (N,) and (N, 4) respectively where N = number of boxes.
    y_pred_list (list): of length equal to the number of input examples. Each element in the
        list should be a dict with "labels", "boxes", and "scores" keys mapping to a numpy
        array of shape (N,), (N, 4), and (N,) respectively where N = number of boxes.
    """
    return [
        _dapricot_patch_target_success(
            y, y_pred, iou_threshold=iou_threshold, conf_threshold=conf_threshold
        )
        for y, y_pred in zip(y_list, y_pred_list)
    ]


def _dapricot_patch_target_success(y, y_pred, iou_threshold=0.1, conf_threshold=0.5):
    target_label = int(y["labels"])
    target_box = y["boxes"].reshape((4,))
    pred_indices = np.where(y_pred["scores"] > conf_threshold)[0]
    for pred_idx in pred_indices:
        if y_pred["labels"][pred_idx] == target_label:
            if (
                _intersection_over_union(y_pred["boxes"][pred_idx], target_box)
                > iou_threshold
            ):
                return 1
    return 0


SUPPORTED_METRICS = {
<<<<<<< HEAD
    "abstains": abstains,
=======
>>>>>>> 9df65eb4
    "dapricot_patch_target_success": dapricot_patch_target_success,
    "dapricot_patch_targeted_AP_per_class": dapricot_patch_targeted_AP_per_class,
    "apricot_patch_targeted_AP_per_class": apricot_patch_targeted_AP_per_class,
    "categorical_accuracy": categorical_accuracy,
    "top_n_categorical_accuracy": top_n_categorical_accuracy,
    "top_5_categorical_accuracy": top_5_categorical_accuracy,
    "norm": norm,
    "l0": l0,
    "l1": l1,
    "l2": l2,
    "lp": lp,
    "linf": linf,
    "video_tracking_mean_iou": video_tracking_mean_iou,
    "snr": snr,
    "snr_db": snr_db,
    "snr_spectrogram": snr_spectrogram,
    "snr_spectrogram_db": snr_spectrogram_db,
    "image_circle_patch_diameter": image_circle_patch_diameter,
    "mars_mean_l2": mars_mean_l2,
    "mars_mean_patch": mars_mean_patch,
    "word_error_rate": word_error_rate,
    "object_detection_AP_per_class": object_detection_AP_per_class,
<<<<<<< HEAD
=======
    "object_detection_mAP": object_detection_mAP,
    "object_detection_disappearance_rate": object_detection_disappearance_rate,
    "object_detection_hallucinations_per_image": object_detection_hallucinations_per_image,
    "object_detection_misclassification_rate": object_detection_misclassification_rate,
    "object_detection_true_positive_rate": object_detection_true_positive_rate,
    "carla_od_AP_per_class": carla_od_AP_per_class,
    "carla_od_disappearance_rate": carla_od_disappearance_rate,
    "carla_od_hallucinations_per_image": carla_od_hallucinations_per_image,
    "carla_od_misclassification_rate": carla_od_misclassification_rate,
    "carla_od_true_positive_rate": carla_od_true_positive_rate,
>>>>>>> 9df65eb4
}

# Image-based metrics applied to video


def video_metric(metric, frame_average="mean"):
    mapping = {
        "mean": np.mean,
        "max": np.max,
        "min": np.min,
    }
    if frame_average not in mapping:
        raise ValueError(f"frame_average {frame_average} not in {tuple(mapping)}")
    frame_average_func = mapping[frame_average]

    def func(x, x_adv):
        results = []
        for x_sample, x_adv_sample in zip(x, x_adv):
            frames = metric(x_sample, x_adv_sample)
            results.append(frame_average_func(frames))
        return results

    return func


for metric_name in "l0", "l1", "l2", "linf", "image_circle_patch_diameter":
    metric = SUPPORTED_METRICS[metric_name]
    for prefix in "mean", "max":
        new_metric_name = prefix + "_" + metric_name
        if new_metric_name in SUPPORTED_METRICS:
            raise ValueError(f"Duplicate metric {new_metric_name} in SUPPORTED_METRICS")
        new_metric = video_metric(metric, frame_average=prefix)
        SUPPORTED_METRICS[new_metric_name] = new_metric


class MetricList:
    """
    Keeps track of all results from a single metric
    """

    def __init__(self, name, function=None):
        if function is None:
            try:
                self.function = SUPPORTED_METRICS[name]
            except KeyError:
                raise KeyError(f"{name} is not part of armory.utils.metrics")
        elif callable(function):
            self.function = function
        else:
            raise ValueError(f"function must be callable or None, not {function}")
        self.name = name
        self._values = []
        self._input_labels = []
        self._input_preds = []

    def clear(self):
        self._values.clear()

    def add_results(self, *args, **kwargs):
        value = self.function(*args, **kwargs)
        self._values.extend(value)

    def __iter__(self):
        return self._values.__iter__()

    def __len__(self):
        return len(self._values)

    def values(self):
        return list(self._values)

    def mean(self):
        if not self._values:
            return float("nan")
        return sum(float(x) for x in self._values) / len(self._values)

    def append_input_label(self, label):
        self._input_labels.extend(label)

    def append_input_pred(self, pred):
        self._input_preds.extend(pred)

    def total_wer(self):
        # checks if all values are tuples from the WER metric
        if all(isinstance(wer_tuple, tuple) for wer_tuple in self._values):
            total_edit_distance = 0
            total_words = 0
            for wer_tuple in self._values:
                total_edit_distance += wer_tuple[0]
                total_words += wer_tuple[1]
            return float(total_edit_distance / total_words)
        else:
            raise ValueError("total_wer() only for WER metric")

<<<<<<< HEAD
    def compute_non_elementwise_metric(self):
        return self.function(self._input_labels, self._input_preds)
=======
    def compute_non_elementwise_metric(self, **kwargs):
        return self.function(self._input_labels, self._input_preds, **kwargs)
>>>>>>> 9df65eb4


class MetricsLogger:
    """
    Uses the set of task and perturbation metrics given to it.
    """

    def __init__(
        self,
        task=None,
        perturbation=None,
        means=True,
        record_metric_per_sample=False,
        profiler_type=None,
        computational_resource_dict=None,
        skip_benign=None,
        skip_attack=None,
        targeted=False,
        task_kwargs=None,
        **kwargs,
    ):
        """
        task - single metric or list of metrics
        perturbation - single metric or list of metrics
        means - whether to return the mean value for each metric
        record_metric_per_sample - whether to return metric values for each sample
        """
        self.tasks = [] if skip_benign else self._generate_counters(task)
        self.adversarial_tasks = [] if skip_attack else self._generate_counters(task)
        self.targeted_tasks = (
            self._generate_counters(task) if targeted and not skip_attack else []
        )
        self.perturbations = (
            [] if skip_attack else self._generate_counters(perturbation)
        )
        self.means = bool(means)
        self.full = bool(record_metric_per_sample)
        self.computational_resource_dict = {}
        if not self.means and not self.full:
            logger.warning(
                "No per-sample metric results will be produced. "
                "To change this, set 'means' or 'record_metric_per_sample' to True."
            )
        if (
            not self.tasks
            and not self.perturbations
            and not self.adversarial_tasks
            and not self.targeted_tasks
        ):
            logger.warning(
                "No metric results will be produced. "
                "To change this, set one or more 'task' or 'perturbation' metrics"
            )
        # the following metrics must be computed at once after all predictions have been obtained
        self.non_elementwise_metrics = [
            "object_detection_AP_per_class",
            "apricot_patch_targeted_AP_per_class",
            "dapricot_patch_targeted_AP_per_class",
        ]
        self.mean_ap_metrics = [
            "object_detection_AP_per_class",
            "apricot_patch_targeted_AP_per_class",
            "dapricot_patch_targeted_AP_per_class",
        ]

        self.task_kwargs = task_kwargs
        if task_kwargs:
            if not isinstance(task_kwargs, list):
                raise TypeError(
                    f"task_kwargs should be of type list, found {type(task_kwargs)}"
                )
            if len(task_kwargs) != len(task):
                raise ValueError(
                    f"task is of length {len(task)} but task_kwargs is of length {len(task_kwargs)}"
                )

        # the following metrics must be computed at once after all predictions have been obtained
        self.non_elementwise_metrics = [
            "object_detection_AP_per_class",
            "apricot_patch_targeted_AP_per_class",
            "dapricot_patch_targeted_AP_per_class",
            "carla_od_AP_per_class",
        ]
        self.mean_ap_metrics = [
            "object_detection_AP_per_class",
            "apricot_patch_targeted_AP_per_class",
            "dapricot_patch_targeted_AP_per_class",
            "carla_od_AP_per_class",
        ]

        # This designation only affects logging formatting
        self.quantity_metrics = [
            "object_detection_hallucinations_per_image",
            "carla_od_hallucinations_per_image",
        ]

    def _generate_counters(self, names):
        if names is None:
            names = []
        elif isinstance(names, str):
            names = [names]
        elif not isinstance(names, list):
            raise ValueError(
                f"{names} must be one of (None, str, list), not {type(names)}"
            )
        return [MetricList(x) for x in names]

    @classmethod
    def from_config(cls, config, skip_benign=None, skip_attack=None, targeted=None):
        if skip_benign:
            config["skip_benign"] = skip_benign
        if skip_attack:
            config["skip_attack"] = skip_attack
        return cls(**config, targeted=targeted)

    def clear(self):
        for metric in self.tasks + self.adversarial_tasks + self.perturbations:
            metric.clear()

    def update_task(self, y, y_pred, adversarial=False, targeted=False):
        if targeted and not adversarial:
            raise ValueError("benign task cannot be targeted")
        tasks = (
            self.targeted_tasks
            if targeted
            else self.adversarial_tasks
            if adversarial
            else self.tasks
        )
<<<<<<< HEAD
        for metric in tasks:
=======
        for task_idx, metric in enumerate(tasks):
>>>>>>> 9df65eb4
            if metric.name in self.non_elementwise_metrics:
                metric.append_input_label(y)
                metric.append_input_pred(y_pred)
            else:
<<<<<<< HEAD
                metric.add_results(y, y_pred)
=======
                if self.task_kwargs:
                    metric.add_results(y, y_pred, **self.task_kwargs[task_idx])
                else:
                    metric.add_results(y, y_pred)
>>>>>>> 9df65eb4

    def update_perturbation(self, x, x_adv):
        for metric in self.perturbations:
            metric.add_results(x, x_adv)

    def log_task(self, adversarial=False, targeted=False):
        if targeted:
            if adversarial:
                metrics = self.targeted_tasks
                wrt = "target"
                task_type = "adversarial"
            else:
                raise ValueError("benign task cannot be targeted")
        elif adversarial:
            metrics = self.adversarial_tasks
            wrt = "ground truth"
            task_type = "adversarial"
        else:
            metrics = self.tasks
            wrt = "ground truth"
            task_type = "benign"

        for task_idx, metric in enumerate(metrics):
            # Do not calculate mean WER, calcuate total WER
            if metric.name == "word_error_rate":
                logger.info(
                    f"Word error rate on {task_type} examples relative to {wrt} labels: "
                    f"{metric.total_wer():.2%}"
                )
            elif metric.name in self.non_elementwise_metrics:
<<<<<<< HEAD
                metric_result = metric.compute_non_elementwise_metric()
                logger.info(
                    f"{metric.name} on {task_type} test examples relative to {wrt} labels: "
                    f"{metric_result}"
=======
                if self.task_kwargs:
                    metric_result = metric.compute_non_elementwise_metric(
                        **self.task_kwargs[task_idx]
                    )
                else:
                    metric_result = metric.compute_non_elementwise_metric()
                logger.info(
                    f"{metric.name} on {task_type} test examples relative to {wrt} labels: "
                    f"{metric_result}"
                )
                if metric.name in self.mean_ap_metrics:
                    logger.info(
                        f"mean {metric.name} on {task_type} examples relative to {wrt} labels "
                        f"{np.fromiter(metric_result.values(), dtype=float).mean():.2%}."
                    )
            elif metric.name in self.quantity_metrics:
                # Don't include % symbol
                logger.info(
                    f"Average {metric.name} on {task_type} test examples relative to {wrt} labels: "
                    f"{metric.mean():.2}"
>>>>>>> 9df65eb4
                )
                if metric.name in self.mean_ap_metrics:
                    logger.info(
                        f"mean {metric.name} on {task_type} examples relative to {wrt} labels "
                        f"{np.fromiter(metric_result.values(), dtype=float).mean():.2%}."
                    )
            else:
                logger.info(
                    f"Average {metric.name} on {task_type} test examples relative to {wrt} labels: "
                    f"{metric.mean():.2%}"
                )

    def results(self):
        """
        Return dict of results
        """
        results = {}
        for metrics, prefix in [
            (self.tasks, "benign"),
            (self.adversarial_tasks, "adversarial"),
            (self.targeted_tasks, "targeted"),
            (self.perturbations, "perturbation"),
        ]:
<<<<<<< HEAD
            for metric in metrics:
                if metric.name in self.non_elementwise_metrics:
                    metric_result = metric.compute_non_elementwise_metric()
=======
            for task_idx, metric in enumerate(metrics):
                if metric.name in self.non_elementwise_metrics:
                    if self.task_kwargs:
                        metric_result = metric.compute_non_elementwise_metric(
                            **self.task_kwargs[task_idx]
                        )
                    else:
                        metric_result = metric.compute_non_elementwise_metric()
>>>>>>> 9df65eb4
                    results[f"{prefix}_{metric.name}"] = metric_result
                    if metric.name in self.mean_ap_metrics:
                        results[f"{prefix}_mean_{metric.name}"] = np.fromiter(
                            metric_result.values(), dtype=float
                        ).mean()
                    continue

                if self.full:
                    results[f"{prefix}_{metric.name}"] = metric.values()
                if self.means:
                    try:
                        results[f"{prefix}_mean_{metric.name}"] = metric.mean()
                    except ZeroDivisionError:
                        raise ZeroDivisionError(
                            f"No values to calculate mean in {prefix}_{metric.name}"
                        )
                if metric.name == "word_error_rate":
                    try:
                        results[f"{prefix}_total_{metric.name}"] = metric.total_wer()
                    except ZeroDivisionError:
                        raise ZeroDivisionError(
                            f"No values to calculate WER in {prefix}_{metric.name}"
                        )

        for name in self.computational_resource_dict:
            entry = self.computational_resource_dict[name]
            if "execution_count" not in entry or "total_time" not in entry:
                raise ValueError(
                    "Computational resource dictionary entry corrupted, missing data."
                )
            total_time = entry["total_time"]
            execution_count = entry["execution_count"]
            average_time = total_time / execution_count
            results[
                f"Avg. CPU time (s) for {execution_count} executions of {name}"
            ] = average_time
            if "stats" in entry:
                results[f"{name} profiler stats"] = entry["stats"]
        return results<|MERGE_RESOLUTION|>--- conflicted
+++ resolved
@@ -417,8 +417,6 @@
             raise ValueError(
                 f"y_pred must contain the following keys: {REQUIRED_PRED_KEYS}. The following keys were found: {y_pred.keys()}"
             )
-<<<<<<< HEAD
-=======
 
 
 def _check_video_tracking_input(y, y_pred):
@@ -442,7 +440,6 @@
         assert y_box_array_shape[1] == 4
         y_pred_box_array_shape = y_pred[i]["boxes"].shape
         assert y_box_array_shape == y_pred_box_array_shape
->>>>>>> 9df65eb4
 
 
 def _intersection_over_union(box_1, box_2):
@@ -480,22 +477,6 @@
     return iou
 
 
-<<<<<<< HEAD
-def object_detection_AP_per_class(y_list, y_pred_list, iou_threshold=0.5):
-    """
-    Mean average precision for object detection. This function returns a dictionary
-    mapping each class to the average precision (AP) for the class. The mAP can be computed
-    by taking the mean of the AP's across all classes. This metric is computed over all
-    evaluation samples, rather than on a per-sample basis.
-
-    y_list (list): of length equal to the number of input examples. Each element in the list
-        should be a dict with "labels" and "boxes" keys mapping to a numpy array of
-        shape (N,) and (N, 4) respectively where N = number of boxes.
-    y_pred_list (list): of length equal to the number of input examples. Each element in the
-        list should be a dict with "labels", "boxes", and "scores" keys mapping to a numpy
-        array of shape (N,), (N, 4), and (N,) respectively where N = number of boxes.
-    """
-=======
 def video_tracking_mean_iou(y, y_pred):
     """
     Mean IOU between ground-truth and predicted boxes, averaged over all frames for a video.
@@ -545,7 +526,6 @@
 
     returns: a dictionary mapping each class to the average precision (AP) for the class.
     """
->>>>>>> 9df65eb4
     _check_object_detection_input(y_list, y_pred_list)
 
     # Precision will be computed at recall points of 0, 0.1, 0.2, ..., 1
@@ -708,8 +688,6 @@
     return average_precisions_by_class
 
 
-<<<<<<< HEAD
-=======
 def object_detection_mAP(y_list, y_pred_list, iou_threshold=0.5, class_list=None):
     """
     Mean average precision for object detection.
@@ -1039,7 +1017,6 @@
     )
 
 
->>>>>>> 9df65eb4
 def apricot_patch_targeted_AP_per_class(y_list, y_pred_list, iou_threshold=0.1):
     """
     Average precision indicating how successfully the APRICOT patch causes the detector
@@ -1245,17 +1222,10 @@
     Assumptions made for D-APRICOT dataset: each image has one ground truth box. This box corresponds
     to the patch and is assigned a label of whatever the attack's target label is. There are no
     ground-truth boxes of COCO objects.
-<<<<<<< HEAD
 
     From https://arxiv.org/abs/1912.08166: use a low IOU since "the patches will sometimes
     generate many small, overlapping predictions in the region of the attack"
 
-=======
-
-    From https://arxiv.org/abs/1912.08166: use a low IOU since "the patches will sometimes
-    generate many small, overlapping predictions in the region of the attack"
-
->>>>>>> 9df65eb4
     y_list (list): of length equal to the number of input examples. Each element in the list
         should be a dict with "labels" and "boxes" keys mapping to a numpy array of
         shape (N,) and (N, 4) respectively where N = number of boxes.
@@ -1460,10 +1430,6 @@
 
 
 SUPPORTED_METRICS = {
-<<<<<<< HEAD
-    "abstains": abstains,
-=======
->>>>>>> 9df65eb4
     "dapricot_patch_target_success": dapricot_patch_target_success,
     "dapricot_patch_targeted_AP_per_class": dapricot_patch_targeted_AP_per_class,
     "apricot_patch_targeted_AP_per_class": apricot_patch_targeted_AP_per_class,
@@ -1486,8 +1452,6 @@
     "mars_mean_patch": mars_mean_patch,
     "word_error_rate": word_error_rate,
     "object_detection_AP_per_class": object_detection_AP_per_class,
-<<<<<<< HEAD
-=======
     "object_detection_mAP": object_detection_mAP,
     "object_detection_disappearance_rate": object_detection_disappearance_rate,
     "object_detection_hallucinations_per_image": object_detection_hallucinations_per_image,
@@ -1498,7 +1462,6 @@
     "carla_od_hallucinations_per_image": carla_od_hallucinations_per_image,
     "carla_od_misclassification_rate": carla_od_misclassification_rate,
     "carla_od_true_positive_rate": carla_od_true_positive_rate,
->>>>>>> 9df65eb4
 }
 
 # Image-based metrics applied to video
@@ -1593,13 +1556,8 @@
         else:
             raise ValueError("total_wer() only for WER metric")
 
-<<<<<<< HEAD
-    def compute_non_elementwise_metric(self):
-        return self.function(self._input_labels, self._input_preds)
-=======
     def compute_non_elementwise_metric(self, **kwargs):
         return self.function(self._input_labels, self._input_preds, **kwargs)
->>>>>>> 9df65eb4
 
 
 class MetricsLogger:
@@ -1729,23 +1687,15 @@
             if adversarial
             else self.tasks
         )
-<<<<<<< HEAD
-        for metric in tasks:
-=======
         for task_idx, metric in enumerate(tasks):
->>>>>>> 9df65eb4
             if metric.name in self.non_elementwise_metrics:
                 metric.append_input_label(y)
                 metric.append_input_pred(y_pred)
             else:
-<<<<<<< HEAD
-                metric.add_results(y, y_pred)
-=======
                 if self.task_kwargs:
                     metric.add_results(y, y_pred, **self.task_kwargs[task_idx])
                 else:
                     metric.add_results(y, y_pred)
->>>>>>> 9df65eb4
 
     def update_perturbation(self, x, x_adv):
         for metric in self.perturbations:
@@ -1776,12 +1726,6 @@
                     f"{metric.total_wer():.2%}"
                 )
             elif metric.name in self.non_elementwise_metrics:
-<<<<<<< HEAD
-                metric_result = metric.compute_non_elementwise_metric()
-                logger.info(
-                    f"{metric.name} on {task_type} test examples relative to {wrt} labels: "
-                    f"{metric_result}"
-=======
                 if self.task_kwargs:
                     metric_result = metric.compute_non_elementwise_metric(
                         **self.task_kwargs[task_idx]
@@ -1802,7 +1746,6 @@
                 logger.info(
                     f"Average {metric.name} on {task_type} test examples relative to {wrt} labels: "
                     f"{metric.mean():.2}"
->>>>>>> 9df65eb4
                 )
                 if metric.name in self.mean_ap_metrics:
                     logger.info(
@@ -1826,11 +1769,6 @@
             (self.targeted_tasks, "targeted"),
             (self.perturbations, "perturbation"),
         ]:
-<<<<<<< HEAD
-            for metric in metrics:
-                if metric.name in self.non_elementwise_metrics:
-                    metric_result = metric.compute_non_elementwise_metric()
-=======
             for task_idx, metric in enumerate(metrics):
                 if metric.name in self.non_elementwise_metrics:
                     if self.task_kwargs:
@@ -1839,7 +1777,6 @@
                         )
                     else:
                         metric_result = metric.compute_non_elementwise_metric()
->>>>>>> 9df65eb4
                     results[f"{prefix}_{metric.name}"] = metric_result
                     if metric.name in self.mean_ap_metrics:
                         results[f"{prefix}_mean_{metric.name}"] = np.fromiter(

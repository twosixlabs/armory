"""
Metrics for scenarios

Outputs are lists of python variables amenable to JSON serialization:
    e.g., bool, int, float
    numpy data types and tensors generally fail to serialize
"""

import logging
import numpy as np
import time
from contextlib import contextmanager
import io
from collections import defaultdict, Counter

import cProfile
import pstats

from armory.data.adversarial_datasets import ADV_PATCH_MAGIC_NUMBER_LABEL_ID
from armory.data.adversarial.apricot_metadata import APRICOT_PATCHES


logger = logging.getLogger(__name__)


def categorical_accuracy(y, y_pred):
    """
    Return the categorical accuracy of the predictions
    """
    y = np.asarray(y)
    y_pred = np.asarray(y_pred)
    if y.ndim == 0:
        y = np.array([y])
        y_pred = np.array([y_pred])

    if y.shape == y_pred.shape:
        return [int(x) for x in list(y == y_pred)]
    elif y.ndim + 1 == y_pred.ndim:
        if y.ndim == 0:
            return [int(y == np.argmax(y_pred, axis=-1))]
        return [int(x) for x in list(y == np.argmax(y_pred, axis=-1))]
    else:
        raise ValueError(f"{y} and {y_pred} have mismatched dimensions")


def top_5_categorical_accuracy(y, y_pred):
    """
    Return the top 5 categorical accuracy of the predictions
    """
    return top_n_categorical_accuracy(y, y_pred, 5)


def top_n_categorical_accuracy(y, y_pred, n):
    if n < 1:
        raise ValueError(f"n must be a positive integer, not {n}")
    n = int(n)
    if n == 1:
        return categorical_accuracy(y, y_pred)
    y = np.asarray(y)
    y_pred = np.asarray(y_pred)
    if y.ndim == 0:
        y = np.array([y])
        y_pred = np.array([y_pred])

    if len(y) != len(y_pred):
        raise ValueError("y and y_pred are of different length")
    if y.shape == y_pred.shape:
        raise ValueError("Must supply multiple predictions for top 5 accuracy")
    elif y.ndim + 1 == y_pred.ndim:
        y_pred_top5 = np.argsort(y_pred, axis=-1)[:, -n:]
        if y.ndim == 0:
            return [int(y in y_pred_top5)]
        return [int(y[i] in y_pred_top5[i]) for i in range(len(y))]
    else:
        raise ValueError(f"{y} and {y_pred} have mismatched dimensions")


def norm(x, x_adv, ord):
    """
    Return the given norm over a batch, outputting a list of floats
    """
    x = np.asarray(x)
    x_adv = np.asarray(x_adv)
    # elevate to 64-bit types first to prevent overflow errors
    assert not (
        np.iscomplexobj(x) ^ np.iscomplexobj(x_adv)
    ), "x and x_adv mix real/complex types"
    dtype = complex if np.iscomplexobj(x) else float
    diff = (x.astype(dtype) - x_adv.astype(dtype)).reshape(x.shape[0], -1)
    values = np.linalg.norm(diff, ord=ord, axis=1)
    # normalize l0 norm by number of elements in array
    if ord == 0:
        return list(float(x) / diff[i].size for i, x in enumerate(values))
    return list(float(x) for x in values)


def linf(x, x_adv):
    """
    Return the L-infinity norm over a batch of inputs as a float
    """
    return norm(x, x_adv, np.inf)


def l2(x, x_adv):
    """
    Return the L2 norm over a batch of inputs as a float
    """
    return norm(x, x_adv, 2)


def l1(x, x_adv):
    """
    Return the L1 norm over a batch of inputs as a float
    """
    return norm(x, x_adv, 1)


def lp(x, x_adv, p):
    """
    Return the Lp norm over a batch of inputs as a float
    """
    if p <= 0:
        raise ValueError(f"p must be positive, not {p}")
    return norm(x, x_adv, p)


def l0(x, x_adv):
    """
    Return the L0 'norm' over a batch of inputs as a float,
    normalized by the number of elements in the array
    """
    return norm(x, x_adv, 0)


def _snr(x_i, x_adv_i):
    assert not (
        np.iscomplexobj(x_i) ^ np.iscomplexobj(x_adv_i)
    ), "x_i and x_adv_i mix real/complex types"
    dtype = complex if np.iscomplexobj(x_i) else float
    x_i = np.asarray(x_i, dtype=dtype)
    x_adv_i = np.asarray(x_adv_i, dtype=dtype)
    if x_i.shape != x_adv_i.shape:
        raise ValueError(f"x_i.shape {x_i.shape} != x_adv_i.shape {x_adv_i.shape}")
    signal_power = (np.abs(x_i) ** 2).mean()
    noise_power = (np.abs(x_i - x_adv_i) ** 2).mean()
    if noise_power == 0:
        return np.inf
    return signal_power / noise_power


def snr(x, x_adv):
    """
    Return the SNR of a batch of samples with raw audio input
    """
    if len(x) != len(x_adv):
        raise ValueError(f"len(x) {len(x)} != len(x_adv) {len(x_adv)}")
    return [float(_snr(x_i, x_adv_i)) for (x_i, x_adv_i) in zip(x, x_adv)]


def snr_db(x, x_adv):
    """
    Return the SNR of a batch of samples with raw audio input in Decibels (DB)
    """
    return [float(i) for i in 10 * np.log10(snr(x, x_adv))]


def _snr_spectrogram(x_i, x_adv_i):
    x_i = np.asarray(x_i, dtype=float)
    x_adv_i = np.asarray(x_adv_i, dtype=float)
    if x_i.shape != x_adv_i.shape:
        raise ValueError(f"x_i.shape {x_i.shape} != x_adv_i.shape {x_adv_i.shape}")
    signal_power = np.abs(x_i).mean()
    noise_power = np.abs(x_i - x_adv_i).mean()
    return signal_power / noise_power


def word_error_rate(y, y_pred):
    """
    Return the word error rate for a batch of transcriptions.
    """
    if len(y) != len(y_pred):
        raise ValueError(f"len(y) {len(y)} != len(y_pred) {len(y_pred)}")
    return [_word_error_rate(y_i, y_pred_i) for (y_i, y_pred_i) in zip(y, y_pred)]


def _word_error_rate(y_i, y_pred_i):
    if isinstance(y_i, str):
        reference = y_i.split()
    elif isinstance(y_i, bytes):
        reference = y_i.decode("utf-8").split()
    else:
        raise TypeError(f"y_i is of type {type(y_i)}, expected string or bytes")
    hypothesis = y_pred_i.split()
    r_length = len(reference)
    h_length = len(hypothesis)
    matrix = np.zeros((r_length + 1, h_length + 1))
    for i in range(r_length + 1):
        for j in range(h_length + 1):
            if i == 0:
                matrix[0][j] = j
            elif j == 0:
                matrix[i][0] = i
    for i in range(1, r_length + 1):
        for j in range(1, h_length + 1):
            if reference[i - 1] == hypothesis[j - 1]:
                matrix[i][j] = matrix[i - 1][j - 1]
            else:
                substitute = matrix[i - 1][j - 1] + 1
                insertion = matrix[i][j - 1] + 1
                deletion = matrix[i - 1][j] + 1
                matrix[i][j] = min(substitute, insertion, deletion)
    return (matrix[r_length][h_length], r_length)


# Metrics specific to MARS model preprocessing in video UCF101 scenario


def verify_mars(x, x_adv):
    if len(x) != len(x_adv):
        raise ValueError(f"len(x) {len(x)} != {len(x_adv)} len(x_adv)")
    for x_i, x_adv_i in zip(x, x_adv):
        if x_i.shape[1:] != x_adv_i.shape[1:]:
            raise ValueError(f"Shape {x_i.shape[1:]} != {x_adv_i.shape[1:]}")
        if x_i.shape[1:] != (3, 16, 112, 112):
            raise ValueError(f"Shape {x_i.shape[1:]} != (3, 16, 112, 112)")


def mars_mean_l2(x, x_adv):
    """
    Input dimensions: (n_batch, n_stacks, channels, stack_frames, height, width)
        Typically: (1, variable, 3, 16, 112, 112)
    """
    verify_mars(x, x_adv)
    out = []
    for x_i, x_adv_i in zip(x, x_adv):
        out.append(np.mean(l2(x_i, x_adv_i)))
    return out


def mars_reshape(x_i):
    """
    Reshape (n_stacks, 3, 16, 112, 112) into (n_stacks * 16, 112, 112, 3)
    """
    return np.transpose(x_i, (0, 2, 3, 4, 1)).reshape((-1, 112, 112, 3))


def mars_mean_patch(x, x_adv):
    verify_mars(x, x_adv)
    out = []
    for x_i, x_adv_i in zip(x, x_adv):
        out.append(
            np.mean(
                image_circle_patch_diameter(mars_reshape(x_i), mars_reshape(x_adv_i))
            )
        )
    return out


@contextmanager
def resource_context(name="Name", profiler=None, computational_resource_dict=None):
    if profiler is None:
        yield
        return 0
    profiler_types = ["Basic", "Deterministic"]
    if profiler is not None and profiler not in profiler_types:
        raise ValueError(f"Profiler {profiler} is not one of {profiler_types}.")
    if profiler == "Deterministic":
        logger.warn(
            "Using Deterministic profiler. This may reduce timing accuracy and result in a large results file."
        )
        pr = cProfile.Profile()
        pr.enable()
    startTime = time.perf_counter()
    yield
    elapsedTime = time.perf_counter() - startTime
    if profiler == "Deterministic":
        pr.disable()
        s = io.StringIO()
        sortby = "cumulative"
        ps = pstats.Stats(pr, stream=s).sort_stats(sortby)
        ps.print_stats()
        stats = s.getvalue()
    if name not in computational_resource_dict:
        computational_resource_dict[name] = defaultdict(lambda: 0)
        if profiler == "Deterministic":
            computational_resource_dict[name]["stats"] = ""
    comp = computational_resource_dict[name]
    comp["execution_count"] += 1
    comp["total_time"] += elapsedTime
    if profiler == "Deterministic":
        comp["stats"] += stats
    return 0


def snr_spectrogram(x, x_adv):
    """
    Return the SNR of a batch of samples with spectrogram input

    NOTE: Due to phase effects, this is only an estimate of the SNR.
        For instance, if x[0] = sin(t) and x_adv[0] = sin(t + 2*pi/3),
        Then the SNR will be calculated as infinity, when it should be 1.
        However, the spectrograms will look identical, so as long as the
        model uses spectrograms and not the underlying raw signal,
        this should not have a significant effect on the results.
    """
    if x.shape != x_adv.shape:
        raise ValueError(f"x.shape {x.shape} != x_adv.shape {x_adv.shape}")
    return [float(_snr_spectrogram(x_i, x_adv_i)) for (x_i, x_adv_i) in zip(x, x_adv)]


def snr_spectrogram_db(x, x_adv):
    """
    Return the SNR of a batch of samples with spectrogram input in Decibels (DB)
    """
    return [float(i) for i in 10 * np.log10(snr_spectrogram(x, x_adv))]


def _image_circle_patch_diameter(x_i, x_adv_i):
    if x_i.shape != x_adv_i.shape:
        raise ValueError(f"x_i.shape {x_i.shape} != x_adv_i.shape {x_adv_i.shape}")
    img_shape = x_i.shape
    if len(img_shape) != 3:
        raise ValueError(f"Expected image with 3 dimensions. x_i has shape {x_i.shape}")
    if (x_i == x_adv_i).mean() < 0.5:
        logger.warning(
            f"x_i and x_adv_i differ at {int(100*(x_i != x_adv_i).mean())} percent of "
            "indices. image_circle_patch_area may not be accurate"
        )
    # Identify which axes of input array are spatial vs. depth dimensions
    depth_dim = img_shape.index(min(img_shape))
    spat_ind = 1 if depth_dim != 1 else 0

    # Determine which indices (along the spatial dimension) are perturbed
    pert_spatial_indices = set(np.where(x_i != x_adv_i)[spat_ind])
    if len(pert_spatial_indices) == 0:
        logger.warning("x_i == x_adv_i. image_circle_patch_area is 0")
        return 0

    # Find which indices (preceding the patch's max index) are unperturbed, in order
    # to determine the index of the edge of the patch
    max_ind_of_patch = max(pert_spatial_indices)
    unpert_ind_less_than_patch_max_ind = [
        i for i in range(max_ind_of_patch) if i not in pert_spatial_indices
    ]
    min_ind_of_patch = (
        max(unpert_ind_less_than_patch_max_ind) + 1
        if unpert_ind_less_than_patch_max_ind
        else 0
    )

    # If there are any perturbed indices outside the range of the patch just computed
    if min(pert_spatial_indices) < min_ind_of_patch:
        logger.warning("Multiple regions of the image have been perturbed")

    diameter = max_ind_of_patch - min_ind_of_patch + 1
    spatial_dims = [dim for i, dim in enumerate(img_shape) if i != depth_dim]
    patch_diameter = diameter / min(spatial_dims)
    return patch_diameter


def image_circle_patch_diameter(x, x_adv):
    """
    Returns diameter of circular image patch, normalized by the smaller spatial dimension
    """
    return [
        _image_circle_patch_diameter(x_i, x_adv_i) for (x_i, x_adv_i) in zip(x, x_adv)
    ]


def _check_object_detection_input(y_list, y_pred_list):
    """
    Helper function to check that the object detection labels and predictions are in
    the expected format and contain the expected fields.

    y_list (list): of length equal to the number of input examples. Each element in the list
        should be a dict with "labels" and "boxes" keys mapping to a numpy array of
        shape (N,) and (N, 4) respectively where N = number of boxes.
    y_pred_list (list): of length equal to the number of input examples. Each element in the
        list should be a dict with "labels", "boxes", and "scores" keys mapping to a numpy
        array of shape (N,), (N, 4), and (N,) respectively where N = number of boxes.
    """
    if not isinstance(y_pred_list, list):
        raise TypeError("Expected y_pred_list to be a list")

    if not isinstance(y_list, list):
        raise TypeError("Expected y_list to be a list")

    if len(y_list) != len(y_pred_list):
        raise ValueError(
            f"Received {len(y_list)} labels but {len(y_pred_list)} predictions"
        )
    elif len(y_list) == 0:
        raise ValueError("Received no labels or predictions")

    REQUIRED_LABEL_KEYS = ["labels", "boxes"]
    REQUIRED_PRED_KEYS = REQUIRED_LABEL_KEYS + ["scores"]

    for (y, y_pred) in zip(y_list, y_pred_list):
        if not all(key in y for key in REQUIRED_LABEL_KEYS):
            raise ValueError(
                f"y must contain the following keys: {REQUIRED_LABEL_KEYS}. The following keys were found: {y.keys()}"
            )
        elif not all(key in y_pred for key in REQUIRED_PRED_KEYS):
            raise ValueError(
                f"y_pred must contain the following keys: {REQUIRED_PRED_KEYS}. The following keys were found: {y_pred.keys()}"
            )


def _intersection_over_union(box_1, box_2):
    """
    Assumes each input has shape (4,) and format [y1, x1, y2, x2] or [x1, y1, x2, y2]
    """
    assert box_1[2] >= box_1[0]
    assert box_2[2] >= box_2[0]
    assert box_1[3] >= box_1[1]
    assert box_2[3] >= box_2[1]

    if all(i <= 1.0 for i in box_1[np.where(box_1 > 0)]) ^ all(
        i <= 1.0 for i in box_2[np.where(box_2 > 0)]
    ):
        logger.warning(
            "One set of boxes appears to be normalized while the other is not"
        )

    # Determine coordinates of intersection box
    x_left = max(box_1[1], box_2[1])
    x_right = min(box_1[3], box_2[3])
    y_top = max(box_1[0], box_2[0])
    y_bottom = min(box_1[2], box_2[2])

    intersect_area = max(0, x_right - x_left) * max(0, y_bottom - y_top)
    if intersect_area == 0:
        return 0

    box_1_area = (box_1[3] - box_1[1]) * (box_1[2] - box_1[0])
    box_2_area = (box_2[3] - box_2[1]) * (box_2[2] - box_2[0])

    iou = intersect_area / (box_1_area + box_2_area - intersect_area)
    assert iou >= 0
    assert iou <= 1
    return iou


def object_detection_AP_per_class(y_list, y_pred_list, iou_threshold=0.5):
    """
    Mean average precision for object detection. This function returns a dictionary
    mapping each class to the average precision (AP) for the class. The mAP can be computed
    by taking the mean of the AP's across all classes. This metric is computed over all
    evaluation samples, rather than on a per-sample basis.

    y_list (list): of length equal to the number of input examples. Each element in the list
        should be a dict with "labels" and "boxes" keys mapping to a numpy array of
        shape (N,) and (N, 4) respectively where N = number of boxes.
    y_pred_list (list): of length equal to the number of input examples. Each element in the
        list should be a dict with "labels", "boxes", and "scores" keys mapping to a numpy
        array of shape (N,), (N, 4), and (N,) respectively where N = number of boxes.
    """
    _check_object_detection_input(y_list, y_pred_list)

    # Precision will be computed at recall points of 0, 0.1, 0.2, ..., 1
    RECALL_POINTS = np.linspace(0, 1, 11)

    # Converting all boxes to a list of dicts (a list for predicted boxes, and a
    # separate list for ground truth boxes), where each dict corresponds to a box and
    # has the following keys "img_idx", "label", "box", as well as "score" for predicted boxes
    pred_boxes_list = []
    gt_boxes_list = []
    for img_idx, (y, y_pred) in enumerate(zip(y_list, y_pred_list)):
        img_labels = y["labels"].flatten()
        img_boxes = y["boxes"].reshape((-1, 4))
        for gt_box_idx in range(img_labels.flatten().shape[0]):
            label = img_labels[gt_box_idx]
            box = img_boxes[gt_box_idx]
            gt_box_dict = {"img_idx": img_idx, "label": label, "box": box}
            gt_boxes_list.append(gt_box_dict)

        for pred_box_idx in range(y_pred["labels"].flatten().shape[0]):
            pred_label = y_pred["labels"][pred_box_idx]
            pred_box = y_pred["boxes"][pred_box_idx]
            pred_score = y_pred["scores"][pred_box_idx]
            pred_box_dict = {
                "img_idx": img_idx,
                "label": pred_label,
                "box": pred_box,
                "score": pred_score,
            }
            pred_boxes_list.append(pred_box_dict)

    # Union of (1) the set of all true classes and (2) the set of all predicted classes
    set_of_class_ids = set([i["label"] for i in gt_boxes_list]) | set(
        [i["label"] for i in pred_boxes_list]
    )

    # Remove the class ID that corresponds to a physical adversarial patch in APRICOT
    # dataset, if present
    set_of_class_ids.discard(ADV_PATCH_MAGIC_NUMBER_LABEL_ID)

    # Initialize dict that will store AP for each class
    average_precisions_by_class = {}

    # Compute AP for each class
    for class_id in set_of_class_ids:

        # Build lists that contain all the predicted/ground-truth boxes with a
        # label of class_id
        class_predicted_boxes = []
        class_gt_boxes = []
        for pred_box in pred_boxes_list:
            if pred_box["label"] == class_id:
                class_predicted_boxes.append(pred_box)
        for gt_box in gt_boxes_list:
            if gt_box["label"] == class_id:
                class_gt_boxes.append(gt_box)

        # Determine how many gt boxes (of class_id) there are in each image
        num_gt_boxes_per_img = Counter([gt["img_idx"] for gt in class_gt_boxes])

        # Initialize dict where we'll keep track of whether a gt box has been matched to a
        # prediction yet. This is necessary because if multiple predicted boxes of class_id
        # overlap with a single gt box, only one of the predicted boxes can be considered a
        # true positive
        img_idx_to_gtboxismatched_array = {}
        for img_idx, num_gt_boxes in num_gt_boxes_per_img.items():
            img_idx_to_gtboxismatched_array[img_idx] = np.zeros(num_gt_boxes)

        # Sort all predicted boxes (of class_id) by descending confidence
        class_predicted_boxes.sort(key=lambda x: x["score"], reverse=True)

        # Initialize arrays. Once filled in, true_positives[i] indicates (with a 1 or 0)
        # whether the ith predicted box (of class_id) is a true positive. Likewise for
        # false_positives array
        true_positives = np.zeros(len(class_predicted_boxes))
        false_positives = np.zeros(len(class_predicted_boxes))

        # Iterating over all predicted boxes of class_id
        for pred_idx, pred_box in enumerate(class_predicted_boxes):
            # Only compare gt boxes from the same image as the predicted box
            gt_boxes_from_same_img = [
                gt_box
                for gt_box in class_gt_boxes
                if gt_box["img_idx"] == pred_box["img_idx"]
            ]

            # If there are no gt boxes in the predicted box's image that have the predicted class
            if len(gt_boxes_from_same_img) == 0:
                false_positives[pred_idx] = 1
                continue

            # Iterate over all gt boxes (of class_id) from the same image as the predicted box,
            # determining which gt box has the highest iou with the predicted box
            highest_iou = 0
            for gt_idx, gt_box in enumerate(gt_boxes_from_same_img):
                iou = _intersection_over_union(pred_box["box"], gt_box["box"])
                if iou >= highest_iou:
                    highest_iou = iou
                    highest_iou_gt_idx = gt_idx

            if highest_iou > iou_threshold:
                # If the gt box has not yet been covered
                if (
                    img_idx_to_gtboxismatched_array[pred_box["img_idx"]][
                        highest_iou_gt_idx
                    ]
                    == 0
                ):
                    true_positives[pred_idx] = 1

                    # Record that we've now covered this gt box. Any subsequent
                    # pred boxes that overlap with it are considered false positives
                    img_idx_to_gtboxismatched_array[pred_box["img_idx"]][
                        highest_iou_gt_idx
                    ] = 1
                else:
                    # This gt box was already covered previously (i.e a different predicted
                    # box was deemed a true positive after overlapping with this gt box)
                    false_positives[pred_idx] = 1
            else:
                false_positives[pred_idx] = 1

        # Cumulative sums of false/true positives across all predictions which were sorted by
        # descending confidence
        tp_cumulative_sum = np.cumsum(true_positives)
        fp_cumulative_sum = np.cumsum(false_positives)

        # Total number of gt boxes with a label of class_id
        total_gt_boxes = len(class_gt_boxes)

        if total_gt_boxes > 0:
            recalls = tp_cumulative_sum / total_gt_boxes
        else:
            recalls = np.zeros_like(tp_cumulative_sum)

        precisions = tp_cumulative_sum / (tp_cumulative_sum + fp_cumulative_sum + 1e-8)

        interpolated_precisions = np.zeros(len(RECALL_POINTS))
        # Interpolate the precision at each recall level by taking the max precision for which
        # the corresponding recall exceeds the recall point
        # See http://citeseerx.ist.psu.edu/viewdoc/download?doi=10.1.1.157.5766&rep=rep1&type=pdf
        for i, recall_point in enumerate(RECALL_POINTS):
            precisions_points = precisions[np.where(recalls >= recall_point)]
            # If there's no cutoff at which the recall > recall_point
            if len(precisions_points) == 0:
                interpolated_precisions[i] = 0
            else:
                interpolated_precisions[i] = max(precisions_points)

        # Compute mean precision across the different recall levels
        average_precision = interpolated_precisions.mean()
        average_precisions_by_class[int(class_id)] = np.around(
            average_precision, decimals=2
        )

    return average_precisions_by_class


def apricot_patch_targeted_AP_per_class(y_list, y_pred_list, iou_threshold=0.1):
    """
    Average precision indicating how successfully the APRICOT patch causes the detector
    to predict the targeted class of the patch at the location of the patch. A higher
    value for this metric implies a more successful patch.

    The box associated with the patch is assigned the label of the patch's targeted class.
    Thus, a true positive is the case where the detector predicts the patch's targeted
    class (at a location overlapping the patch). A false positive is the case where the
    detector predicts a non-targeted class at a location overlapping the patch. If the
    detector predicts multiple instances of the target class (that overlap with the patch),
    one of the predictions is considered a true positive and the others are ignored.

    This metric is computed over all evaluation samples, rather than on a per-sample basis.
    It returns a dictionary mapping each class to the average precision (AP) for the class.
    The only classes with potentially nonzero AP's are the classes targeted by the patches
    (see above paragraph).

    From https://arxiv.org/abs/1912.08166: use a low IOU since "the patches will sometimes
    generate many small, overlapping predictions in the region of the attack"

    y_list (list): of length equal to the number of input examples. Each element in the list
        should be a dict with "labels" and "boxes" keys mapping to a numpy array of
        shape (N,) and (N, 4) respectively where N = number of boxes.
    y_pred_list (list): of length equal to the number of input examples. Each element in the
        list should be a dict with "labels", "boxes", and "scores" keys mapping to a numpy
        array of shape (N,), (N, 4), and (N,) respectively where N = number of boxes.
    """
    _check_object_detection_input(y_list, y_pred_list)

    # Precision will be computed at recall points of 0, 0.1, 0.2, ..., 1
    RECALL_POINTS = np.linspace(0, 1, 11)

    # Converting boxes to a list of dicts (a list for predicted boxes that overlap with the patch,
    # and a separate list for ground truth patch boxes), where each dict corresponds to a box and
    # has the following keys "img_idx", "label", "box", as well as "score" for predicted boxes
    patch_boxes_list = []
    overlappping_pred_boxes_list = []
    for img_idx, (y, y_pred) in enumerate(zip(y_list, y_pred_list)):
        idx_of_patch = np.where(
            y["labels"].flatten() == ADV_PATCH_MAGIC_NUMBER_LABEL_ID
        )[0]
        patch_box = y["boxes"].reshape((-1, 4))[idx_of_patch].flatten()
        patch_id = int(y["patch_id"].flatten()[idx_of_patch])
        patch_target_label = APRICOT_PATCHES[patch_id]["adv_target"]
        patch_box_dict = {
            "img_idx": img_idx,
            "label": patch_target_label,
            "box": patch_box,
        }
        patch_boxes_list.append(patch_box_dict)

        for pred_box_idx in range(y_pred["labels"].size):
            box = y_pred["boxes"][pred_box_idx]
            if _intersection_over_union(box, patch_box) > iou_threshold:
                label = y_pred["labels"][pred_box_idx]
                score = y_pred["scores"][pred_box_idx]
                pred_box_dict = {
                    "img_idx": img_idx,
                    "label": label,
                    "box": box,
                    "score": score,
                }
                overlappping_pred_boxes_list.append(pred_box_dict)

    # Union of (1) the set of classes targeted by patches and (2) the set of all classes
    # predicted at a location that overlaps the patch in the image
    set_of_class_ids = set([i["label"] for i in patch_boxes_list]) | set(
        [i["label"] for i in overlappping_pred_boxes_list]
    )

    # Initialize dict that will store AP for each class
    average_precisions_by_class = {}

    # Compute AP for each class
    for class_id in set_of_class_ids:
        # Build lists that contain all the predicted and patch boxes with a
        # label of class_id
        class_predicted_boxes = []
        class_patch_boxes = []
        for pred_box in overlappping_pred_boxes_list:
            if pred_box["label"] == class_id:
                class_predicted_boxes.append(pred_box)
        for patch_box in patch_boxes_list:
            if patch_box["label"] == class_id:
                class_patch_boxes.append(patch_box)

        # Determine how many patch boxes (of class_id) there are in each image
        num_patch_boxes_per_img = Counter([gt["img_idx"] for gt in class_patch_boxes])

        # Initialize dict where we'll keep track of whether a patch box has been matched to a
        # prediction yet. This is necessary because if multiple predicted boxes of class_id
        # overlap with a patch box, only one of the predicted boxes can be considered a
        # true positive. The rest will be ignored
        img_idx_to_patchboxismatched_array = {}
        for img_idx, num_patch_boxes in num_patch_boxes_per_img.items():
            img_idx_to_patchboxismatched_array[img_idx] = np.zeros(num_patch_boxes)

        # Sort all predicted boxes (of class_id) by descending confidence
        class_predicted_boxes.sort(key=lambda x: x["score"], reverse=True)

        # Initialize list. Once filled in, true_positives[i] indicates (with a 1 or 0)
        # whether the ith predicted box (of class_id) is a true positive or false positive
        is_true_positive = []

        # Iterating over all predicted boxes of class_id
        for pred_idx, pred_box in enumerate(class_predicted_boxes):
            # Only compare patch boxes from the same image as the predicted box
            patch_boxes_from_same_img = [
                patch_box
                for patch_box in class_patch_boxes
                if patch_box["img_idx"] == pred_box["img_idx"]
            ]

            # If there are no patch boxes in the predicted box's image that target the predicted class
            if len(patch_boxes_from_same_img) == 0:
                is_true_positive.append(0)
                continue

            # Iterate over all patch boxes (of class_id) from the same image as the predicted box,
            # determining which patch box has the highest iou with the predicted box.
            highest_iou = 0
            for patch_idx, patch_box in enumerate(patch_boxes_from_same_img):
                iou = _intersection_over_union(pred_box["box"], patch_box["box"])
                if iou >= highest_iou:
                    highest_iou = iou
                    highest_iou_patch_idx = patch_idx

            # If the patch box has not yet been covered
            if (
                img_idx_to_patchboxismatched_array[pred_box["img_idx"]][
                    highest_iou_patch_idx
                ]
                == 0
            ):
                is_true_positive.append(1)

                # Record that we've now covered this patch box. Any subsequent
                # pred boxes that overlap with it are ignored
                img_idx_to_patchboxismatched_array[pred_box["img_idx"]][
                    highest_iou_patch_idx
                ] = 1
            else:
                # This patch box was already covered previously (i.e a different predicted
                # box was deemed a true positive after overlapping with this patch box).
                # The predicted box is thus ignored.
                continue

        # Cumulative sums of false/true positives across all predictions which were sorted by
        # descending confidence
        tp_cumulative_sum = np.cumsum(is_true_positive)
        fp_cumulative_sum = np.cumsum([not i for i in is_true_positive])

        # Total number of patch boxes with a label of class_id
        total_patch_boxes = len(class_patch_boxes)

        if total_patch_boxes > 0:
            recalls = tp_cumulative_sum / total_patch_boxes
        else:
            recalls = np.zeros_like(tp_cumulative_sum)

        precisions = tp_cumulative_sum / (tp_cumulative_sum + fp_cumulative_sum + 1e-8)

        interpolated_precisions = np.zeros(len(RECALL_POINTS))
        # Interpolate the precision at each recall level by taking the max precision for which
        # the corresponding recall exceeds the recall point
        # See http://citeseerx.ist.psu.edu/viewdoc/download?doi=10.1.1.157.5766&rep=rep1&type=pdf
        for i, recall_point in enumerate(RECALL_POINTS):
            precisions_points = precisions[np.where(recalls >= recall_point)]
            # If there's no cutoff at which the recall > recall_point
            if len(precisions_points) == 0:
                interpolated_precisions[i] = 0
            else:
                interpolated_precisions[i] = max(precisions_points)

        # Compute mean precision across the different recall levels
        average_precision = interpolated_precisions.mean()
        average_precisions_by_class[int(class_id)] = np.around(
            average_precision, decimals=2
        )

    return average_precisions_by_class


def dapricot_patch_targeted_AP_per_class(y_list, y_pred_list, iou_threshold=0.1):
    """
    Average precision indicating how successfully the patch causes the detector
    to predict the targeted class of the patch at the location of the patch. A higher
    value for this metric implies a more successful patch.

    The box associated with the patch is assigned the label of the patch's targeted class.
    Thus, a true positive is the case where the detector predicts the patch's targeted
    class (at a location overlapping the patch). A false positive is the case where the
    detector predicts a non-targeted class at a location overlapping the patch. If the
    detector predicts multiple instances of the target class (that overlap with the patch),
    one of the predictions is considered a true positive and the others are ignored.

    This metric is computed over all evaluation samples, rather than on a per-sample basis.
    It returns a dictionary mapping each class to the average precision (AP) for the class.
    The only classes with potentially nonzero AP's are the classes targeted by the patches
    (see above paragraph).

    Assumptions made for D-APRICOT dataset: each image has one ground truth box. This box corresponds
    to the patch and is assigned a label of whatever the attack's target label is. There are no
    ground-truth boxes of COCO objects.

    From https://arxiv.org/abs/1912.08166: use a low IOU since "the patches will sometimes
    generate many small, overlapping predictions in the region of the attack"

    y_list (list): of length equal to the number of input examples. Each element in the list
        should be a dict with "labels" and "boxes" keys mapping to a numpy array of
        shape (N,) and (N, 4) respectively where N = number of boxes.
    y_pred_list (list): of length equal to the number of input examples. Each element in the
        list should be a dict with "labels", "boxes", and "scores" keys mapping to a numpy
        array of shape (N,), (N, 4), and (N,) respectively where N = number of boxes.

    """
    _check_object_detection_input(y_list, y_pred_list)

    # Precision will be computed at recall points of 0, 0.1, 0.2, ..., 1
    RECALL_POINTS = np.linspace(0, 1, 11)

    # Converting boxes to a list of dicts (a list for predicted boxes that overlap with the patch,
    # and a separate list for ground truth patch boxes), where each dict corresponds to a box and
    # has the following keys "img_idx", "label", "box", as well as "score" for predicted boxes
    patch_boxes_list = []
    overlappping_pred_boxes_list = []
    for img_idx, (y, y_pred) in enumerate(zip(y_list, y_pred_list)):
        patch_box = y["boxes"].flatten()
        patch_target_label = int(y["labels"])
        patch_box_dict = {
            "img_idx": img_idx,
            "label": patch_target_label,
            "box": patch_box,
        }
        patch_boxes_list.append(patch_box_dict)

        for pred_box_idx in range(y_pred["labels"].size):
            box = y_pred["boxes"][pred_box_idx]
            if _intersection_over_union(box, patch_box) > iou_threshold:
                label = y_pred["labels"][pred_box_idx]
                score = y_pred["scores"][pred_box_idx]
                pred_box_dict = {
                    "img_idx": img_idx,
                    "label": label,
                    "box": box,
                    "score": score,
                }
                overlappping_pred_boxes_list.append(pred_box_dict)

    # Only compute AP of classes targeted by patches. The D-APRICOT dataset in some
    # cases contains unlabeled COCO objects in the background
    set_of_class_ids = set([i["label"] for i in patch_boxes_list])

    # Initialize dict that will store AP for each class
    average_precisions_by_class = {}

    # Compute AP for each class
    for class_id in set_of_class_ids:
        # Build lists that contain all the predicted and patch boxes with a
        # label of class_id
        class_predicted_boxes = []
        class_patch_boxes = []
        for pred_box in overlappping_pred_boxes_list:
            if pred_box["label"] == class_id:
                class_predicted_boxes.append(pred_box)
        for patch_box in patch_boxes_list:
            if patch_box["label"] == class_id:
                class_patch_boxes.append(patch_box)

        # Determine how many patch boxes (of class_id) there are in each image
        num_patch_boxes_per_img = Counter([gt["img_idx"] for gt in class_patch_boxes])

        # Initialize dict where we'll keep track of whether a patch box has been matched to a
        # prediction yet. This is necessary because if multiple predicted boxes of class_id
        # overlap with a patch box, only one of the predicted boxes can be considered a
        # true positive. The rest will be ignored
        img_idx_to_patchboxismatched_array = {}
        for img_idx, num_patch_boxes in num_patch_boxes_per_img.items():
            img_idx_to_patchboxismatched_array[img_idx] = np.zeros(num_patch_boxes)

        # Sort all predicted boxes (of class_id) by descending confidence
        class_predicted_boxes.sort(key=lambda x: x["score"], reverse=True)

        # Initialize list. Once filled in, true_positives[i] indicates (with a 1 or 0)
        # whether the ith predicted box (of class_id) is a true positive or false positive
        is_true_positive = []

        # Iterating over all predicted boxes of class_id
        for pred_idx, pred_box in enumerate(class_predicted_boxes):
            # Only compare patch boxes from the same image as the predicted box
            patch_boxes_from_same_img = [
                patch_box
                for patch_box in class_patch_boxes
                if patch_box["img_idx"] == pred_box["img_idx"]
            ]

            # If there are no patch boxes in the predicted box's image that target the predicted class
            if len(patch_boxes_from_same_img) == 0:
                is_true_positive.append(0)
                continue

            # Iterate over all patch boxes (of class_id) from the same image as the predicted box,
            # determining which patch box has the highest iou with the predicted box.
            highest_iou = 0
            for patch_idx, patch_box in enumerate(patch_boxes_from_same_img):
                iou = _intersection_over_union(pred_box["box"], patch_box["box"])
                if iou >= highest_iou:
                    highest_iou = iou
                    highest_iou_patch_idx = patch_idx

            # If the patch box has not yet been covered
            if (
                img_idx_to_patchboxismatched_array[pred_box["img_idx"]][
                    highest_iou_patch_idx
                ]
                == 0
            ):
                is_true_positive.append(1)

                # Record that we've now covered this patch box. Any subsequent
                # pred boxes that overlap with it are ignored
                img_idx_to_patchboxismatched_array[pred_box["img_idx"]][
                    highest_iou_patch_idx
                ] = 1
            else:
                # This patch box was already covered previously (i.e a different predicted
                # box was deemed a true positive after overlapping with this patch box).
                # The predicted box is thus ignored.
                continue

        # Cumulative sums of false/true positives across all predictions which were sorted by
        # descending confidence
        tp_cumulative_sum = np.cumsum(is_true_positive)
        fp_cumulative_sum = np.cumsum([not i for i in is_true_positive])

        # Total number of patch boxes with a label of class_id
        total_patch_boxes = len(class_patch_boxes)

        if total_patch_boxes > 0:
            recalls = tp_cumulative_sum / total_patch_boxes
        else:
            recalls = np.zeros_like(tp_cumulative_sum)

        precisions = tp_cumulative_sum / (tp_cumulative_sum + fp_cumulative_sum + 1e-8)

        interpolated_precisions = np.zeros(len(RECALL_POINTS))
        # Interpolate the precision at each recall level by taking the max precision for which
        # the corresponding recall exceeds the recall point
        # See http://citeseerx.ist.psu.edu/viewdoc/download?doi=10.1.1.157.5766&rep=rep1&type=pdf
        for i, recall_point in enumerate(RECALL_POINTS):
            precisions_points = precisions[np.where(recalls >= recall_point)]
            # If there's no cutoff at which the recall > recall_point
            if len(precisions_points) == 0:
                interpolated_precisions[i] = 0
            else:
                interpolated_precisions[i] = max(precisions_points)

        # Compute mean precision across the different recall levels
        average_precision = interpolated_precisions.mean()
        average_precisions_by_class[int(class_id)] = np.around(
            average_precision, decimals=2
        )

    return average_precisions_by_class


def dapricot_patch_target_success(
    y_list, y_pred_list, iou_threshold=0.1, conf_threshold=0.5
):
    """
    Binary metric that simply indicates whether or not the model predicted the targeted
    class at the location of the patch (given an IOU threshold which defaults to 0.1) with
    confidence >= a confidence threshold which defaults to 0.5.

    Assumptions made for D-APRICOT dataset: each image has one ground truth box. This box
    corresponds to the patch and is assigned a label of whatever the attack's target label is.
    There are no ground-truth boxes of COCO objects.

    Note: from https://arxiv.org/abs/1912.08166: by default a low IOU threshold is used since
    "the patches will sometimes generate many small, overlapping predictions in the region
    of the attack"

    y_list (list): of length equal to the number of input examples. Each element in the list
        should be a dict with "labels" and "boxes" keys mapping to a numpy array of
        shape (N,) and (N, 4) respectively where N = number of boxes.
    y_pred_list (list): of length equal to the number of input examples. Each element in the
        list should be a dict with "labels", "boxes", and "scores" keys mapping to a numpy
        array of shape (N,), (N, 4), and (N,) respectively where N = number of boxes.
    """
    return [
        _dapricot_patch_target_success(
            y, y_pred, iou_threshold=iou_threshold, conf_threshold=conf_threshold
        )
        for y, y_pred in zip(y_list, y_pred_list)
    ]


def _dapricot_patch_target_success(y, y_pred, iou_threshold=0.1, conf_threshold=0.5):
    target_label = int(y["labels"])
    target_box = y["boxes"].reshape((4,))
    pred_indices = np.where(y_pred["scores"] > conf_threshold)[0]
    for pred_idx in pred_indices:
        if y_pred["labels"][pred_idx] == target_label:
            if (
                _intersection_over_union(y_pred["boxes"][pred_idx], target_box)
                > iou_threshold
            ):
                return 1
    return 0


SUPPORTED_METRICS = {
    "dapricot_patch_target_success": dapricot_patch_target_success,
    "dapricot_patch_targeted_AP_per_class": dapricot_patch_targeted_AP_per_class,
    "apricot_patch_targeted_AP_per_class": apricot_patch_targeted_AP_per_class,
    "categorical_accuracy": categorical_accuracy,
    "top_n_categorical_accuracy": top_n_categorical_accuracy,
    "top_5_categorical_accuracy": top_5_categorical_accuracy,
    "norm": norm,
    "l0": l0,
    "l1": l1,
    "l2": l2,
    "lp": lp,
    "linf": linf,
    "snr": snr,
    "snr_db": snr_db,
    "snr_spectrogram": snr_spectrogram,
    "snr_spectrogram_db": snr_spectrogram_db,
    "image_circle_patch_diameter": image_circle_patch_diameter,
    "mars_mean_l2": mars_mean_l2,
    "mars_mean_patch": mars_mean_patch,
    "word_error_rate": word_error_rate,
    "object_detection_AP_per_class": object_detection_AP_per_class,
}

# Image-based metrics applied to video


def video_metric(metric, frame_average="mean"):
    mapping = {
        "mean": np.mean,
        "max": np.max,
        "min": np.min,
    }
    if frame_average not in mapping:
        raise ValueError(f"frame_average {frame_average} not in {tuple(mapping)}")
    frame_average_func = mapping[frame_average]

    def func(x, x_adv):
        results = []
        for x_sample, x_adv_sample in zip(x, x_adv):
            frames = metric(x_sample, x_adv_sample)
            results.append(frame_average_func(frames))
        return results

    return func


for metric_name in "l0", "l1", "l2", "linf", "image_circle_patch_diameter":
    metric = SUPPORTED_METRICS[metric_name]
    for prefix in "mean", "max":
        new_metric_name = prefix + "_" + metric_name
        if new_metric_name in SUPPORTED_METRICS:
            raise ValueError(f"Duplicate metric {new_metric_name} in SUPPORTED_METRICS")
        new_metric = video_metric(metric, frame_average=prefix)
        SUPPORTED_METRICS[new_metric_name] = new_metric


class MetricList:
    """
    Keeps track of all results from a single metric
    """

    def __init__(self, name, function=None):
        if function is None:
            try:
                self.function = SUPPORTED_METRICS[name]
            except KeyError:
                raise KeyError(f"{name} is not part of armory.utils.metrics")
        elif callable(function):
            self.function = function
        else:
            raise ValueError(f"function must be callable or None, not {function}")
        self.name = name
        self._values = []
        self._input_labels = []
        self._input_preds = []

    def clear(self):
        self._values.clear()

    def add_results(self, *args, **kwargs):
        value = self.function(*args, **kwargs)
        self._values.extend(value)

    def __iter__(self):
        return self._values.__iter__()

    def __len__(self):
        return len(self._values)

    def values(self):
        return list(self._values)

    def mean(self):
        return sum(float(x) for x in self._values) / len(self._values)

    def append_input_label(self, label):
        self._input_labels.extend(label)

    def append_input_pred(self, pred):
        self._input_preds.extend(pred)

    def total_wer(self):
        # checks if all values are tuples from the WER metric
        if all(isinstance(wer_tuple, tuple) for wer_tuple in self._values):
            total_edit_distance = 0
            total_words = 0
            for wer_tuple in self._values:
                total_edit_distance += wer_tuple[0]
                total_words += wer_tuple[1]
            return float(total_edit_distance / total_words)
        else:
            raise ValueError("total_wer() only for WER metric")

    def compute_non_elementwise_metric(self):
        return self.function(self._input_labels, self._input_preds)


class MetricsLogger:
    """
    Uses the set of task and perturbation metrics given to it.
    """

    def __init__(
        self,
        task=None,
        perturbation=None,
        means=True,
        record_metric_per_sample=False,
        profiler_type=None,
        computational_resource_dict=None,
        skip_benign=None,
        skip_attack=None,
        targeted=False,
        **kwargs,
    ):
        """
        task - single metric or list of metrics
        perturbation - single metric or list of metrics
        means - whether to return the mean value for each metric
        record_metric_per_sample - whether to return metric values for each sample
        """
        self.tasks = [] if skip_benign else self._generate_counters(task)
        self.adversarial_tasks = [] if skip_attack else self._generate_counters(task)
        self.targeted_tasks = (
            self._generate_counters(task) if targeted and not skip_attack else []
        )
        self.perturbations = (
            [] if skip_attack else self._generate_counters(perturbation)
        )
        self.means = bool(means)
        self.full = bool(record_metric_per_sample)
        self.computational_resource_dict = {}
        if not self.means and not self.full:
            logger.warning(
                "No per-sample metric results will be produced. "
                "To change this, set 'means' or 'record_metric_per_sample' to True."
            )
        if (
            not self.tasks
            and not self.perturbations
            and not self.adversarial_tasks
            and not self.targeted_tasks
        ):
            logger.warning(
                "No metric results will be produced. "
                "To change this, set one or more 'task' or 'perturbation' metrics"
            )
        # the following metrics must be computed at once after all predictions have been obtained
        self.non_elementwise_metrics = [
            "object_detection_AP_per_class",
            "apricot_patch_targeted_AP_per_class",
            "dapricot_patch_targeted_AP_per_class",
        ]
        self.mean_ap_metrics = [
            "object_detection_AP_per_class",
            "apricot_patch_targeted_AP_per_class",
            "dapricot_patch_targeted_AP_per_class",
        ]

    def _generate_counters(self, names):
        if names is None:
            names = []
        elif isinstance(names, str):
            names = [names]
        elif not isinstance(names, list):
            raise ValueError(
                f"{names} must be one of (None, str, list), not {type(names)}"
            )
        return [MetricList(x) for x in names]

    @classmethod
    def from_config(cls, config, skip_benign=None, skip_attack=None, targeted=None):
        if skip_benign:
            config["skip_benign"] = skip_benign
        if skip_attack:
            config["skip_attack"] = skip_attack
        return cls(**config, targeted=targeted)

    def clear(self):
        for metric in self.tasks + self.adversarial_tasks + self.perturbations:
            metric.clear()

    def update_task(self, y, y_pred, adversarial=False, targeted=False):
        if targeted and not adversarial:
            raise ValueError("benign task cannot be targeted")
        tasks = (
            self.targeted_tasks
            if targeted
            else self.adversarial_tasks
            if adversarial
            else self.tasks
        )
        for metric in tasks:
            if metric.name in self.non_elementwise_metrics:
                metric.append_input_label(y)
                metric.append_input_pred(y_pred)
            else:
                metric.add_results(y, y_pred)

    def update_perturbation(self, x, x_adv):
        for metric in self.perturbations:
            metric.add_results(x, x_adv)

    def log_task(self, adversarial=False, targeted=False):
        if targeted:
            if adversarial:
                metrics = self.targeted_tasks
                wrt = "target"
                task_type = "adversarial"
            else:
                raise ValueError("benign task cannot be targeted")
        elif adversarial:
            metrics = self.adversarial_tasks
            wrt = "ground truth"
            task_type = "adversarial"
        else:
            metrics = self.tasks
            wrt = "ground truth"
            task_type = "benign"

        for metric in metrics:
            # Do not calculate mean WER, calcuate total WER
            if metric.name == "word_error_rate":
                logger.info(
                    f"Word error rate on {task_type} examples relative to {wrt} labels: "
                    f"{metric.total_wer():.2%}"
                )
            elif metric.name in self.non_elementwise_metrics:
                metric_result = metric.compute_non_elementwise_metric()
                logger.info(
                    f"{metric.name} on {task_type} test examples relative to {wrt} labels: "
                    f"{metric_result}"
                )
                if metric.name in self.mean_ap_metrics:
                    logger.info(
                        f"mean {metric.name} on {task_type} examples relative to {wrt} labels "
                        f"{np.fromiter(metric_result.values(), dtype=float).mean():.2%}."
                    )
            else:
                logger.info(
                    f"Average {metric.name} on {task_type} test examples relative to {wrt} labels: "
                    f"{metric.mean():.2%}"
                )

    def results(self):
        """
        Return dict of results
        """
        results = {}
        for metrics, prefix in [
            (self.tasks, "benign"),
            (self.adversarial_tasks, "adversarial"),
            (self.targeted_tasks, "targeted"),
            (self.perturbations, "perturbation"),
        ]:
            for metric in metrics:
<<<<<<< HEAD
                if metric.name == "object_detection_AP_per_class":
                    average_precision_by_class = metric.AP_per_class()
                    results[f"{prefix}_object_detection_mAP"] = np.fromiter(
                        average_precision_by_class.values(), dtype=float
                    ).mean()
                    results[f"{prefix}_{metric.name}"] = average_precision_by_class
                    continue

                if metric.name == "apricot_patch_targeted_AP_per_class":
                    apricot_patch_targeted_AP_by_class = (
                        metric.apricot_patch_targeted_AP_per_class()
                    )
                    results[f"{prefix}_apricot_patch_targeted_mAP"] = np.fromiter(
                        apricot_patch_targeted_AP_by_class.values(), dtype=float
                    ).mean()
                    results[
                        f"{prefix}_{metric.name}"
                    ] = apricot_patch_targeted_AP_by_class
                    continue

                if metric.name == "dapricot_patch_targeted_AP_per_class":
                    dapricot_patch_targeted_AP_by_class = (
                        metric.dapricot_patch_targeted_AP_per_class()
                    )
                    results[f"{prefix}_dapricot_patch_targeted_mAP"] = np.fromiter(
                        dapricot_patch_targeted_AP_by_class.values(), dtype=float
                    ).mean()
                    results[
                        f"{prefix}_{metric.name}"
                    ] = dapricot_patch_targeted_AP_by_class
=======
                if metric.name in self.non_elementwise_metrics:
                    metric_result = metric.compute_non_elementwise_metric()
                    results[f"{prefix}_{metric.name}"] = metric_result
                    if metric.name in self.mean_ap_metrics:
                        results[f"{prefix}_mean_{metric.name}"] = np.fromiter(
                            metric_result.values(), dtype=float
                        ).mean()
>>>>>>> d23ddd73
                    continue

                if self.full:
                    results[f"{prefix}_{metric.name}"] = metric.values()
                if self.means:
                    try:
                        results[f"{prefix}_mean_{metric.name}"] = metric.mean()
                    except ZeroDivisionError:
                        raise ZeroDivisionError(
                            f"No values to calculate mean in {prefix}_{metric.name}"
                        )
                if metric.name == "word_error_rate":
                    try:
                        results[f"{prefix}_total_{metric.name}"] = metric.total_wer()
                    except ZeroDivisionError:
                        raise ZeroDivisionError(
                            f"No values to calculate WER in {prefix}_{metric.name}"
                        )

        for name in self.computational_resource_dict:
            entry = self.computational_resource_dict[name]
            if "execution_count" not in entry or "total_time" not in entry:
                raise ValueError(
                    "Computational resource dictionary entry corrupted, missing data."
                )
            total_time = entry["total_time"]
            execution_count = entry["execution_count"]
            average_time = total_time / execution_count
            results[
                f"Avg. CPU time (s) for {execution_count} executions of {name}"
            ] = average_time
            if "stats" in entry:
                results[f"{name} profiler stats"] = entry["stats"]
        return results<|MERGE_RESOLUTION|>--- conflicted
+++ resolved
@@ -1302,38 +1302,6 @@
             (self.perturbations, "perturbation"),
         ]:
             for metric in metrics:
-<<<<<<< HEAD
-                if metric.name == "object_detection_AP_per_class":
-                    average_precision_by_class = metric.AP_per_class()
-                    results[f"{prefix}_object_detection_mAP"] = np.fromiter(
-                        average_precision_by_class.values(), dtype=float
-                    ).mean()
-                    results[f"{prefix}_{metric.name}"] = average_precision_by_class
-                    continue
-
-                if metric.name == "apricot_patch_targeted_AP_per_class":
-                    apricot_patch_targeted_AP_by_class = (
-                        metric.apricot_patch_targeted_AP_per_class()
-                    )
-                    results[f"{prefix}_apricot_patch_targeted_mAP"] = np.fromiter(
-                        apricot_patch_targeted_AP_by_class.values(), dtype=float
-                    ).mean()
-                    results[
-                        f"{prefix}_{metric.name}"
-                    ] = apricot_patch_targeted_AP_by_class
-                    continue
-
-                if metric.name == "dapricot_patch_targeted_AP_per_class":
-                    dapricot_patch_targeted_AP_by_class = (
-                        metric.dapricot_patch_targeted_AP_per_class()
-                    )
-                    results[f"{prefix}_dapricot_patch_targeted_mAP"] = np.fromiter(
-                        dapricot_patch_targeted_AP_by_class.values(), dtype=float
-                    ).mean()
-                    results[
-                        f"{prefix}_{metric.name}"
-                    ] = dapricot_patch_targeted_AP_by_class
-=======
                 if metric.name in self.non_elementwise_metrics:
                     metric_result = metric.compute_non_elementwise_metric()
                     results[f"{prefix}_{metric.name}"] = metric_result
@@ -1341,7 +1309,6 @@
                         results[f"{prefix}_mean_{metric.name}"] = np.fromiter(
                             metric_result.values(), dtype=float
                         ).mean()
->>>>>>> d23ddd73
                     continue
 
                 if self.full:

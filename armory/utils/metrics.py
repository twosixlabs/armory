--- conflicted
+++ resolved
@@ -417,8 +417,6 @@
             raise ValueError(
                 f"y_pred must contain the following keys: {REQUIRED_PRED_KEYS}. The following keys were found: {y_pred.keys()}"
             )
-<<<<<<< HEAD
-=======
 
 
 def _check_video_tracking_input(y, y_pred):
@@ -442,7 +440,6 @@
         assert y_box_array_shape[1] == 4
         y_pred_box_array_shape = y_pred[i]["boxes"].shape
         assert y_box_array_shape == y_pred_box_array_shape
->>>>>>> 1c4f868a
 
 
 def _intersection_over_union(box_1, box_2):
@@ -480,22 +477,6 @@
     return iou
 
 
-<<<<<<< HEAD
-def object_detection_AP_per_class(y_list, y_pred_list, iou_threshold=0.5):
-    """
-    Mean average precision for object detection. This function returns a dictionary
-    mapping each class to the average precision (AP) for the class. The mAP can be computed
-    by taking the mean of the AP's across all classes. This metric is computed over all
-    evaluation samples, rather than on a per-sample basis.
-
-    y_list (list): of length equal to the number of input examples. Each element in the list
-        should be a dict with "labels" and "boxes" keys mapping to a numpy array of
-        shape (N,) and (N, 4) respectively where N = number of boxes.
-    y_pred_list (list): of length equal to the number of input examples. Each element in the
-        list should be a dict with "labels", "boxes", and "scores" keys mapping to a numpy
-        array of shape (N,), (N, 4), and (N,) respectively where N = number of boxes.
-    """
-=======
 def video_tracking_mean_iou(y, y_pred):
     """
     Mean IOU between ground-truth and predicted boxes, averaged over all frames for a video.
@@ -545,7 +526,6 @@
 
     returns: a dictionary mapping each class to the average precision (AP) for the class.
     """
->>>>>>> 1c4f868a
     _check_object_detection_input(y_list, y_pred_list)
 
     # Precision will be computed at recall points of 0, 0.1, 0.2, ..., 1
@@ -708,8 +688,6 @@
     return average_precisions_by_class
 
 
-<<<<<<< HEAD
-=======
 def object_detection_mAP(y_list, y_pred_list, iou_threshold=0.5, class_list=None):
     """
     Mean average precision for object detection.
@@ -1039,7 +1017,6 @@
     )
 
 
->>>>>>> 1c4f868a
 def apricot_patch_targeted_AP_per_class(y_list, y_pred_list, iou_threshold=0.1):
     """
     Average precision indicating how successfully the APRICOT patch causes the detector
@@ -1245,17 +1222,10 @@
     Assumptions made for D-APRICOT dataset: each image has one ground truth box. This box corresponds
     to the patch and is assigned a label of whatever the attack's target label is. There are no
     ground-truth boxes of COCO objects.
-<<<<<<< HEAD
 
     From https://arxiv.org/abs/1912.08166: use a low IOU since "the patches will sometimes
     generate many small, overlapping predictions in the region of the attack"
 
-=======
-
-    From https://arxiv.org/abs/1912.08166: use a low IOU since "the patches will sometimes
-    generate many small, overlapping predictions in the region of the attack"
-
->>>>>>> 1c4f868a
     y_list (list): of length equal to the number of input examples. Each element in the list
         should be a dict with "labels" and "boxes" keys mapping to a numpy array of
         shape (N,) and (N, 4) respectively where N = number of boxes.
@@ -1460,10 +1430,6 @@
 
 
 SUPPORTED_METRICS = {
-<<<<<<< HEAD
-    "abstains": abstains,
-=======
->>>>>>> 1c4f868a
     "dapricot_patch_target_success": dapricot_patch_target_success,
     "dapricot_patch_targeted_AP_per_class": dapricot_patch_targeted_AP_per_class,
     "apricot_patch_targeted_AP_per_class": apricot_patch_targeted_AP_per_class,
@@ -1486,8 +1452,6 @@
     "mars_mean_patch": mars_mean_patch,
     "word_error_rate": word_error_rate,
     "object_detection_AP_per_class": object_detection_AP_per_class,
-<<<<<<< HEAD
-=======
     "object_detection_mAP": object_detection_mAP,
     "object_detection_disappearance_rate": object_detection_disappearance_rate,
     "object_detection_hallucinations_per_image": object_detection_hallucinations_per_image,
@@ -1498,7 +1462,6 @@
     "carla_od_hallucinations_per_image": carla_od_hallucinations_per_image,
     "carla_od_misclassification_rate": carla_od_misclassification_rate,
     "carla_od_true_positive_rate": carla_od_true_positive_rate,
->>>>>>> 1c4f868a
 }
 
 # Image-based metrics applied to video
@@ -1652,17 +1615,12 @@
             "object_detection_AP_per_class",
             "apricot_patch_targeted_AP_per_class",
             "dapricot_patch_targeted_AP_per_class",
-<<<<<<< HEAD
-=======
             "carla_od_AP_per_class",
->>>>>>> 1c4f868a
         ]
         self.mean_ap_metrics = [
             "object_detection_AP_per_class",
             "apricot_patch_targeted_AP_per_class",
             "dapricot_patch_targeted_AP_per_class",
-<<<<<<< HEAD
-=======
             "carla_od_AP_per_class",
         ]
 
@@ -1670,7 +1628,6 @@
         self.quantity_metrics = [
             "object_detection_hallucinations_per_image",
             "carla_od_hallucinations_per_image",
->>>>>>> 1c4f868a
         ]
 
     def _generate_counters(self, names):
@@ -1746,8 +1703,6 @@
                 logger.info(
                     f"{metric.name} on {task_type} test examples relative to {wrt} labels: "
                     f"{metric_result}"
-<<<<<<< HEAD
-=======
                 )
                 if metric.name in self.mean_ap_metrics:
                     logger.info(
@@ -1759,7 +1714,6 @@
                 logger.info(
                     f"Average {metric.name} on {task_type} test examples relative to {wrt} labels: "
                     f"{metric.mean():.2}"
->>>>>>> 1c4f868a
                 )
                 if metric.name in self.mean_ap_metrics:
                     logger.info(

--- conflicted
+++ resolved
@@ -442,12 +442,9 @@
     "image_circle_patch_diameter": image_circle_patch_diameter,
     "mars_mean_l2": mars_mean_l2,
     "mars_mean_patch": mars_mean_patch,
-<<<<<<< HEAD
     "word_error_rate": word_error_rate,
-=======
     "object_detection_class_precision": object_detection_class_precision,
     "object_detection_class_recall": object_detection_class_recall,
->>>>>>> ab2ccafa
 }
 
 # Image-based metrics applied to video

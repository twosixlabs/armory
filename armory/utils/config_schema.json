{
    "$id": "https://twosixlabs.com/armory/config_schema#",
    "$schema": "http://json-schema.org/draft-07/schema#",
    "definitions": {
        "adhoc": {
            "type": "object"
        },
        "attack": {
            "properties": {
                "knowledge": {
                    "enum": [
                        "white",
                        "black"
                    ],
                    "type": "string"
                },
                "kwargs": {
                    "type": "object"
                },
                "module": {
                    "$ref": "#/definitions/python_module"
                },
                "name": {
                    "type": "string"
                },
                "use_label": {
                    "type": "boolean"
                }
            },
            "required": [
                "knowledge",
                "kwargs",
                "module",
                "name"
            ],
            "type": "object"
        },
        "dataset": {
            "properties": {
                "batch_size": {
                    "minimum": 1,
                    "type": "integer"
                },
                "framework": {
                    "enum": [
                        "tf",
                        "pytorch",
                        "numpy"
                    ],
                    "type": "string"
                },
                "module": {
                    "$ref": "#/definitions/python_module"
                },
                "name": {
                    "type": "string"
                }
            },
            "required": [
                "batch_size",
                "module",
                "name"
            ],
            "type": "object"
        },
        "defense": {
            "properties": {
                "kwargs": {
                    "type": "object"
                },
                "module": {
                    "$ref": "#/definitions/python_module"
                },
                "name": {
                    "type": "string"
                },
                "type": {
                    "enum": [
                        "Postprocessor",
                        "PoisonFilteringDefence",
                        "Preprocessor",
                        "Trainer",
                        "Transformer"
                    ],
                    "type": "string"
                }
            },
            "required": [
                "kwargs",
                "module",
                "name",
                "type"
            ],
            "type": "object"
        },
        "metric": {
            "properties": {
                "means": {
                    "type": "boolean"
                },
                "perturbation": {
                    "$ref": "#/definitions/supported_metric"
                },
                "profiler_type": {
                    "enum": [
                        "Basic",
                        "Deterministic"
                    ],
                    "type": "string"
                },
                "record_metric_per_sample": {
                    "type": "boolean"
                },
                "task": {
                    "items": {
                        "$ref": "#/definitions/supported_metric"
                    },
                    "type": "array"
                }
            },
            "required": [
                "means",
                "perturbation",
                "record_metric_per_sample",
                "task"
            ],
            "type": "object"
        },
        "model": {
            "properties": {
                "fit": {
                    "type": "boolean"
                },
                "fit_kwargs": {
                    "type": "object"
                },
                "model_kwargs": {
                    "type": "object"
                },
                "module": {
                    "$ref": "#/definitions/python_module"
                },
                "name": {
                    "type": "string"
                },
                "weights_file": {
                    "type": [
                        "string",
                        "array",
                        "object",
                        "null"
                    ]
                },
                "wrapper_kwargs": {
                    "type": "object"
                }
            },
            "required": [
                "fit",
                "fit_kwargs",
                "model_kwargs",
                "module",
                "name",
                "weights_file",
                "wrapper_kwargs"
            ],
            "type": "object"
        },
        "python_module": {
            "$comment": "Validate that it looks like a Python module path",
            "pattern": "^([a-zA-Z0-9_\\-]+\\.)*[a-zA-Z0-9_-]+$",
            "type": "string"
        },
        "scenario": {
            "properties": {
                "export_samples": {
                    "type": "integer"
                },
                "kwargs": {
                    "type": "object"
                },
                "module": {
                    "$ref": "#/definitions/python_module"
                },
                "name": {
                    "type": "string"
                }
            },
            "required": [
                "kwargs",
                "module",
                "name"
            ]
        },
        "supported_metric": {
            "$comment": "see armory/utils/metrics.py::SUPPORTED_METRICS",
            "anyOf": [
                {
                    "$ref": "#/definitions/supported_metric_enum",
                    "type": "string"
                },
                {
                    "items": {
                        "$ref": "#/definitions/supported_metric_enum",
                        "type": "string"
                    },
                    "type": "array"
                }
            ]
        },
        "supported_metric_enum": {
            "enum": [
<<<<<<< HEAD
                "abstains",
=======
>>>>>>> 9df65eb4
                "dapricot_patch_target_success",
                "dapricot_patch_targeted_AP_per_class",
                "apricot_patch_targeted_AP_per_class",
                "categorical_accuracy",
                "top_n_categorical_accuracy",
                "top_5_categorical_accuracy",
                "norm",
                "l0",
                "l1",
                "l2",
                "lp",
                "linf",
                "snr",
                "snr_db",
                "snr_spectrogram",
                "snr_spectrogram_db",
                "image_circle_patch_diameter",
                "mars_mean_l2",
                "mars_mean_patch",
                "mean_l0",
                "max_l0",
                "mean_l1",
                "max_l1",
                "mean_l2",
                "max_l2",
                "mean_linf",
                "max_linf",
                "video_tracking_mean_iou",
                "mean_image_circle_patch_diameter",
                "max_image_circle_patch_diameter",
                "word_error_rate",
<<<<<<< HEAD
                "object_detection_AP_per_class"
=======
                "object_detection_AP_per_class",
                "object_detection_mAP",
                "object_detection_disappearance_rate",
                "object_detection_hallucinations_per_image",
                "object_detection_misclassification_rate",
                "object_detection_true_positive_rate",
                "carla_od_AP_per_class",
                "carla_od_disappearance_rate",
                "carla_od_hallucinations_per_image",
                "carla_od_misclassification_rate",
                "carla_od_true_positive_rate"
>>>>>>> 9df65eb4
            ]
        },
        "sysconfig": {
            "properties": {
                "docker_image": {
                    "type": [
                        "string",
                        "null"
                    ]
                },
                "external_github_repo": {
                    "type": [
                        "string",
                        "null",
                        "array"
                    ]
                },
                "external_github_repo_pythonpath": {
                    "type": [
                        "string",
                        "null",
                        "array"
                    ]
                },
                "gpus": {
                    "type": "string"
                },
                "local_repo_path": {
                    "type": [
                        "string",
                        "null",
                        "array"
                    ]
                },
                "output_dir": {
                    "type": [
                        "string",
                        "null"
                    ]
                },
                "output_filename": {
                    "type": [
                        "string",
                        "null"
                    ]
                },
                "use_gpu": {
                    "type": "boolean"
                }
            },
            "required": [
                "docker_image",
                "external_github_repo",
                "gpus",
                "use_gpu"
            ],
            "type": "object"
        }
    },
    "properties": {
        "_description": {
            "type": "string"
        },
        "adhoc": {
            "anyOf": [
                {
                    "$ref": "#/definitions/adhoc"
                },
                {
                    "type": "null"
                }
            ]
        },
        "attack": {
            "anyOf": [
                {
                    "$ref": "#/definitions/attack"
                },
                {
                    "type": "null"
                }
            ]
        },
        "dataset": {
            "$ref": "#/definitions/dataset"
        },
        "defense": {
            "anyOf": [
                {
                    "$ref": "#/definitions/defense"
                },
                {
                    "type": "null"
                }
            ]
        },
        "metric": {
            "anyOf": [
                {
                    "$ref": "#/definitions/metric"
                },
                {
                    "type": "null"
                }
            ]
        },
        "model": {
            "$ref": "#/definitions/model"
        },
        "scenario": {
            "$ref": "#/definitions/scenario"
        },
        "sysconfig": {
            "$ref": "#/definitions/sysconfig"
        }
    },
    "required": [
        "_description",
        "adhoc",
        "attack",
        "dataset",
        "defense",
        "metric",
        "model",
        "scenario",
        "sysconfig"
    ],
    "title": "Schema for Armory evaluation configuration JSON files",
    "type": "object"
}<|MERGE_RESOLUTION|>--- conflicted
+++ resolved
@@ -210,10 +210,6 @@
         },
         "supported_metric_enum": {
             "enum": [
-<<<<<<< HEAD
-                "abstains",
-=======
->>>>>>> 9df65eb4
                 "dapricot_patch_target_success",
                 "dapricot_patch_targeted_AP_per_class",
                 "apricot_patch_targeted_AP_per_class",
@@ -245,9 +241,6 @@
                 "mean_image_circle_patch_diameter",
                 "max_image_circle_patch_diameter",
                 "word_error_rate",
-<<<<<<< HEAD
-                "object_detection_AP_per_class"
-=======
                 "object_detection_AP_per_class",
                 "object_detection_mAP",
                 "object_detection_disappearance_rate",
@@ -259,7 +252,6 @@
                 "carla_od_hallucinations_per_image",
                 "carla_od_misclassification_rate",
                 "carla_od_true_positive_rate"
->>>>>>> 9df65eb4
             ]
         },
         "sysconfig": {

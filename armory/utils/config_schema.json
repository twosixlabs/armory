{
    "$id": "https://twosixlabs.com/armory/config_schema#",
    "$schema": "http://json-schema.org/draft-07/schema#",
    "definitions": {
        "adhoc": {
            "type": "object"
        },
        "attack": {
            "properties": {
                "knowledge": {
                    "enum": [
                        "white",
                        "black"
                    ],
                    "type": "string"
                },
                "kwargs": {
                    "type": "object"
                },
                "module": {
                    "$ref": "#/definitions/python_module"
                },
                "name": {
                    "type": "string"
                },
                "use_label": {
                    "type": "boolean"
                }
            },
            "required": [
                "knowledge",
                "kwargs",
                "module",
                "name"
            ],
            "type": "object"
        },
        "dataset": {
            "properties": {
                "batch_size": {
                    "minimum": 1,
                    "type": "integer"
                },
                "framework": {
                    "enum": [
                        "tf",
                        "pytorch",
                        "numpy"
                    ],
                    "type": "string"
                },
                "module": {
                    "$ref": "#/definitions/python_module"
                },
                "name": {
                    "type": "string"
                }
            },
            "required": [
                "batch_size",
                "module",
                "name"
            ],
            "type": "object"
        },
        "defense": {
            "properties": {
                "kwargs": {
                    "type": "object"
                },
                "module": {
                    "$ref": "#/definitions/python_module"
                },
                "name": {
                    "type": "string"
                },
                "type": {
                    "enum": [
                        "Postprocessor",
                        "PoisonFilteringDefence",
                        "Preprocessor",
                        "Trainer",
                        "Transformer"
                    ],
                    "type": "string"
                }
            },
            "required": [
                "kwargs",
                "module",
                "name",
                "type"
            ],
            "type": "object"
        },
        "metric": {
            "properties": {
                "means": {
                    "type": "boolean"
                },
                "perturbation": {
                    "$ref": "#/definitions/supported_metric"
                },
                "profiler_type": {
                    "enum": [
                        "Basic",
                        "Deterministic"
                    ],
                    "type": "string"
                },
                "record_metric_per_sample": {
                    "type": "boolean"
                },
                "task": {
                    "items": {
                        "$ref": "#/definitions/supported_metric"
                    },
                    "type": "array"
                }
            },
            "required": [
                "means",
                "perturbation",
                "record_metric_per_sample",
                "task"
            ],
            "type": "object"
        },
        "model": {
            "properties": {
                "fit": {
                    "type": "boolean"
                },
                "fit_kwargs": {
                    "type": "object"
                },
                "model_kwargs": {
                    "type": "object"
                },
                "module": {
                    "$ref": "#/definitions/python_module"
                },
                "name": {
                    "type": "string"
                },
                "weights_file": {
                    "type": [
                        "string",
                        "array",
                        "object",
                        "null"
                    ]
                },
                "wrapper_kwargs": {
                    "type": "object"
                }
            },
            "required": [
                "fit",
                "fit_kwargs",
                "model_kwargs",
                "module",
                "name",
                "weights_file",
                "wrapper_kwargs"
            ],
            "type": "object"
        },
        "python_module": {
            "$comment": "Validate that it looks like a Python module path",
            "pattern": "^([a-zA-Z0-9_\\-]+\\.)*[a-zA-Z0-9_-]+$",
            "type": "string"
        },
        "scenario": {
            "properties": {
                "export_samples": {
                    "type": "integer"
                },
                "kwargs": {
                    "type": "object"
                },
                "module": {
                    "$ref": "#/definitions/python_module"
                },
                "name": {
                    "type": "string"
                }
            },
            "required": [
                "kwargs",
                "module",
                "name"
            ]
        },
        "supported_metric": {
            "$comment": "see armory/utils/metrics.py::SUPPORTED_METRICS",
            "anyOf": [
                {
                    "$ref": "#/definitions/supported_metric_enum",
                    "type": "string"
                },
                {
                    "items": {
                        "$ref": "#/definitions/supported_metric_enum",
                        "type": "string"
                    },
                    "type": "array"
                }
            ]
        },
        "supported_metric_enum": {
            "enum": [
                "dapricot_patch_target_success",
                "dapricot_patch_targeted_AP_per_class",
                "apricot_patch_targeted_AP_per_class",
                "categorical_accuracy",
                "top_n_categorical_accuracy",
                "top_5_categorical_accuracy",
                "norm",
                "l0",
                "l1",
                "l2",
                "lp",
                "linf",
                "snr",
                "snr_db",
                "snr_spectrogram",
                "snr_spectrogram_db",
                "image_circle_patch_diameter",
                "mars_mean_l2",
                "mars_mean_patch",
                "mean_l0",
                "max_l0",
                "mean_l1",
                "max_l1",
                "mean_l2",
                "max_l2",
                "mean_linf",
                "max_linf",
                "mean_image_circle_patch_diameter",
                "max_image_circle_patch_diameter",
                "word_error_rate",
<<<<<<< HEAD
                "object_detection_AP_per_class",
                "object_detection_mAP"
=======
                "object_detection_AP_per_class"
>>>>>>> b013f6c7
            ]
        },
        "sysconfig": {
            "properties": {
                "docker_image": {
                    "type": [
                        "string",
                        "null"
                    ]
                },
                "external_github_repo": {
                    "type": [
                        "string",
                        "null",
                        "array"
                    ]
                },
                "external_github_repo_pythonpath": {
                    "type": [
                        "string",
                        "null",
                        "array"
                    ]
                },
                "gpus": {
                    "type": "string"
                },
                "local_repo_path": {
                    "type": [
                        "string",
                        "null",
                        "array"
                    ]
                },
                "output_dir": {
                    "type": [
                        "string",
                        "null"
                    ]
                },
                "output_filename": {
                    "type": [
                        "string",
                        "null"
                    ]
                },
                "use_gpu": {
                    "type": "boolean"
                }
            },
            "required": [
                "docker_image",
                "external_github_repo",
                "gpus",
                "use_gpu"
            ],
            "type": "object"
        }
    },
    "properties": {
        "_description": {
            "type": "string"
        },
        "adhoc": {
            "anyOf": [
                {
                    "$ref": "#/definitions/adhoc"
                },
                {
                    "type": "null"
                }
            ]
        },
        "attack": {
            "anyOf": [
                {
                    "$ref": "#/definitions/attack"
                },
                {
                    "type": "null"
                }
            ]
        },
        "dataset": {
            "$ref": "#/definitions/dataset"
        },
        "defense": {
            "anyOf": [
                {
                    "$ref": "#/definitions/defense"
                },
                {
                    "type": "null"
                }
            ]
        },
        "metric": {
            "anyOf": [
                {
                    "$ref": "#/definitions/metric"
                },
                {
                    "type": "null"
                }
            ]
        },
        "model": {
            "$ref": "#/definitions/model"
        },
        "scenario": {
            "$ref": "#/definitions/scenario"
        },
        "sysconfig": {
            "$ref": "#/definitions/sysconfig"
        }
    },
    "required": [
        "_description",
        "adhoc",
        "attack",
        "dataset",
        "defense",
        "metric",
        "model",
        "scenario",
        "sysconfig"
    ],
    "title": "Schema for Armory evaluation configuration JSON files",
    "type": "object"
}<|MERGE_RESOLUTION|>--- conflicted
+++ resolved
@@ -240,12 +240,7 @@
                 "mean_image_circle_patch_diameter",
                 "max_image_circle_patch_diameter",
                 "word_error_rate",
-<<<<<<< HEAD
-                "object_detection_AP_per_class",
-                "object_detection_mAP"
-=======
                 "object_detection_AP_per_class"
->>>>>>> b013f6c7
             ]
         },
         "sysconfig": {

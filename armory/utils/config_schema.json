{
    "$id": "https://twosixlabs.com/armory/config_schema#",
    "$schema": "http://json-schema.org/draft-07/schema#",
    "definitions": {
        "adhoc": {
            "type": "object"
        },
        "attack": {
            "properties": {
                "knowledge": {
                    "enum": [
                        "white",
                        "black"
                    ],
                    "type": "string"
                },
                "kwargs": {
                    "type": "object"
                },
                "module": {
                    "$ref": "#/definitions/python_module"
                },
                "name": {
                    "type": "string"
                },
                "use_label": {
                    "type": "boolean"
                }
            },
            "required": [
                "knowledge",
                "kwargs",
                "module",
                "name"
            ],
            "type": "object"
        },
        "dataset": {
            "properties": {
                "batch_size": {
                    "minimum": 1,
                    "type": "integer"
                },
                "framework": {
                    "enum": [
                        "tf",
                        "pytorch",
                        "numpy"
                    ],
                    "type": "string"
                },
                "module": {
                    "$ref": "#/definitions/python_module"
                },
                "name": {
                    "type": "string"
                }
            },
            "required": [
                "batch_size",
                "module",
                "name"
            ],
            "type": "object"
        },
        "defense": {
            "properties": {
                "kwargs": {
                    "type": "object"
                },
                "module": {
                    "$ref": "#/definitions/python_module"
                },
                "name": {
                    "type": "string"
                },
                "type": {
                    "enum": [
                        "Postprocessor",
                        "PoisonFilteringDefence",
                        "Preprocessor",
                        "Trainer",
                        "Transformer"
                    ],
                    "type": "string"
                }
            },
            "required": [
                "kwargs",
                "module",
                "name",
                "type"
            ],
            "type": "object"
        },
        "metric": {
            "properties": {
                "means": {
                    "type": "boolean"
                },
                "perturbation": {
                    "$ref": "#/definitions/supported_metric"
                },
                "profiler_type": {
                    "enum": [
                        "Basic",
                        "Deterministic"
                    ],
                    "type": "string"
                },
                "record_metric_per_sample": {
                    "type": "boolean"
                },
                "task": {
                    "items": {
                        "$ref": "#/definitions/supported_metric"
                    },
                    "type": "array"
                }
            },
            "required": [
                "means",
                "perturbation",
                "record_metric_per_sample",
                "task"
            ],
            "type": "object"
        },
        "model": {
            "properties": {
                "fit": {
                    "type": "boolean"
                },
                "fit_kwargs": {
                    "type": "object"
                },
                "model_kwargs": {
                    "type": "object"
                },
                "module": {
                    "$ref": "#/definitions/python_module"
                },
                "name": {
                    "type": "string"
                },
                "weights_file": {
                    "type": [
                        "string",
                        "null"
                    ]
                },
                "wrapper_kwargs": {
                    "type": "object"
                }
            },
            "required": [
                "fit",
                "fit_kwargs",
                "model_kwargs",
                "module",
                "name",
                "weights_file",
                "wrapper_kwargs"
            ],
            "type": "object"
        },
        "python_module": {
            "$comment": "Validate that it looks like a Python module path",
            "pattern": "^([a-zA-Z0-9_\\-]+\\.)*[a-zA-Z0-9_-]+$",
            "type": "string"
        },
        "scenario": {
            "properties": {
                "kwargs": {
                    "type": "object"
                },
                "module": {
                    "$ref": "#/definitions/python_module"
                },
                "name": {
                    "type": "string"
                }
            },
            "required": [
                "kwargs",
                "module",
                "name"
            ]
        },
        "supported_metric": {
            "$comment": "see armory/utils/metrics.py::SUPPORTED_METRICS",
            "anyOf": [
                {
                    "$ref": "#/definitions/supported_metric_enum",
                    "type": "string"
                },
                {
                    "items": {
                        "$ref": "#/definitions/supported_metric_enum",
                        "type": "string"
                    },
                    "type": "array"
                }
            ]
        },
        "supported_metric_enum": {
            "enum": [
                "categorical_accuracy",
                "top_n_categorical_accuracy",
                "top_5_categorical_accuracy",
                "norm",
                "l0",
                "l1",
                "l2",
                "lp",
                "linf",
                "snr",
                "snr_db",
                "snr_spectrogram",
                "snr_spectrogram_db",
                "image_circle_patch_diameter",
                "mars_mean_l2",
                "mars_mean_patch",
                "mean_l0",
                "max_l0",
                "mean_l1",
                "max_l1",
                "mean_l2",
                "max_l2",
                "mean_linf",
                "max_linf",
                "mean_image_circle_patch_diameter",
                "max_image_circle_patch_diameter",
<<<<<<< HEAD
                "word_error_rate"
=======
                "object_detection_class_recall",
                "object_detection_class_precision"
>>>>>>> ab2ccafa
            ]
        },
        "sysconfig": {
            "properties": {
                "docker_image": {
                    "type": [
                        "string",
                        "null"
                    ]
                },
                "external_github_repo": {
                    "type": [
                        "string",
                        "null",
                        "array"
                    ]
                },
                "external_github_repo_pythonpath": {
                    "type": [
                        "string",
                        "null",
                        "array"
                    ]
                },
                "gpus": {
                    "type": "string"
                },
                "local_repo_path": {
                    "type": [
                        "string",
                        "null",
                        "array"
                    ]
                },
                "output_dir": {
                    "type": [
                        "string",
                        "null"
                    ]
                },
                "output_filename": {
                    "type": [
                        "string",
                        "null"
                    ]
                },
                "use_gpu": {
                    "type": "boolean"
                }
            },
            "required": [
                "docker_image",
                "external_github_repo",
                "gpus",
                "use_gpu"
            ],
            "type": "object"
        }
    },
    "properties": {
        "_description": {
            "type": "string"
        },
        "adhoc": {
            "anyOf": [
                {
                    "$ref": "#/definitions/adhoc"
                },
                {
                    "type": "null"
                }
            ]
        },
        "attack": {
            "anyOf": [
                {
                    "$ref": "#/definitions/attack"
                },
                {
                    "type": "null"
                }
            ]
        },
        "dataset": {
            "$ref": "#/definitions/dataset"
        },
        "defense": {
            "anyOf": [
                {
                    "$ref": "#/definitions/defense"
                },
                {
                    "type": "null"
                }
            ]
        },
        "metric": {
            "anyOf": [
                {
                    "$ref": "#/definitions/metric"
                },
                {
                    "type": "null"
                }
            ]
        },
        "model": {
            "$ref": "#/definitions/model"
        },
        "scenario": {
            "$ref": "#/definitions/scenario"
        },
        "sysconfig": {
            "$ref": "#/definitions/sysconfig"
        }
    },
    "required": [
        "_description",
        "adhoc",
        "attack",
        "dataset",
        "defense",
        "metric",
        "model",
        "scenario",
        "sysconfig"
    ],
    "title": "Schema for Armory evaluation configuration JSON files",
    "type": "object"
}<|MERGE_RESOLUTION|>--- conflicted
+++ resolved
@@ -231,12 +231,9 @@
                 "max_linf",
                 "mean_image_circle_patch_diameter",
                 "max_image_circle_patch_diameter",
-<<<<<<< HEAD
-                "word_error_rate"
-=======
+                "word_error_rate",
                 "object_detection_class_recall",
                 "object_detection_class_precision"
->>>>>>> ab2ccafa
             ]
         },
         "sysconfig": {

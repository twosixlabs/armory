--- conflicted
+++ resolved
@@ -6,6 +6,7 @@
 import time
 from PIL import Image, ImageDraw
 from scipy.io import wavfile
+import json
 from copy import deepcopy
 
 from armory.logs import log
@@ -131,6 +132,12 @@
 
 
 class ObjectDetectionExporter(ImageClassificationExporter):
+    def __init__(self, base_output_dir, export_kwargs={}):
+        super().__init__(base_output_dir, export_kwargs)
+        self.ground_truth_coco_data = []
+        self.benign_preds_coco_data = []
+        self.adv_preds_coco_data = []
+
     def _export(
         self,
         x,
@@ -191,7 +198,7 @@
             super()._export_image(x_i=x_i, name=name)
             return
 
-        self.image_with_boxes = self.get_sample(
+        self.image_with_boxes, gt_boxes_coco, pred_boxes_coco = self.get_sample(
             x_i=x_i,
             with_boxes=True,
             y_i=y_i,
@@ -203,7 +210,6 @@
             os.path.join(self.output_dir, f"{self.saved_samples}_{name}_with_boxes.png")
         )
 
-<<<<<<< HEAD
         # Add coco box dictionaries to correct lists
         if name == "benign":
             for coco_box in pred_boxes_coco:
@@ -215,8 +221,6 @@
             for coco_box in pred_boxes_coco:
                 self.adv_preds_coco_data.append(coco_box)
 
-=======
->>>>>>> 450bb0f5
     def get_sample(
         self,
         x_i,
@@ -235,7 +239,7 @@
         :param y_i_pred: predicted label dict
         :param score_threshold: float in [0, 1]; boxes with confidence > score_threshold are displayed
         :param classes_to_skip: List[Int] containing class ID's for which boxes should not be displayed
-        :return: PIL.Image.Image
+        :return: PIL.Image.Image, and, if with_boxes == True, lists of coco data for ground truth and predicted labels
         """
         image = super().get_sample(x_i)
         if not with_boxes:
@@ -245,30 +249,47 @@
             raise TypeError("Both y_i and y_pred are None, but with_boxes is True")
         box_layer = ImageDraw.Draw(image)
 
+        gt_coco_items = []
+        pred_coco_items = []
+
         if y_i is not None:
             bboxes_true = y_i["boxes"]
             labels_true = y_i["labels"]
+            image_id = y_i["image_id"][0]  # All boxes in y_i are for the same image
 
             for true_box, label in zip(bboxes_true, labels_true):
                 if classes_to_skip is not None and label in classes_to_skip:
                     continue
                 box_layer.rectangle(true_box, outline="red", width=2)
+                xmin, ymin, xmax, ymax = true_box
+                gt_coco_result = {
+                    "image_id": int(image_id),
+                    "category_id": int(label),
+                    "bbox": [int(xmin), int(ymin), int(xmax - xmin), int(ymax - ymin)],
+                }
+                gt_coco_items.append(gt_coco_result)
 
         if y_i_pred is not None:
             bboxes_pred = y_i_pred["boxes"][y_i_pred["scores"] > score_threshold]
-<<<<<<< HEAD
             labels_pred = y_i_pred["labels"][y_i_pred["scores"] > score_threshold]
             scores_pred = y_i_pred["scores"][y_i_pred["scores"] > score_threshold]
             image_id = y_i["image_id"][
                 0
             ]  # All boxes in y_i_pred are for the same image as y_i
-=======
->>>>>>> 450bb0f5
-
-            for pred_box in bboxes_pred:
+
+            for pred_box, label, score in zip(bboxes_pred, labels_pred, scores_pred):
                 box_layer.rectangle(pred_box, outline="white", width=2)
-
-<<<<<<< HEAD
+                xmin, ymin, xmax, ymax = pred_box
+                pred_coco_result = {
+                    "image_id": int(image_id),
+                    "category_id": int(label),
+                    "bbox": [int(xmin), int(ymin), int(xmax - xmin), int(ymax - ymin)],
+                    "score": float(score),
+                }
+                pred_coco_items.append(pred_coco_result)
+
+        return image, gt_coco_items, pred_coco_items
+
     def write(self):
         super().write()
         if len(self.ground_truth_coco_data) > 0:
@@ -291,9 +312,6 @@
                     os.path.join(self.output_dir, "adv_predictions_coco_data.json"), "w"
                 ),
             )
-=======
-        return image
->>>>>>> 450bb0f5
 
 
 class DApricotExporter(ObjectDetectionExporter):

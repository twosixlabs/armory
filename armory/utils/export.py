import os
import abc
import numpy as np
import ffmpeg
import pickle
import time
from PIL import Image, ImageDraw
from scipy.io import wavfile
<<<<<<< HEAD
import json
=======
from copy import deepcopy
>>>>>>> c2c00e20

from armory.logs import log


class SampleExporter:
    def __init__(self, base_output_dir):
        self.base_output_dir = base_output_dir
        self.saved_batches = 0
        self.saved_samples = 0
        self.output_dir = None
        self.y_dict = {}

        self._make_output_dir()

    def export(
        self, x, x_adv=None, y=None, y_pred_adv=None, y_pred_clean=None, **kwargs
    ):
        self.y_dict[self.saved_samples] = {
            "ground truth": y,
            "predicted": y_pred_adv,
        }
        self._export(
            x=x,
            x_adv=x_adv,
            y=y,
            y_pred_adv=y_pred_adv,
            y_pred_clean=y_pred_clean,
            **kwargs,
        )

    @abc.abstractmethod
    def _export(
        self, x, x_adv=None, y=None, y_pred_adv=None, y_pred_clean=None, **kwargs
    ):
        raise NotImplementedError

    def write(self):
        """ Pickle the y_dict built up during each export() call.
            Called at end of scenario.
        """

        with open(os.path.join(self.output_dir, "predictions.pkl"), "wb") as f:
            pickle.dump(self.y_dict, f)

    def _make_output_dir(self):
        assert os.path.exists(self.base_output_dir) and os.path.isdir(
            self.base_output_dir
        ), f"Directory {self.base_output_dir} does not exist"
        assert os.access(
            self.base_output_dir, os.W_OK
        ), f"Directory {self.base_output_dir} is not writable"
        self.output_dir = os.path.join(self.base_output_dir, "saved_samples")
        if os.path.exists(self.output_dir):
            log.warning(
                f"Sample output directory {self.output_dir} already exists. Creating new directory"
            )
            self.output_dir = os.path.join(
                self.base_output_dir, f"saved_samples_{time.time()}"
            )
        os.mkdir(self.output_dir)


class ImageClassificationExporter(SampleExporter):
    def _export(self, x, x_adv=None, y=None, y_pred_adv=None, y_pred_clean=None):
        for i, x_i in enumerate(x):
            self._export_image(x_i, type="benign")

            # Export adversarial image x_adv_i if present
            if x_adv is not None:
                x_adv_i = x_adv[i]
                self._export_image(x_adv_i, type="adversarial")

            self.saved_samples += 1
        self.saved_batches += 1

    def _export_image(self, x_i, type="benign"):
        self.image = self.get_sample(x_i)
        self.image.save(
            os.path.join(self.output_dir, f"{self.saved_samples}_{type}.png")
        )
        if x_i.shape[-1] == 6:
            self.depth_image = self.get_depth_sample(x_i)
            self.depth_image.save(
                os.path.join(self.output_dir, f"{self.saved_samples}_depth_{type}.png")
            )

    @staticmethod
    def get_sample(x_i):
        if x_i.min() < 0.0 or x_i.max() > 1.0:
            log.warning("Image out of expected range. Clipping to [0, 1].")

        # Export benign image x_i
        if x_i.shape[-1] == 1:
            mode = "L"
            x_i_mode = np.squeeze(x_i, axis=2)
        elif x_i.shape[-1] == 3:
            mode = "RGB"
            x_i_mode = x_i
        elif x_i.shape[-1] == 6:
            mode = "RGB"
            x_i_mode = x_i[..., :3]
        else:
            raise ValueError(f"Expected 1, 3, or 6 channels, found {x_i.shape[-1]}")
        image = Image.fromarray(np.uint8(np.clip(x_i_mode, 0.0, 1.0) * 255.0), mode)
        return image

    @staticmethod
    def get_depth_sample(x_i):
        if x_i.shape[-1] != 6:
            raise ValueError(f"Expected 6 channels, found {x_i.shape[-1]}")
        x_i_depth = x_i[..., 3:]
        depth_image = Image.fromarray(
            np.uint8(np.clip(x_i_depth, 0.0, 1.0) * 255.0), "RGB"
        )
        return depth_image


class ObjectDetectionExporter(ImageClassificationExporter):

    def __init__(self, base_output_dir, num_samples):
        super().__init__(base_output_dir, num_samples)
        self.ground_truth_coco_data = []
        self.benign_preds_coco_data = []
        self.adv_preds_coco_data = []

    def _export(
        self,
        x,
        x_adv=None,
        y=None,
        y_pred_adv=None,
        y_pred_clean=None,
        classes_to_skip=None,
    ):
        for i, x_i in enumerate(x):
            self._export_image(x_i, type="benign")

            y_i = y[i]
            y_i_pred_clean = y_pred_clean[i]
            self._export_image_with_boxes(
                self.image, y_i, y_i_pred_clean, type="benign", classes_to_skip=classes_to_skip
            )

            # Export adversarial image x_adv_i if present
            if x_adv is not None:
                x_adv_i = x_adv[i]
                self._export_image(x_adv_i, type="adversarial")
                y_i_pred_adv = y_pred_adv[i]
                self._export_image_with_boxes(
                    self.image, y_i, y_i_pred_adv, type="adversarial", classes_to_skip=classes_to_skip
                )

            self.saved_samples += 1
        self.saved_batches += 1

    @staticmethod
    def get_sample_with_boxes(
        image, y_i, y_i_pred, classes_to_skip=None, score_threshold=0.5,
    ):
<<<<<<< HEAD
        if type not in ["benign", "adversarial"]:
            raise ValueError(
                f"type must be one of ['benign', 'adversarial'], received '{type}'."
            )
        if isinstance(classes_to_skip, int):
            classes_to_skip = [classes_to_skip]

=======
>>>>>>> c2c00e20
        box_layer = ImageDraw.Draw(image)

        bboxes_true = y_i["boxes"]
        labels_true = y_i["labels"]
        image_id = y_i["image_id"][0] # All boxes in y_i are for the same image
        bboxes_pred = y_i_pred["boxes"][y_i_pred["scores"] > score_threshold]
        labels_pred = y_i_pred["labels"][y_i_pred["scores"] > score_threshold]
        scores_pred = y_i_pred["scores"][y_i_pred["scores"] > score_threshold]

        for true_box, label in zip(bboxes_true, labels_true):
            if classes_to_skip is not None and label in classes_to_skip:
                continue
            box_layer.rectangle(true_box, outline="red", width=2)
            if type == "benign": # these will be the same for adversarial; only do it one time.
                xmin, ymin, xmax, ymax = true_box
                coco_result = {
                    "image_id": int(image_id),
                    "category_id": int(label),
                    "bbox": [int(xmin), int(ymin), int(xmax - xmin), int(ymax-ymin)],
                }
                self.ground_truth_coco_data.append(coco_result)

        for pred_box, label, score in zip(bboxes_pred, labels_pred, scores_pred):
            box_layer.rectangle(pred_box, outline="white", width=2)
            xmin, ymin, xmax, ymax = pred_box
            coco_result = {
                "image_id": int(image_id),
                "category_id": int(label),
                "bbox": [int(xmin), int(ymin), int(xmax - xmin), int(ymax-ymin)],
                "score": float(score),}

            if type == "benign":
                self.benign_preds_coco_data.append(coco_result)
            elif type == "adversarial":
                self.adv_preds_coco_data.append(coco_result)

        return image

    def _export_image_with_boxes(
        self,
        image,
        y_i,
        y_i_pred,
        classes_to_skip=None,
        type="benign",
        score_threshold=0.5,
    ):
        self.image_with_boxes = self.get_sample_with_boxes(
            image=image,
            y_i=y_i,
            y_i_pred=y_i_pred,
            classes_to_skip=classes_to_skip,
            score_threshold=score_threshold,
        )
        self.image_with_boxes.save(
            os.path.join(self.output_dir, f"{self.saved_samples}_{type}_with_boxes.png")
        )

    def write(self):
        super().write()
        if len(self.ground_truth_coco_data) > 0:
            json.dump(self.ground_truth_coco_data, open(os.path.join(self.output_dir, "ground_truth_coco_data.json"), "w"))
        if len(self.benign_preds_coco_data) > 0:
            json.dump(self.benign_preds_coco_data, open(os.path.join(self.output_dir, "benign_preds_coco_data.json"), "w"))
        if len(self.adv_preds_coco_data) > 0:
            json.dump(self.adv_preds_coco_data, open(os.path.join(self.output_dir, "adv_preds_coco_data.json"), "w"))


class DApricotExporter(ObjectDetectionExporter):
    def _export(
        self,
        x,
        x_adv=None,
        y=None,
        y_pred_adv=None,
        y_pred_clean=None,
        classes_to_skip=None,
    ):
        if x_adv is None:
            raise TypeError("Expected x_adv to not be None for DApricot scenario.")
        x_adv_angle_1 = x_adv[0]
        self._export_image(x_adv_angle_1, type="adversarial_angle_1")

        x_adv_angle_2 = x_adv[1]
        self._export_image(x_adv_angle_2, type="adversarial_angle_2")

        x_adv_angle_3 = x_adv[2]
        self._export_image(x_adv_angle_3, type="adversarial_angle_3")

        y_angle_1 = y[0]
        y_pred_angle_1 = deepcopy(y_pred_adv[0])
        y_pred_angle_1["boxes"] = self.convert_boxes_tf_to_torch(
            x_adv_angle_1, y_pred_angle_1["boxes"]
        )
        pil_image_angle_1 = Image.fromarray(np.uint8(x_adv_angle_1 * 255.0))
        self._export_image_with_boxes(
            pil_image_angle_1,
            y_angle_1,
            y_pred_angle_1,
            classes_to_skip=classes_to_skip,
            type="adversarial_angle_1",
        )

        y_angle_2 = y[1]
        y_pred_angle_2 = deepcopy(y_pred_adv[1])
        y_pred_angle_2["boxes"] = self.convert_boxes_tf_to_torch(
            x_adv_angle_2, y_pred_angle_2["boxes"]
        )
        pil_image_angle_2 = Image.fromarray(np.uint8(x_adv_angle_2 * 255.0))
        self._export_image_with_boxes(
            pil_image_angle_2,
            y_angle_2,
            y_pred_angle_2,
            classes_to_skip=classes_to_skip,
            type="adversarial_angle_2",
        )

        y_angle_3 = y[2]
        y_pred_angle_3 = deepcopy(y_pred_adv[2])
        y_pred_angle_3["boxes"] = self.convert_boxes_tf_to_torch(
            x_adv_angle_3, y_pred_angle_3["boxes"]
        )
        pil_image_angle_3 = Image.fromarray(np.uint8(x_adv_angle_3 * 255.0))
        self._export_image_with_boxes(
            pil_image_angle_3,
            y_angle_3,
            y_pred_angle_3,
            classes_to_skip=classes_to_skip,
            type="adversarial_angle_3",
        )

        self.saved_samples += 1
        self.saved_batches += 1

    @staticmethod
    def convert_boxes_tf_to_torch(x, box_array):
        # Convert boxes from [y1/height, x1/width, y2/height, x2/width] to [x1, y1, x2, y2]
        if box_array.max() > 1:
            log.warning(
                "Attempting to scale boxes from [0, 1] to [0, 255], but boxes are already outside [0, 1]."
            )
        converted_boxes = box_array[:, [1, 0, 3, 2]]
        height, width = x.shape[:2]
        return (converted_boxes * [width, height, width, height]).astype(np.float32)


class VideoClassificationExporter(SampleExporter):
    def __init__(self, base_output_dir, frame_rate):
        super().__init__(base_output_dir)
        self.frame_rate = frame_rate

    def _export(
        self, x, x_adv=None, y=None, y_pred_adv=None, y_pred_clean=None, **kwargs
    ):
        for i, x_i in enumerate(x):
            self._export_video(x_i, type="benign")

            if x_adv is not None:
                x_adv_i = x_adv[i]
                self._export_video(x_adv_i, type="adversarial")

            self.saved_samples += 1
        self.saved_batches += 1

    def _export_video(self, x_i, type="benign"):
        if type not in ["benign", "adversarial"]:
            raise ValueError(
                f"type must be one of ['benign', 'adversarial'], received '{type}'."
            )
        folder = str(self.saved_samples)
        os.makedirs(os.path.join(self.output_dir, folder), exist_ok=True)

        ffmpeg_process = (
            ffmpeg.input(
                "pipe:",
                format="rawvideo",
                pix_fmt="rgb24",
                s=f"{x_i.shape[2]}x{x_i.shape[1]}",
            )
            .output(
                os.path.join(self.output_dir, folder, f"video_{type}.mp4"),
                pix_fmt="yuv420p",
                vcodec="libx264",
                r=self.frame_rate,
            )
            .overwrite_output()
            .run_async(pipe_stdin=True, quiet=True)
        )

        self.frames = self.get_sample(x_i)

        for n_frame, frame in enumerate(self.frames):
            pixels = np.array(frame)
            ffmpeg_process.stdin.write(pixels.tobytes())
            frame.save(
                os.path.join(self.output_dir, folder, f"frame_{n_frame:04d}_{type}.png")
            )

        ffmpeg_process.stdin.close()
        ffmpeg_process.wait()

    @staticmethod
    def get_sample(x_i):
        if x_i.min() < 0.0 or x_i.max() > 1.0:
            log.warning("video out of expected range. Clipping to [0, 1]")

        pil_frames = []
        for n_frame, x_frame, in enumerate(x_i):
            pixels = np.uint8(np.clip(x_frame, 0.0, 1.0) * 255.0)
            image = Image.fromarray(pixels, "RGB")
            pil_frames.append(image)
        return pil_frames


class VideoTrackingExporter(VideoClassificationExporter):
    def _export(
        self, x, x_adv=None, y=None, y_pred_adv=None, y_pred_clean=None, **kwargs
    ):
        for i, x_i in enumerate(x):
            self._export_video(x_i, type="benign")

            y_i = y[i]
            y_i_pred_clean = y_pred_clean[i]
            self._export_video_with_boxes(x_i, y_i, y_i_pred_clean, type="benign")

            if x_adv is not None:
                x_adv_i = x_adv[i]
                self._export_video(x_adv_i, type="adversarial")
                y_i_pred_adv = y_pred_adv[i]
                self._export_video_with_boxes(
                    x_adv_i, y_i, y_i_pred_adv, type="adversarial"
                )

            self.saved_samples += 1
        self.saved_batches += 1

    def _export_video_with_boxes(self, x_i, y_i, y_i_pred, type="benign"):
        if type not in ["benign", "adversarial"]:
            raise ValueError(
                f"type must be one of ['benign', 'adversarial'], received '{type}'."
            )

        folder = str(self.saved_samples)
        os.makedirs(os.path.join(self.output_dir, folder), exist_ok=True)

        ffmpeg_process = (
            ffmpeg.input(
                "pipe:",
                format="rawvideo",
                pix_fmt="rgb24",
                s=f"{x_i.shape[2]}x{x_i.shape[1]}",
            )
            .output(
                os.path.join(self.output_dir, folder, f"video_{type}_with_boxes.mp4"),
                pix_fmt="yuv420p",
                vcodec="libx264",
                r=self.frame_rate,
            )
            .overwrite_output()
            .run_async(pipe_stdin=True, quiet=True)
        )

        self.frames_with_boxes = self.get_sample_with_boxes(
            x_i=x_i, y_i=y_i, y_i_pred=y_i_pred
        )
        for n_frame, frame, in enumerate(self.frames_with_boxes):
            frame.save(
                os.path.join(
                    self.output_dir,
                    folder,
                    f"frame_{n_frame:04d}_{type}_with_boxes.png",
                )
            )
            pixels_with_boxes = np.array(frame)
            ffmpeg_process.stdin.write(pixels_with_boxes.tobytes())

        ffmpeg_process.stdin.close()
        ffmpeg_process.wait()

    @staticmethod
    def get_sample_with_boxes(x_i, y_i, y_i_pred):
        if x_i.min() < 0.0 or x_i.max() > 1.0:
            log.warning("video out of expected range. Clipping to [0,1]")

        pil_frames = []
        for n_frame, x_frame, in enumerate(x_i):
            pixels = np.uint8(np.clip(x_frame, 0.0, 1.0) * 255.0)
            image = Image.fromarray(pixels, "RGB")
            box_layer = ImageDraw.Draw(image)
            bbox_true = y_i["boxes"][n_frame].astype("float32")
            bbox_pred = y_i_pred["boxes"][n_frame]
            box_layer.rectangle(bbox_true, outline="red", width=2)
            box_layer.rectangle(bbox_pred, outline="white", width=2)
            pil_frames.append(image)

        return pil_frames


class AudioExporter(SampleExporter):
    def __init__(self, base_output_dir, sample_rate):
        self.sample_rate = sample_rate
        super().__init__(base_output_dir)

    def _export(
        self, x, x_adv=None, y=None, y_pred_adv=None, y_pred_clean=None, **kwargs
    ):
        for i, x_i in enumerate(x):
            self._export_audio(x_i, type="benign")

            if x_adv is not None:
                x_i_adv = x_adv[i]
                self._export_audio(x_i_adv, type="adversarial")

            self.saved_samples += 1
        self.saved_batches += 1

    def _export_audio(self, x_i, type="benign"):
        if type not in ["benign", "adversarial"]:
            raise ValueError(
                f"type must be one of ['benign', 'adversarial'], received '{type}'."
            )

        if x_i.min() < -1.0 or x_i.max() > 1.0:
            log.warning("input out of expected range. Clipping to [-1, 1]")

        wavfile.write(
            os.path.join(self.output_dir, f"{self.saved_samples}_{type}.wav"),
            rate=self.sample_rate,
            data=np.clip(x_i, -1.0, 1.0),
        )

    @staticmethod
    def get_sample(x_i, dataset_context):
        return np.int16(x_i * dataset_context.quantization)


class So2SatExporter(SampleExporter):
    def _export(
        self, x, x_adv=None, y=None, y_pred_adv=None, y_pred_clean=None, **kwargs
    ):

        for i, x_i in enumerate(x):
            self._export_so2sat_image(x_i, type="benign")

            if x_adv is not None:
                x_adv_i = x_adv[i]
                self._export_so2sat_image(x_adv_i, type="adversarial")

            self.saved_samples += 1
        self.saved_batches += 1

    def _export_so2sat_image(self, x_i, type="benign"):
        if type not in ["benign", "adversarial"]:
            raise ValueError(
                f"type must be one of ['benign', 'adversarial'], received '{type}'."
            )

        folder = str(self.saved_samples)
        os.makedirs(os.path.join(self.output_dir, folder), exist_ok=True)

        self.vh_image = self.get_vh_sample(x_i)
        self.vh_image.save(os.path.join(self.output_dir, folder, f"vh_{type}.png"))

        self.vv_image = self.get_vv_sample(x_i)
        self.vv_image.save(os.path.join(self.output_dir, folder, f"vv_{type}.png"))

        self.eo_images = self.get_eo_samples(x_i)
        for i in range(10):
            eo_image = self.eo_images[i]
            eo_image.save(os.path.join(self.output_dir, folder, f"eo{i}_{type}.png"))

    @staticmethod
    def get_vh_sample(x_i):
        if x_i[..., :4].min() < -1.0 or x_i[..., :4].max() > 1.0:
            log.warning("SAR image out of expected range. Clipping to [-1, 1].")
        if x_i[..., 4:].min() < 0.0 or x_i[..., 4:].max() > 1.0:
            log.warning("EO image out of expected range. Clipping to [0, 1].")

        sar_eps = 1e-9 + 1j * 1e-9
        x_vh = np.log10(
            np.abs(
                np.complex128(
                    np.clip(x_i[..., 0], -1.0, 1.0)
                    + 1j * np.clip(x_i[..., 1], -1.0, 1.0)
                )
                + sar_eps
            )
        )
        sar_min = x_vh.min()
        sar_max = x_vh.max()
        sar_scale = 255.0 / (sar_max - sar_min)

        vh_image = Image.fromarray(np.uint8(sar_scale * (x_vh - sar_min)), "L")
        return vh_image

    @staticmethod
    def get_vv_sample(x_i):
        if x_i[..., :4].min() < -1.0 or x_i[..., :4].max() > 1.0:
            log.warning("SAR image out of expected range. Clipping to [-1, 1].")
        if x_i[..., 4:].min() < 0.0 or x_i[..., 4:].max() > 1.0:
            log.warning("EO image out of expected range. Clipping to [0, 1].")

        sar_eps = 1e-9 + 1j * 1e-9
        x_vv = np.log10(
            np.abs(
                np.complex128(
                    np.clip(x_i[..., 2], -1.0, 1.0)
                    + 1j * np.clip(x_i[..., 3], -1.0, 1.0)
                )
                + sar_eps
            )
        )
        sar_min = x_vv.min()
        sar_max = x_vv.max()
        sar_scale = 255.0 / (sar_max - sar_min)

        vv_image = Image.fromarray(np.uint8(sar_scale * (x_vv - sar_min)), "L")
        return vv_image

    @staticmethod
    def get_eo_samples(x_i):
        if x_i[..., :4].min() < -1.0 or x_i[..., :4].max() > 1.0:
            log.warning("SAR image out of expected range. Clipping to [-1, 1].")
        if x_i[..., 4:].min() < 0.0 or x_i[..., 4:].max() > 1.0:
            log.warning("EO image out of expected range. Clipping to [0, 1].")

        eo_images = []

        eo_min = x_i[..., 4:].min()
        eo_max = x_i[..., 4:].max()
        eo_scale = 255.0 / (eo_max - eo_min)
        for c in range(4, 14):
            eo = Image.fromarray(
                np.uint8(eo_scale * (np.clip(x_i[..., c], 0.0, 1.0) - eo_min)), "L"
            )
            eo_images.append(eo)

        return eo_images<|MERGE_RESOLUTION|>--- conflicted
+++ resolved
@@ -6,11 +6,8 @@
 import time
 from PIL import Image, ImageDraw
 from scipy.io import wavfile
-<<<<<<< HEAD
 import json
-=======
 from copy import deepcopy
->>>>>>> c2c00e20
 
 from armory.logs import log
 
@@ -129,7 +126,6 @@
 
 
 class ObjectDetectionExporter(ImageClassificationExporter):
-
     def __init__(self, base_output_dir, num_samples):
         super().__init__(base_output_dir, num_samples)
         self.ground_truth_coco_data = []
@@ -151,7 +147,11 @@
             y_i = y[i]
             y_i_pred_clean = y_pred_clean[i]
             self._export_image_with_boxes(
-                self.image, y_i, y_i_pred_clean, type="benign", classes_to_skip=classes_to_skip
+                self.image,
+                y_i,
+                y_i_pred_clean,
+                type="benign",
+                classes_to_skip=classes_to_skip,
             )
 
             # Export adversarial image x_adv_i if present
@@ -160,7 +160,11 @@
                 self._export_image(x_adv_i, type="adversarial")
                 y_i_pred_adv = y_pred_adv[i]
                 self._export_image_with_boxes(
-                    self.image, y_i, y_i_pred_adv, type="adversarial", classes_to_skip=classes_to_skip
+                    self.image,
+                    y_i,
+                    y_i_pred_adv,
+                    type="adversarial",
+                    classes_to_skip=classes_to_skip,
                 )
 
             self.saved_samples += 1
@@ -170,21 +174,13 @@
     def get_sample_with_boxes(
         image, y_i, y_i_pred, classes_to_skip=None, score_threshold=0.5,
     ):
-<<<<<<< HEAD
-        if type not in ["benign", "adversarial"]:
-            raise ValueError(
-                f"type must be one of ['benign', 'adversarial'], received '{type}'."
-            )
         if isinstance(classes_to_skip, int):
             classes_to_skip = [classes_to_skip]
-
-=======
->>>>>>> c2c00e20
         box_layer = ImageDraw.Draw(image)
 
         bboxes_true = y_i["boxes"]
         labels_true = y_i["labels"]
-        image_id = y_i["image_id"][0] # All boxes in y_i are for the same image
+        image_id = y_i["image_id"][0]  # All boxes in y_i are for the same image
         bboxes_pred = y_i_pred["boxes"][y_i_pred["scores"] > score_threshold]
         labels_pred = y_i_pred["labels"][y_i_pred["scores"] > score_threshold]
         scores_pred = y_i_pred["scores"][y_i_pred["scores"] > score_threshold]
@@ -193,12 +189,14 @@
             if classes_to_skip is not None and label in classes_to_skip:
                 continue
             box_layer.rectangle(true_box, outline="red", width=2)
-            if type == "benign": # these will be the same for adversarial; only do it one time.
+            if (
+                type == "benign"
+            ):  # these will be the same for adversarial; only do it one time.
                 xmin, ymin, xmax, ymax = true_box
                 coco_result = {
                     "image_id": int(image_id),
                     "category_id": int(label),
-                    "bbox": [int(xmin), int(ymin), int(xmax - xmin), int(ymax-ymin)],
+                    "bbox": [int(xmin), int(ymin), int(xmax - xmin), int(ymax - ymin)],
                 }
                 self.ground_truth_coco_data.append(coco_result)
 
@@ -208,8 +206,9 @@
             coco_result = {
                 "image_id": int(image_id),
                 "category_id": int(label),
-                "bbox": [int(xmin), int(ymin), int(xmax - xmin), int(ymax-ymin)],
-                "score": float(score),}
+                "bbox": [int(xmin), int(ymin), int(xmax - xmin), int(ymax - ymin)],
+                "score": float(score),
+            }
 
             if type == "benign":
                 self.benign_preds_coco_data.append(coco_result)
@@ -241,11 +240,20 @@
     def write(self):
         super().write()
         if len(self.ground_truth_coco_data) > 0:
-            json.dump(self.ground_truth_coco_data, open(os.path.join(self.output_dir, "ground_truth_coco_data.json"), "w"))
+            json.dump(
+                self.ground_truth_coco_data,
+                open(os.path.join(self.output_dir, "ground_truth_coco_data.json"), "w"),
+            )
         if len(self.benign_preds_coco_data) > 0:
-            json.dump(self.benign_preds_coco_data, open(os.path.join(self.output_dir, "benign_preds_coco_data.json"), "w"))
+            json.dump(
+                self.benign_preds_coco_data,
+                open(os.path.join(self.output_dir, "benign_preds_coco_data.json"), "w"),
+            )
         if len(self.adv_preds_coco_data) > 0:
-            json.dump(self.adv_preds_coco_data, open(os.path.join(self.output_dir, "adv_preds_coco_data.json"), "w"))
+            json.dump(
+                self.adv_preds_coco_data,
+                open(os.path.join(self.output_dir, "adv_preds_coco_data.json"), "w"),
+            )
 
 
 class DApricotExporter(ObjectDetectionExporter):

--- conflicted
+++ resolved
@@ -7,13 +7,7 @@
 
 import armory
 from armory import paths
-<<<<<<< HEAD
-
-
-logger = logging.getLogger(__name__)
-=======
 from armory.logs import log
->>>>>>> c86a3946
 
 
 class ArmoryInstance(object):

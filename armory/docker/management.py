--- conflicted
+++ resolved
@@ -69,11 +69,7 @@
         # We would like to check the return code to see if the command ran cleanly,
         #  but `exec_run()` cannot both return the code and stream logs
         # https://docker-py.readthedocs.io/en/stable/containers.html#docker.models.containers.Container.exec_run
-<<<<<<< HEAD
-        container_log = self.docker_container.exec_run(
-=======
         result = self.docker_container.exec_run(
->>>>>>> 6bf7e26d
             cmd, stdout=True, stderr=True, stream=True, tty=True, user=user,
         )
 
@@ -81,19 +77,11 @@
         # but threading may cause certain warning messages to be printed during container shutdown
         #  ie after the sentinel
         sentinel_found = False
-<<<<<<< HEAD
-        for out in container_log.output:
-            output = out.decode().strip()
-            if not output:  # skip empty lines
-                continue
-            # this looks absurd, but in some circumstances container_log.output will combine
-=======
         for out in result.output:
             output = out.decode().strip()
             if not output:  # skip empty lines
                 continue
             # this looks absurd, but in some circumstances result.output will combine
->>>>>>> 6bf7e26d
             #  outputs from the container into a single string
             # eg, print(a); print(b) is delivered as 'a\r\nb'
             for inner_line in output.splitlines():
@@ -113,11 +101,7 @@
             log.success("command exited cleanly")
             return 0
         else:
-<<<<<<< HEAD
-            log.error("command {cmd} did not finish cleanly")
-=======
             log.error(f"command {cmd} did not finish cleanly")
->>>>>>> 6bf7e26d
             return 1
 
     def __del__(self):

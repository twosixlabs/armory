--- conflicted
+++ resolved
@@ -8,11 +8,8 @@
 from art.estimators.object_detection.tensorflow_faster_rcnn import TensorFlowFasterRCNN
 import tensorflow as tf
 
-<<<<<<< HEAD
-=======
 tf.compat.v1.disable_eager_execution()
 
->>>>>>> c86a3946
 
 def get_art_model(model_kwargs, wrapper_kwargs, weights_file=None):
     # APRICOT inputs should have shape (1, None, None, 3) while DAPRICOT inputs have shape

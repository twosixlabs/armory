"""
CNN model for 28x28x1 image classification
"""
import tarfile

import tensorflow.compat.v1 as tf
from art.estimators.classification import TFClassifier

from armory import paths

tf.disable_eager_execution()
<<<<<<< HEAD
from tensorflow.compat.v1 import ConfigProto

session_conf = ConfigProto(intra_op_parallelism_threads=1)
mySession = tf.compat.v1.Session(
    graph=tf.compat.v1.get_default_graph(), config=session_conf
)
# sess = tf.compat.v1.Session(graph=tf.compat.v1.get_default_graph())

tf.compat.v1.keras.backend.set_session(mySession)

print(tf.compat.v1.get_default_graph())
=======
>>>>>>> 3efe1faa


def get_art_model(model_kwargs, wrapper_kwargs, weights_path=None):
    input_ph = tf.placeholder(tf.float32, shape=[None, 28, 28, 1])
    labels_ph = tf.placeholder(tf.int32, shape=[None, 10])
    training_ph = tf.placeholder(tf.bool, shape=())

    x = tf.layers.conv2d(input_ph, filters=4, kernel_size=(5, 5), activation=tf.nn.relu)
    x = tf.layers.max_pooling2d(x, 2, 2)
    x = tf.layers.conv2d(x, filters=10, kernel_size=(5, 5), activation=tf.nn.relu)
    x = tf.layers.max_pooling2d(x, 2, 2)
    x = tf.layers.flatten(x)
    x = tf.layers.dense(x, 100, activation=tf.nn.relu)
    logits = tf.layers.dense(x, 10)

    loss = tf.reduce_mean(
        tf.losses.softmax_cross_entropy(logits=logits, onehot_labels=labels_ph)
    )
    optimizer = tf.train.AdamOptimizer(learning_rate=0.01)
    train_op = optimizer.minimize(loss)
    # sess = tf.Session()
    # sess.run(tf.global_variables_initializer())

    if weights_path:
        # Load Model using preferred save/restore method
        tar = tarfile.open(weights_path)
        tar.extractall(path=paths.runtime_paths().saved_model_dir)
        tar.close()
        # Restore variables...

    wrapped_model = TFClassifier(
        clip_values=(0.0, 1.0),
        input_ph=input_ph,
        output=logits,
        labels_ph=labels_ph,
        train=train_op,
        loss=loss,
        learning=training_ph,
        # sess=sess,
        sess=mySession,
        **wrapper_kwargs
    )

    return wrapped_model<|MERGE_RESOLUTION|>--- conflicted
+++ resolved
@@ -9,21 +9,7 @@
 from armory import paths
 
 tf.disable_eager_execution()
-<<<<<<< HEAD
-from tensorflow.compat.v1 import ConfigProto
-
-session_conf = ConfigProto(intra_op_parallelism_threads=1)
-mySession = tf.compat.v1.Session(
-    graph=tf.compat.v1.get_default_graph(), config=session_conf
-)
-# sess = tf.compat.v1.Session(graph=tf.compat.v1.get_default_graph())
-
-tf.compat.v1.keras.backend.set_session(mySession)
-
-print(tf.compat.v1.get_default_graph())
-=======
->>>>>>> 3efe1faa
-
+# TODO Update when ART is fixed with default_graph thing
 
 def get_art_model(model_kwargs, wrapper_kwargs, weights_path=None):
     input_ph = tf.placeholder(tf.float32, shape=[None, 28, 28, 1])
@@ -43,8 +29,8 @@
     )
     optimizer = tf.train.AdamOptimizer(learning_rate=0.01)
     train_op = optimizer.minimize(loss)
-    # sess = tf.Session()
-    # sess.run(tf.global_variables_initializer())
+    sess = tf.Session()
+    sess.run(tf.global_variables_initializer())
 
     if weights_path:
         # Load Model using preferred save/restore method
@@ -61,8 +47,7 @@
         train=train_op,
         loss=loss,
         learning=training_ph,
-        # sess=sess,
-        sess=mySession,
+        sess=sess,
         **wrapper_kwargs
     )
 

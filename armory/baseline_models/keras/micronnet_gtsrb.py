--- conflicted
+++ resolved
@@ -3,13 +3,8 @@
 
 Model contributed by: MITRE Corporation
 """
-<<<<<<< HEAD
-=======
 from typing import Optional
 
-import numpy as np
-from PIL import ImageOps, Image
->>>>>>> afdcc673
 import tensorflow as tf
 from tensorflow.keras import Model, Input
 from tensorflow.keras.layers import Dense, Conv2D, Activation, Lambda
@@ -17,31 +12,6 @@
 from art.classifiers import KerasClassifier
 
 
-<<<<<<< HEAD
-=======
-def preprocessing_fn(img: np.ndarray):
-    img_size = 48
-    img_out = []
-    for im in img:
-        img_eq = ImageOps.equalize(Image.fromarray(im))
-        width, height = img_eq.size
-        min_side = min(img_eq.size)
-        center = width // 2, height // 2
-
-        left = center[0] - min_side // 2
-        top = center[1] - min_side // 2
-        right = center[0] + min_side // 2
-        bottom = center[1] + min_side // 2
-
-        img_eq = img_eq.crop((left, top, right, bottom))
-        img_eq = np.array(img_eq.resize([img_size, img_size]))
-
-        img_out.append(img_eq)
-
-    return np.array(img_out, dtype=np.float32)
-
-
->>>>>>> afdcc673
 def make_model(**kwargs) -> tf.keras.Model:
     # Model is based on MicronNet: https://arxiv.org/abs/1804.00497v3
 

"""
Automatic speech recognition model

Model contributed by: MITRE Corporation
"""

from typing import Optional

<<<<<<< HEAD
from art.estimators.speech_recognition import PyTorchDeepSpeech
=======
from art import config
from art.estimators.speech_recognition import PyTorchDeepSpeech

from armory import paths
from armory.utils.external_repo import ExternalRepoImport

# Test for external repo at import time to fail fast
with ExternalRepoImport(
    repo="SeanNaren/deepspeech.pytorch@V3.0",
    experiment="librispeech_asr_snr_undefended.json",
):
    from deepspeech_pytorch.model import DeepSpeech  # noqa: F401

config.set_data_path(os.path.join(paths.runtime_paths().saved_model_dir, "art"))
>>>>>>> 8a9bc4d9


def get_art_model(
    model_kwargs: dict, wrapper_kwargs: dict, weights_path: Optional[str] = None
) -> PyTorchDeepSpeech:
    return PyTorchDeepSpeech(**wrapper_kwargs)<|MERGE_RESOLUTION|>--- conflicted
+++ resolved
@@ -6,13 +6,8 @@
 
 from typing import Optional
 
-<<<<<<< HEAD
-from art.estimators.speech_recognition import PyTorchDeepSpeech
-=======
-from art import config
 from art.estimators.speech_recognition import PyTorchDeepSpeech
 
-from armory import paths
 from armory.utils.external_repo import ExternalRepoImport
 
 # Test for external repo at import time to fail fast
@@ -22,9 +17,6 @@
 ):
     from deepspeech_pytorch.model import DeepSpeech  # noqa: F401
 
-config.set_data_path(os.path.join(paths.runtime_paths().saved_model_dir, "art"))
->>>>>>> 8a9bc4d9
-
 
 def get_art_model(
     model_kwargs: dict, wrapper_kwargs: dict, weights_path: Optional[str] = None

"""
Classifier evaluation within ARMORY
"""

import json
import os
import sys
import logging
from importlib import import_module

import numpy as np

<<<<<<< HEAD
from armory.utils.config_loading import load_dataset
=======
from armory.data import datasets
>>>>>>> 09739150
from armory.paths import DockerPaths

logger = logging.getLogger(__name__)
logger.setLevel(logging.INFO)


def evaluate_classifier(config_path: str) -> None:
    """
    Evaluate a config file for classiifcation robustness against attack.
    """
    docker_paths = DockerPaths()

    with open(config_path, "r") as fp:
        config = json.load(fp)

    model_config = config["model"]
    classifier_module = import_module(model_config["module"])
    classifier_fn = getattr(classifier_module, model_config["name"])
    classifier = classifier_fn(
        model_config["model_kwargs"], model_config["wrapper_kwargs"]
    )

    preprocessing_fn = getattr(classifier_module, "preprocessing_fn")

    logger.info(f"Loading dataset {config['dataset']['name']}...")
    train_x, train_y, test_x, test_y = load_dataset(
        config["dataset"], preprocessing_fn=preprocessing_fn
    )

    logger.info(
        f"Fitting clean unpoisoned model of {model_config['module']}.{model_config['name']}..."
    )
    classifier.fit(
        train_x,
        train_y,
        batch_size=config["adhoc"]["batch_size"],
        nb_epochs=config["adhoc"]["epochs"],
    )

    # Evaluate the ART classifier on benign test examples
    logger.info("Running inference on benign examples...")
    predictions = classifier.predict(test_x)
    benign_accuracy = np.sum(np.argmax(predictions, axis=1) == test_y) / len(test_y)
    logger.info("Accuracy on benign test examples: {}%".format(benign_accuracy * 100))

    # Generate adversarial test examples
    attack_config = config["attack"]
    attack_module = import_module(attack_config["module"])
    attack_fn = getattr(attack_module, attack_config["name"])

    logger.info("Generating adversarial examples...")
    attack = attack_fn(classifier=classifier, **attack_config["kwargs"])
    test_x_adv = attack.generate(x=test_x)

    # Evaluate the ART classifier on adversarial test examples
    logger.info("Running inference on adversarial examples...")
    predictions = classifier.predict(test_x_adv)
    adversarial_accuracy = np.sum(np.argmax(predictions, axis=1) == test_y) / len(
        test_y
    )
    logger.info(
        "Accuracy on adversarial test examples: {}%".format(adversarial_accuracy * 100)
    )

    logger.info("Saving json output...")
    filepath = os.path.join(docker_paths.output_dir, "evaluation-results.json")
    with open(filepath, "w") as f:
        output_dict = {
            "config": config,
            "results": {
                "baseline_accuracy": str(benign_accuracy),
                "adversarial_accuracy": str(adversarial_accuracy),
            },
        }
        json.dump(output_dict, f, sort_keys=True, indent=4)
    logger.info(f"Evaluation Results written to {filepath}")


if __name__ == "__main__":
    config_path = sys.argv[-1]
    evaluate_classifier(config_path)<|MERGE_RESOLUTION|>--- conflicted
+++ resolved
@@ -10,11 +10,7 @@
 
 import numpy as np
 
-<<<<<<< HEAD
-from armory.utils.config_loading import load_dataset
-=======
 from armory.data import datasets
->>>>>>> 09739150
 from armory.paths import DockerPaths
 
 logger = logging.getLogger(__name__)
@@ -40,8 +36,8 @@
     preprocessing_fn = getattr(classifier_module, "preprocessing_fn")
 
     logger.info(f"Loading dataset {config['dataset']['name']}...")
-    train_x, train_y, test_x, test_y = load_dataset(
-        config["dataset"], preprocessing_fn=preprocessing_fn
+    train_x, train_y, test_x, test_y = datasets.load(
+        config["dataset"]["name"], preprocessing_fn=preprocessing_fn
     )
 
     logger.info(

import logging

from art.attacks.evasion import ProjectedGradientDescent
import numpy as np

from armory.logs import log


logger = logging.getLogger(__name__)


class PGDPatch(ProjectedGradientDescent):
    """
    Apply Masked PGD to image and video inputs,
    where images are assumed to have shape (NHWC)
    and video are assumed to have shape (NFHWC)
    """

    def __init__(self, estimator, **kwargs):
        super().__init__(estimator=estimator, **kwargs)

    def generate(self, x, y=None, **generate_kwargs):
        video_input = generate_kwargs.get("video_input", False)

        if "patch_ratio" in generate_kwargs:
            patch_ratio = generate_kwargs["patch_ratio"]
            patch_height = int(x.shape[-3] * patch_ratio ** 0.5)
            patch_width = int(x.shape[-2] * patch_ratio ** 0.5)
        elif "patch_height" in generate_kwargs and "patch_width" in generate_kwargs:
            patch_height = generate_kwargs["patch_height"]
            patch_width = generate_kwargs["patch_width"]
        else:
            raise ValueError(
                "generate_kwargs did not define 'patch_ratio', or it did not define 'patch_height' and 'patch_width"
            )

        if "ymin" in generate_kwargs:
            ymin = generate_kwargs["ymin"]
        else:
<<<<<<< HEAD
            logger.info("Selecting random value for patch ymin coordinate.")
=======
            log.info("Selecting random value for patch ymin coordinate.")
>>>>>>> c86a3946
            ymin = np.random.randint(int(x.shape[-3] - patch_height))

        if "xmin" in generate_kwargs:
            xmin = generate_kwargs["xmin"]
        else:
<<<<<<< HEAD
            logger.info("Selecting random value for patch xmin coordinate.")
=======
            log.info("Selecting random value for patch xmin coordinate.")
>>>>>>> c86a3946
            xmin = np.random.randint(int(x.shape[-2] - patch_width))

        assert x.ndim in [
            4,
            5,
        ], "This attack is designed for images (4-dim) and videos (5-dim)"

        channels_mask = generate_kwargs.get(
            "mask", np.ones(x.shape[-1], dtype=np.float32)
        )
        channels = np.where(channels_mask)[0]

        mask = np.zeros(shape=x.shape[1:], dtype=np.float32)

        if video_input:
            mask[
                :, ymin : ymin + patch_height, xmin : xmin + patch_width, channels
            ] = 1.0
        else:
            mask[ymin : ymin + patch_height, xmin : xmin + patch_width, channels] = 1.0

        return super().generate(x, y=y, mask=mask)<|MERGE_RESOLUTION|>--- conflicted
+++ resolved
@@ -37,21 +37,13 @@
         if "ymin" in generate_kwargs:
             ymin = generate_kwargs["ymin"]
         else:
-<<<<<<< HEAD
-            logger.info("Selecting random value for patch ymin coordinate.")
-=======
             log.info("Selecting random value for patch ymin coordinate.")
->>>>>>> c86a3946
             ymin = np.random.randint(int(x.shape[-3] - patch_height))
 
         if "xmin" in generate_kwargs:
             xmin = generate_kwargs["xmin"]
         else:
-<<<<<<< HEAD
-            logger.info("Selecting random value for patch xmin coordinate.")
-=======
             log.info("Selecting random value for patch xmin coordinate.")
->>>>>>> c86a3946
             xmin = np.random.randint(int(x.shape[-2] - patch_width))
 
         assert x.ndim in [

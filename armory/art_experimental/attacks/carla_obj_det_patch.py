--- conflicted
+++ resolved
@@ -1,10 +1,3 @@
-<<<<<<< HEAD
-import logging
-=======
-import numpy as np
-import cv2
-import colour
->>>>>>> fdc89d23
 import random
 
 from armory.logs import log

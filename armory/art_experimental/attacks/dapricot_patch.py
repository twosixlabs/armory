--- conflicted
+++ resolved
@@ -1,21 +1,12 @@
 """
 Copyright 2021 The MITRE Corporation. All rights reserved
 """
-<<<<<<< HEAD
-import logging
-=======
->>>>>>> c86a3946
 import numpy as np
 import cv2
 import math
 
 from art.attacks.evasion import ProjectedGradientDescent
 
-<<<<<<< HEAD
-logger = logging.getLogger(__name__)
-
-=======
->>>>>>> c86a3946
 
 def shape_coords(h, w, obj_shape):
     if obj_shape == "octagon":
@@ -38,7 +29,6 @@
                     [w // 2, h - 1],
                     [max(0, int(round(w / 2 - h / 2))), h // 2],
                 ]
-<<<<<<< HEAD
             )
         else:
             coords = np.array(
@@ -59,35 +49,10 @@
                     [min(w - 1, int(round(w / 2 + 0.4 * h))), h - 1],
                     [max(0, int(round(w / 2 - 0.4 * h))), h - 1],
                 ]
-=======
->>>>>>> c86a3946
             )
         else:
             coords = np.array(
                 [
-<<<<<<< HEAD
-=======
-                    [w // 2, max(0, int(round(h / 2 - w / 2)))],
-                    [w - 1, h // 2],
-                    [w // 2, min(h - 1, int(round(h / 2 + w / 2)))],
-                    [0, h // 2],
-                ]
-            )
-    elif obj_shape == "rect":
-        # 0.8 w/h aspect ratio
-        if h > w:
-            coords = np.array(
-                [
-                    [max(0, int(round(w / 2 - 0.4 * h))), 0],
-                    [min(w - 1, int(round(w / 2 + 0.4 * h))), 0],
-                    [min(w - 1, int(round(w / 2 + 0.4 * h))), h - 1],
-                    [max(0, int(round(w / 2 - 0.4 * h))), h - 1],
-                ]
-            )
-        else:
-            coords = np.array(
-                [
->>>>>>> c86a3946
                     [0, max(0, int(round(h / 2 - w / 1.6)))],
                     [w - 1, max(0, int(round(h / 2 - w / 1.6)))],
                     [w - 1, min(h - 1, int(round(h / 2 + w / 1.6)))],
@@ -96,7 +61,6 @@
             )
     else:
         raise ValueError('obj_shape can only be {"rect", "diamond", "octagon"}')
-<<<<<<< HEAD
 
     return np.array(coords)
 
@@ -145,65 +109,12 @@
                 mask[i, j, :] = 1
 
     return mask
-=======
-
-    return np.array(coords)
-
->>>>>>> c86a3946
-
-def in_polygon(x, y, vertices):
-    """
-    Determine if a point (x,y) is inside a polygon with given vertices
-
-    Ref: https://www.eecs.umich.edu/courses/eecs380/HANDOUTS/PROJ2/InsidePoly.html
-    """
-    n_pts = len(vertices)
-    i = 0
-    j = n_pts - 1
-    c = False
-
-    while i < n_pts:
-        if (
-            # y coordinate of the point has to be between the y coordinates of the i-th and j-th vertices
-            ((vertices[i][1] <= y) and (y < vertices[j][1]))
-            or ((vertices[j][1] <= y) and (y < vertices[i][1]))
-        ) and (
-            # x coordinate of the point is to the left of the line connecting i-th and j-th vertices
-            x
-            < (vertices[j][0] - vertices[i][0])
-            * (y - vertices[i][1])
-            / (vertices[j][1] - vertices[i][1])
-            + vertices[i][0]
-        ):
-            c = not c
-        j = i
-        i = i + 1
-    return c
-
-
-def create_mask(mask_type, h, w):
-    """
-    create mask according to shape
-    """
-
-    mask = np.zeros((h, w, 3))
-    coords = shape_coords(h, w, mask_type)
-
-<<<<<<< HEAD
-=======
-    for i in range(h):
-        for j in range(w):
-            if in_polygon(i, j, coords):
-                mask[i, j, :] = 1
-
-    return mask
 
 
 class DApricotMaskedPGD(ProjectedGradientDescent):
     def __init__(self, estimator, **kwargs):
         super().__init__(estimator=estimator, **kwargs)
 
->>>>>>> c86a3946
     def generate(self, x, y_object=None, y_patch_metadata=None, threat_model="digital"):
         num_imgs = x.shape[0]
         attacked_images = []

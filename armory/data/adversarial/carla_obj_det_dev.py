--- conflicted
+++ resolved
@@ -25,11 +25,7 @@
 }
 """
 
-<<<<<<< HEAD
-_URLS = "carla_obj_det_dev.tar.gz"
-=======
 _URLS = "https://armory-public-data.s3.us-east-2.amazonaws.com/carla/carla_obj_det_dev.tar.gz"
->>>>>>> 10f4c4b0
 
 
 class CarlaObjDetDev(tfds.core.GeneratorBasedBuilder):
@@ -113,10 +109,6 @@
     def _split_generators(self, dl_manager: tfds.download.DownloadManager):
         """Returns SplitGenerators."""
         path = dl_manager.download_and_extract(_URLS)
-<<<<<<< HEAD
-
-=======
->>>>>>> 10f4c4b0
         return [
             tfds.core.SplitGenerator(
                 name="dev", gen_kwargs={"path": os.path.join(path, "dev")},

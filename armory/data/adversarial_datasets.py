"""
Adversarial datasets
"""

from typing import Callable

from armory.data import datasets
from armory.data.adversarial import imagenet_adversarial as IA  # noqa: F401
from armory.data.adversarial import (  # noqa: F401
<<<<<<< HEAD
=======
    librispeech_adversarial as LA,
>>>>>>> c6e16fb3
    resisc45_densenet121_univpatch_and_univperturbation_adversarial_224x224,
    ucf101_mars_perturbation_and_patch_adversarial_112x112,
)


def imagenet_adversarial(
    split_type: str = "clean",
    epochs: int = 1,
    batch_size: int = 1,
    dataset_dir: str = None,
    preprocessing_fn: Callable = None,
    cache_dataset: bool = True,
    framework: str = "numpy",
) -> datasets.ArmoryDataGenerator:
    """
    ILSVRC12 adversarial image dataset for ResNet50

    ProjectedGradientDescent
        Iterations = 10
        Max perturbation epsilon = 8
        Attack step size = 2
        Targeted = True
    """

    return datasets._generator_from_tfds(
        "imagenet_adversarial:1.0.0",
        split_type=split_type,
        batch_size=batch_size,
        epochs=epochs,
        dataset_dir=dataset_dir,
        preprocessing_fn=preprocessing_fn,
        shuffle_files=False,
        cache_dataset=cache_dataset,
        framework=framework,
    )


<<<<<<< HEAD
=======
def librispeech_adversarial(
    split_type: str = "adversarial",
    epochs: int = 1,
    batch_size: int = 1,
    dataset_dir: str = None,
    preprocessing_fn: Callable = None,
    cache_dataset: bool = False,
    framework: str = "numpy",
    clean_key: str = "clean",
    adversarial_key: str = "adversarial",
) -> datasets.ArmoryDataGenerator:
    """
    Adversarial dataset based on Librispeech-dev-clean using Universal
    Perturbation with PGD.

    split_type - one of ("adversarial")

    returns:
        Generator
    """
    if clean_key != "clean":
        raise ValueError(f"{clean_key} != 'clean'")
    if adversarial_key != "adversarial":
        raise ValueError(f"{adversarial_key} != 'adversarial'")

    return datasets._generator_from_tfds(
        "librispeech_adversarial:1.0.0",
        split_type=split_type,
        batch_size=batch_size,
        epochs=epochs,
        dataset_dir=dataset_dir,
        preprocessing_fn=preprocessing_fn,
        as_supervised=False,
        supervised_xy_keys=("audio", "label"),
        variable_length=bool(batch_size > 1),
        cache_dataset=cache_dataset,
        framework=framework,
        lambda_map=lambda x, y: ((x[clean_key], x[adversarial_key]), y),
    )


>>>>>>> c6e16fb3
def resisc45_adversarial_224x224(
    split_type: str = "adversarial",
    epochs: int = 1,
    batch_size: int = 1,
    dataset_dir: str = None,
    preprocessing_fn: Callable = None,
    cache_dataset: bool = False,
    framework: str = "numpy",
    clean_key: str = "clean",
    adversarial_key: str = "adversarial_univpatch",
) -> datasets.ArmoryDataGenerator:
    """
    resisc45 Adversarial Dataset of size (224, 224, 3),
    including clean, adversarial universal perturbation, and
    adversarial patched
    """
    if clean_key != "clean":
        raise ValueError(f"{clean_key} != 'clean'")
    adversarial_keys = ("adversarial_univpatch", "adversarial_univperturbation")
    if adversarial_key not in adversarial_keys:
        raise ValueError(f"{adversarial_key} not in {adversarial_keys}")

    return datasets._generator_from_tfds(
        "resisc45_densenet121_univpatch_and_univperturbation_adversarial224x224:1.0.0",
        split_type=split_type,
        batch_size=batch_size,
        epochs=epochs,
        dataset_dir=dataset_dir,
        preprocessing_fn=preprocessing_fn,
        as_supervised=False,
        supervised_xy_keys=("images", "label"),
        variable_length=False,
        cache_dataset=cache_dataset,
        framework=framework,
        lambda_map=lambda x, y: ((x[clean_key], x[adversarial_key]), y),
    )


def ucf101_adversarial_112x112(
    split_type: str = "adversarial",
    epochs: int = 1,
    batch_size: int = 1,
    dataset_dir: str = None,
    preprocessing_fn: Callable = None,
    cache_dataset: bool = False,
    framework: str = "numpy",
    clean_key: str = "clean",
    adversarial_key: str = "adversarial_perturbation",
) -> datasets.ArmoryDataGenerator:
    """
    UCF 101 Adversarial Dataset of size (112, 112, 3),
    including clean, adversarial perturbed, and
    adversarial patched

    DataGenerator returns batches of ((x_clean, x_adversarial), y)
    """
    if clean_key != "clean":
        raise ValueError(f"{clean_key} != 'clean'")
    adversarial_keys = ("adversarial_patch", "adversarial_perturbation")
    if adversarial_key not in adversarial_keys:
        raise ValueError(f"{adversarial_key} not in {adversarial_keys}")

    return datasets._generator_from_tfds(
        "ucf101_mars_perturbation_and_patch_adversarial112x112:1.0.0",
        split_type=split_type,
        batch_size=batch_size,
        epochs=epochs,
        dataset_dir=dataset_dir,
        preprocessing_fn=preprocessing_fn,
        as_supervised=False,
        supervised_xy_keys=("videos", "label"),
        variable_length=bool(batch_size > 1),
        cache_dataset=cache_dataset,
        framework=framework,
        lambda_map=lambda x, y: ((x[clean_key], x[adversarial_key]), y),
    )<|MERGE_RESOLUTION|>--- conflicted
+++ resolved
@@ -7,10 +7,7 @@
 from armory.data import datasets
 from armory.data.adversarial import imagenet_adversarial as IA  # noqa: F401
 from armory.data.adversarial import (  # noqa: F401
-<<<<<<< HEAD
-=======
     librispeech_adversarial as LA,
->>>>>>> c6e16fb3
     resisc45_densenet121_univpatch_and_univperturbation_adversarial_224x224,
     ucf101_mars_perturbation_and_patch_adversarial_112x112,
 )
@@ -48,8 +45,6 @@
     )
 
 
-<<<<<<< HEAD
-=======
 def librispeech_adversarial(
     split_type: str = "adversarial",
     epochs: int = 1,
@@ -91,7 +86,6 @@
     )
 
 
->>>>>>> c6e16fb3
 def resisc45_adversarial_224x224(
     split_type: str = "adversarial",
     epochs: int = 1,

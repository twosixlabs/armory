"""
Adversarial datasets
"""

from typing import Callable

from armory.data import datasets
from armory.data.adversarial import imagenet_adversarial as IA  # noqa: F401
from armory.data.adversarial import (  # noqa: F401
<<<<<<< HEAD
    librispeech_adversarial as LA,
=======
    resisc45_densenet121_univpatch_and_univperturbation_adversarial_224x224,
>>>>>>> cc6cb993
    ucf101_mars_perturbation_and_patch_adversarial_112x112,
)


def imagenet_adversarial(
    split_type: str = "clean",
    epochs: int = 1,
    batch_size: int = 1,
    dataset_dir: str = None,
    preprocessing_fn: Callable = None,
    cache_dataset: bool = True,
    framework: str = "numpy",
) -> datasets.ArmoryDataGenerator:
    """
    ILSVRC12 adversarial image dataset for ResNet50

    ProjectedGradientDescent
        Iterations = 10
        Max perturbation epsilon = 8
        Attack step size = 2
        Targeted = True
    """

    return datasets._generator_from_tfds(
        "imagenet_adversarial:1.0.0",
        split_type=split_type,
        batch_size=batch_size,
        epochs=epochs,
        dataset_dir=dataset_dir,
        preprocessing_fn=preprocessing_fn,
        shuffle_files=False,
        cache_dataset=cache_dataset,
        framework=framework,
    )


<<<<<<< HEAD
def librispeech_adversarial(
=======
def resisc45_adversarial_224x224(
>>>>>>> cc6cb993
    split_type: str = "adversarial",
    epochs: int = 1,
    batch_size: int = 1,
    dataset_dir: str = None,
    preprocessing_fn: Callable = None,
    cache_dataset: bool = False,
    framework: str = "numpy",
    clean_key: str = "clean",
<<<<<<< HEAD
    adversarial_key: str = "adversarial",
) -> datasets.ArmoryDataGenerator:
    """
    Adversarial dataset based on Librispeech-dev-clean using Universal
    Perturbation with PGD.

    split_type - one of ("adversarial")

    returns:
        Generator
    """
    if clean_key != "clean":
        raise ValueError(f"{clean_key} != 'clean'")
    if adversarial_key != "adversarial":
        raise ValueError(f"{adversarial_key} != 'adversarial'")

    return datasets._generator_from_tfds(
        "librispeech_adversarial:1.0.0",
=======
    adversarial_key: str = "adversarial_univpatch",
) -> datasets.ArmoryDataGenerator:
    """
    resisc45 Adversarial Dataset of size (224, 224, 3),
    including clean, adversarial universal perturbation, and
    adversarial patched
    """
    if clean_key != "clean":
        raise ValueError(f"{clean_key} != 'clean'")
    adversarial_keys = ("adversarial_univpatch", "adversarial_univperturbation")
    if adversarial_key not in adversarial_keys:
        raise ValueError(f"{adversarial_key} not in {adversarial_keys}")

    return datasets._generator_from_tfds(
        "resisc45_densenet121_univpatch_and_univperturbation_adversarial224x224:1.0.0",
>>>>>>> cc6cb993
        split_type=split_type,
        batch_size=batch_size,
        epochs=epochs,
        dataset_dir=dataset_dir,
        preprocessing_fn=preprocessing_fn,
        as_supervised=False,
<<<<<<< HEAD
        supervised_xy_keys=("audio", "label"),
        variable_length=bool(batch_size > 1),
=======
        supervised_xy_keys=("images", "label"),
        variable_length=False,
>>>>>>> cc6cb993
        cache_dataset=cache_dataset,
        framework=framework,
        lambda_map=lambda x, y: ((x[clean_key], x[adversarial_key]), y),
    )


def ucf101_adversarial_112x112(
    split_type: str = "adversarial",
    epochs: int = 1,
    batch_size: int = 1,
    dataset_dir: str = None,
    preprocessing_fn: Callable = None,
    cache_dataset: bool = False,
    framework: str = "numpy",
    clean_key: str = "clean",
    adversarial_key: str = "adversarial_perturbation",
) -> datasets.ArmoryDataGenerator:
    """
    UCF 101 Adversarial Dataset of size (112, 112, 3),
    including clean, adversarial perturbed, and
    adversarial patched

    DataGenerator returns batches of ((x_clean, x_adversarial), y)
    """
    if clean_key != "clean":
        raise ValueError(f"{clean_key} != 'clean'")
    adversarial_keys = ("adversarial_patch", "adversarial_perturbation")
    if adversarial_key not in adversarial_keys:
        raise ValueError(f"{adversarial_key} not in {adversarial_keys}")

    return datasets._generator_from_tfds(
        "ucf101_mars_perturbation_and_patch_adversarial112x112:1.0.0",
        split_type=split_type,
        batch_size=batch_size,
        epochs=epochs,
        dataset_dir=dataset_dir,
        preprocessing_fn=preprocessing_fn,
        as_supervised=False,
        supervised_xy_keys=("videos", "label"),
        variable_length=bool(batch_size > 1),
        cache_dataset=cache_dataset,
        framework=framework,
        lambda_map=lambda x, y: ((x[clean_key], x[adversarial_key]), y),
    )<|MERGE_RESOLUTION|>--- conflicted
+++ resolved
@@ -7,11 +7,8 @@
 from armory.data import datasets
 from armory.data.adversarial import imagenet_adversarial as IA  # noqa: F401
 from armory.data.adversarial import (  # noqa: F401
-<<<<<<< HEAD
     librispeech_adversarial as LA,
-=======
     resisc45_densenet121_univpatch_and_univperturbation_adversarial_224x224,
->>>>>>> cc6cb993
     ucf101_mars_perturbation_and_patch_adversarial_112x112,
 )
 
@@ -48,11 +45,7 @@
     )
 
 
-<<<<<<< HEAD
 def librispeech_adversarial(
-=======
-def resisc45_adversarial_224x224(
->>>>>>> cc6cb993
     split_type: str = "adversarial",
     epochs: int = 1,
     batch_size: int = 1,
@@ -61,7 +54,6 @@
     cache_dataset: bool = False,
     framework: str = "numpy",
     clean_key: str = "clean",
-<<<<<<< HEAD
     adversarial_key: str = "adversarial",
 ) -> datasets.ArmoryDataGenerator:
     """
@@ -80,7 +72,29 @@
 
     return datasets._generator_from_tfds(
         "librispeech_adversarial:1.0.0",
-=======
+        split_type=split_type,
+        batch_size=batch_size,
+        epochs=epochs,
+        dataset_dir=dataset_dir,
+        preprocessing_fn=preprocessing_fn,
+        as_supervised=False,
+        supervised_xy_keys=("audio", "label"),
+        variable_length=bool(batch_size > 1),
+        cache_dataset=cache_dataset,
+        framework=framework,
+        lambda_map=lambda x, y: ((x[clean_key], x[adversarial_key]), y),
+    )
+
+
+def resisc45_adversarial_224x224(
+    split_type: str = "adversarial",
+    epochs: int = 1,
+    batch_size: int = 1,
+    dataset_dir: str = None,
+    preprocessing_fn: Callable = None,
+    cache_dataset: bool = False,
+    framework: str = "numpy",
+    clean_key: str = "clean",
     adversarial_key: str = "adversarial_univpatch",
 ) -> datasets.ArmoryDataGenerator:
     """
@@ -96,20 +110,14 @@
 
     return datasets._generator_from_tfds(
         "resisc45_densenet121_univpatch_and_univperturbation_adversarial224x224:1.0.0",
->>>>>>> cc6cb993
         split_type=split_type,
         batch_size=batch_size,
         epochs=epochs,
         dataset_dir=dataset_dir,
         preprocessing_fn=preprocessing_fn,
         as_supervised=False,
-<<<<<<< HEAD
-        supervised_xy_keys=("audio", "label"),
-        variable_length=bool(batch_size > 1),
-=======
         supervised_xy_keys=("images", "label"),
         variable_length=False,
->>>>>>> cc6cb993
         cache_dataset=cache_dataset,
         framework=framework,
         lambda_map=lambda x, y: ((x[clean_key], x[adversarial_key]), y),

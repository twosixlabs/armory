--- conflicted
+++ resolved
@@ -18,11 +18,8 @@
     apricot_test,
     dapricot_dev,
     dapricot_test,
-<<<<<<< HEAD
-=======
     carla_obj_det_dev as codd,
     carla_video_tracking_dev as cvtd,
->>>>>>> 9df65eb4
 )
 
 
@@ -562,8 +559,6 @@
         cache_dataset=cache_dataset,
         framework=framework,
         context=dapricot_adversarial_context,
-<<<<<<< HEAD
-=======
     )
 
 
@@ -702,5 +697,4 @@
         as_supervised=False,
         supervised_xy_keys=("video", ("bboxes", "patch_metadata")),
         **kwargs,
->>>>>>> 9df65eb4
     )
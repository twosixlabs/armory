"""
Adversarial datasets
"""

from typing import Callable

import tensorflow as tf
import numpy as np

from armory.data import datasets
from armory.data.adversarial import (  # noqa: F401
    imagenet_adversarial as IA,
    librispeech_adversarial as LA,
    resisc45_densenet121_univpatch_and_univperturbation_adversarial_224x224,
    ucf101_mars_perturbation_and_patch_adversarial_112x112,
    gtsrb_bh_poison_micronnet,
    apricot_dev,
    apricot_test,
    dapricot_dev,
    dapricot_test,
    carla_obj_det_dev as codd,
    carla_video_tracking_dev as cvtd,
)


# The APRICOT dataset uses class ID 12 to correspond to adversarial patches. Since this
# number may correspond to real classes in other datasets, we convert this label 12 in the
# APRICOT dataset to the ADV_PATCH_MAGIC_NUMBER_LABEL_ID. We choose a negative integer
# since it is unlikely that such a number represents the ID of a class in another dataset
ADV_PATCH_MAGIC_NUMBER_LABEL_ID = -10


imagenet_adversarial_context = datasets.ImageContext(x_shape=(224, 224, 3))
librispeech_adversarial_context = datasets.AudioContext(
    x_shape=(None,), sample_rate=16000
)
resisc45_adversarial_context = datasets.ImageContext(x_shape=(224, 224, 3))
ucf101_adversarial_context = datasets.ImageContext(x_shape=(None, 112, 112, 3))
apricot_adversarial_context = datasets.ImageContext(x_shape=(None, None, 3))
dapricot_adversarial_context = datasets.ImageContext(x_shape=(3, None, None, 3))
<<<<<<< HEAD
carla_obj_det_dev_single_modal_context = datasets.ImageContext(x_shape=(600, 800, 3))
carla_obj_det_dev_multimodal_context = datasets.ImageContext(x_shape=(600, 800, 6))
=======
carla_obj_det_dev_context = datasets.ImageContext(x_shape=(2, 600, 800, 3))
carla_video_tracking_context = datasets.VideoContext(
    x_shape=(None, 600, 800, 3), frame_rate=None
)
>>>>>>> 88412bc5


def imagenet_adversarial_canonical_preprocessing(batch):
    return datasets.canonical_image_preprocess(imagenet_adversarial_context, batch)


def librispeech_adversarial_canonical_preprocessing(batch):
    return datasets.canonical_audio_preprocess(librispeech_adversarial_context, batch)


def resisc45_adversarial_canonical_preprocessing(batch):
    return datasets.canonical_image_preprocess(resisc45_adversarial_context, batch)


def ucf101_adversarial_canonical_preprocessing(batch):
    return datasets.canonical_image_preprocess(ucf101_adversarial_context, batch)


def apricot_canonical_preprocessing(batch):
    return datasets.canonical_variable_image_preprocess(
        apricot_adversarial_context, batch
    )


def dapricot_canonical_preprocessing(batch):
    # DAPRICOT raw images are rotated by 90 deg and color channels are BGR, so the
    # following line corrects for this
    batch_rotated_rgb = np.transpose(batch, (0, 1, 3, 2, 4))[:, :, :, ::-1, :]
    return datasets.canonical_variable_image_preprocess(
        dapricot_adversarial_context, batch_rotated_rgb
    )


<<<<<<< HEAD
=======
def carla_obj_det_dev_canonical_preprocessing(batch):
    return datasets.canonical_image_preprocess(carla_obj_det_dev_context, batch)


def carla_video_tracking_dev_canonical_preprocessing(batch):
    return datasets.canonical_variable_image_preprocess(
        carla_video_tracking_context, batch
    )


>>>>>>> 88412bc5
def imagenet_adversarial(
    split: str = "adversarial",
    epochs: int = 1,
    batch_size: int = 1,
    dataset_dir: str = None,
    preprocessing_fn: Callable = imagenet_adversarial_canonical_preprocessing,
    cache_dataset: bool = True,
    framework: str = "numpy",
    clean_key: str = "clean",
    adversarial_key: str = "adversarial",
    targeted: bool = False,
    shuffle_files: bool = False,
    **kwargs,
) -> datasets.ArmoryDataGenerator:
    """
    ILSVRC12 adversarial image dataset for ResNet50

    ProjectedGradientDescent
        Iterations = 10
        Max perturbation epsilon = 8
        Attack step size = 2
        Targeted = True
    """
    if clean_key != "clean":
        raise ValueError(f"{clean_key} != 'clean'")
    if adversarial_key != "adversarial":
        raise ValueError(f"{adversarial_key} != 'adversarial'")
    if targeted:
        raise ValueError(f"{adversarial_key} is not a targeted attack")

    return datasets._generator_from_tfds(
        "imagenet_adversarial:1.1.0",
        split=split,
        batch_size=batch_size,
        epochs=epochs,
        dataset_dir=dataset_dir,
        preprocessing_fn=preprocessing_fn,
        shuffle_files=shuffle_files,
        cache_dataset=cache_dataset,
        framework=framework,
        lambda_map=lambda x, y: ((x[clean_key], x[adversarial_key]), y),
        context=imagenet_adversarial_context,
        **kwargs,
    )


def librispeech_adversarial(
    split: str = "adversarial",
    epochs: int = 1,
    batch_size: int = 1,
    dataset_dir: str = None,
    preprocessing_fn: Callable = librispeech_adversarial_canonical_preprocessing,
    cache_dataset: bool = True,
    framework: str = "numpy",
    clean_key: str = "clean",
    adversarial_key: str = "adversarial_perturbation",
    targeted: bool = False,
    shuffle_files: bool = False,
    **kwargs,
) -> datasets.ArmoryDataGenerator:
    """
    Adversarial dataset based on Librispeech-dev-clean including clean,
    Universal Perturbation using PGD, and PGD.

    split - one of ("adversarial")

    returns:
        Generator
    """
    if clean_key != "clean":
        raise ValueError(f"{clean_key} != 'clean'")
    adversarial_keys = ("adversarial_perturbation", "adversarial_univperturbation")
    if adversarial_key not in adversarial_keys:
        raise ValueError(f"{adversarial_key} not in {adversarial_keys}")
    if targeted:
        raise ValueError(f"{adversarial_key} is not a targeted attack")

    return datasets._generator_from_tfds(
        "librispeech_adversarial:1.1.0",
        split=split,
        batch_size=batch_size,
        epochs=epochs,
        dataset_dir=dataset_dir,
        preprocessing_fn=preprocessing_fn,
        as_supervised=False,
        supervised_xy_keys=("audio", "label"),
        variable_length=bool(batch_size > 1),
        shuffle_files=shuffle_files,
        cache_dataset=cache_dataset,
        framework=framework,
        lambda_map=lambda x, y: ((x[clean_key], x[adversarial_key]), y),
        context=librispeech_adversarial_context,
        **kwargs,
    )


def resisc45_adversarial_224x224(
    split: str = "adversarial",
    epochs: int = 1,
    batch_size: int = 1,
    dataset_dir: str = None,
    preprocessing_fn: Callable = resisc45_adversarial_canonical_preprocessing,
    cache_dataset: bool = True,
    framework: str = "numpy",
    clean_key: str = "clean",
    adversarial_key: str = "adversarial_univperturbation",
    targeted: bool = False,
    shuffle_files: bool = False,
    **kwargs,
) -> datasets.ArmoryDataGenerator:
    """
    resisc45 Adversarial Dataset of size (224, 224, 3),
    including clean, adversarial universal perturbation, and
    adversarial patched
    """
    if clean_key != "clean":
        raise ValueError(f"{clean_key} != 'clean'")
    adversarial_keys = ("adversarial_univpatch", "adversarial_univperturbation")
    if adversarial_key not in adversarial_keys:
        raise ValueError(f"{adversarial_key} not in {adversarial_keys}")
    if targeted:
        if adversarial_key == "adversarial_univperturbation":
            raise ValueError("adversarial_univperturbation is not a targeted attack")

        def lambda_map(x, y):
            return (
                (x[clean_key], x[adversarial_key]),
                (y[clean_key], y[adversarial_key]),
            )

    else:

        def lambda_map(x, y):
            return (x[clean_key], x[adversarial_key]), y[clean_key]

    return datasets._generator_from_tfds(
        "resisc45_densenet121_univpatch_and_univperturbation_adversarial224x224:1.0.2",
        split=split,
        batch_size=batch_size,
        epochs=epochs,
        dataset_dir=dataset_dir,
        preprocessing_fn=preprocessing_fn,
        as_supervised=False,
        supervised_xy_keys=("images", "labels"),
        variable_length=False,
        shuffle_files=shuffle_files,
        cache_dataset=cache_dataset,
        framework=framework,
        lambda_map=lambda_map,
        context=resisc45_adversarial_context,
        **kwargs,
    )


def ucf101_adversarial_112x112(
    split: str = "adversarial",
    epochs: int = 1,
    batch_size: int = 1,
    dataset_dir: str = None,
    preprocessing_fn: Callable = ucf101_adversarial_canonical_preprocessing,
    cache_dataset: bool = True,
    framework: str = "numpy",
    clean_key: str = "clean",
    adversarial_key: str = "adversarial_perturbation",
    targeted: bool = False,
    shuffle_files: bool = False,
    **kwargs,
) -> datasets.ArmoryDataGenerator:
    """
    UCF 101 Adversarial Dataset of size (112, 112, 3),
    including clean, adversarial perturbed, and
    adversarial patched

    DataGenerator returns batches of ((x_clean, x_adversarial), y)
    """
    if clean_key != "clean":
        raise ValueError(f"{clean_key} != 'clean'")
    adversarial_keys = ("adversarial_patch", "adversarial_perturbation")
    if adversarial_key not in adversarial_keys:
        raise ValueError(f"{adversarial_key} not in {adversarial_keys}")
    if targeted:
        if adversarial_key == "adversarial_perturbation":
            raise ValueError("adversarial_perturbation is not a targeted attack")

        def lambda_map(x, y):
            return (
                (x[clean_key], x[adversarial_key]),
                (y[clean_key], y[adversarial_key]),
            )

    else:

        def lambda_map(x, y):
            return (x[clean_key], x[adversarial_key]), y[clean_key]

    return datasets._generator_from_tfds(
        "ucf101_mars_perturbation_and_patch_adversarial112x112:1.1.0",
        split=split,
        batch_size=batch_size,
        epochs=epochs,
        dataset_dir=dataset_dir,
        preprocessing_fn=preprocessing_fn,
        as_supervised=False,
        supervised_xy_keys=("videos", "labels"),
        variable_length=bool(batch_size > 1),
        shuffle_files=shuffle_files,
        cache_dataset=cache_dataset,
        framework=framework,
        lambda_map=lambda_map,
        context=ucf101_adversarial_context,
        **kwargs,
    )


def gtsrb_poison(
    split: str = "poison",
    epochs: int = 1,
    batch_size: int = 1,
    dataset_dir: str = None,
    preprocessing_fn: Callable = None,
    cache_dataset: bool = True,
    framework: str = "numpy",
    clean_key: str = None,
    adversarial_key: str = None,
    shuffle_files: bool = False,
    **kwargs,
) -> datasets.ArmoryDataGenerator:
    """
    German traffic sign poison dataset of size (48, 48, 3),
    including only poisoned data

    DataGenerator returns batches of (x_poison, y)
    """
    return datasets._generator_from_tfds(
        "gtsrb_bh_poison_micronnet:1.0.0",
        split=split,
        batch_size=batch_size,
        epochs=epochs,
        dataset_dir=dataset_dir,
        preprocessing_fn=preprocessing_fn,
        as_supervised=False,
        supervised_xy_keys=("image", "label"),
        variable_length=bool(batch_size > 1),
        shuffle_files=False,
        cache_dataset=cache_dataset,
        framework=framework,
        lambda_map=lambda x, y: (x, y),
        **kwargs,
    )


def apricot_label_preprocessing(x, y):
    """
    Convert labels to list of dicts. If batch_size > 1, this will already be the case.
    Decrement labels of non-patch objects by 1 to be 0-indexed
    """
    if isinstance(y, dict):
        y = [y]
    for y_dict in y:
        y_dict["labels"] -= y_dict["labels"] != ADV_PATCH_MAGIC_NUMBER_LABEL_ID
        y_dict["labels"] = y_dict["labels"].reshape((-1,))
    return y


def dapricot_label_preprocessing(x, y):
    """
    """
    y_object, y_patch_metadata = y
    y_object_list = []
    y_patch_metadata_list = []
    # each example contains images from N cameras, i.e. N=3
    num_imgs_per_ex = np.array(y_object["id"].flat_values).size
    y_patch_metadata["gs_coords"] = np.array(
        y_patch_metadata["gs_coords"].flat_values
    ).reshape((num_imgs_per_ex, -1, 2))
    y_patch_metadata["shape"] = y_patch_metadata["shape"].reshape((num_imgs_per_ex,))
    y_patch_metadata["cc_scene"] = y_patch_metadata["cc_scene"][0]
    y_patch_metadata["cc_ground_truth"] = y_patch_metadata["cc_ground_truth"][0]
    for i in range(num_imgs_per_ex):
        y_object_img = {}
        for k, v in y_object.items():
            y_object_img[k] = np.array(y_object[k].flat_values[i])
        y_object_list.append(y_object_img)

        y_patch_metadata_img = {
            k: np.array(y_patch_metadata[k][i]) for k, v in y_patch_metadata.items()
        }
        y_patch_metadata_list.append(y_patch_metadata_img)

    return (y_object_list, y_patch_metadata_list)


def apricot_dev_adversarial(
    split: str = "frcnn+ssd+retinanet",
    epochs: int = 1,
    batch_size: int = 1,
    dataset_dir: str = None,
    preprocessing_fn: Callable = apricot_canonical_preprocessing,
    label_preprocessing_fn: Callable = apricot_label_preprocessing,
    cache_dataset: bool = True,
    framework: str = "numpy",
    shuffle_files: bool = False,
    **kwargs,
) -> datasets.ArmoryDataGenerator:
    if batch_size != 1:
        raise NotImplementedError("Currently working only with batch size = 1")
    if "class_ids" in kwargs:
        raise ValueError("Filtering by class is not supported for the APRICOT dataset")

    # The apricot dataset uses 12 as the label for adversarial patches, which may be used for
    # meaningful categories for other datasets. This method is applied as a lambda_map to convert
    #  this label from 12 to the ADV_PATCH_MAGIC_NUMBER_LABEL_ID -- we choose a negative integer
    #  for the latter since it is unlikely that such a number represents the ID of a class in
    # another dataset
    raw_adv_patch_category_id = 12

    def replace_magic_val(data, raw_val, transformed_val, sub_key):
        rhs = data[sub_key]
        data[sub_key] = tf.where(
            tf.equal(rhs, raw_val),
            tf.ones_like(rhs, dtype=tf.int64) * transformed_val,
            rhs,
        )
        return data

    if split == "adversarial":
        split = "frcnn+ssd+retinanet"

    return datasets._generator_from_tfds(
        "apricot_dev:1.0.2",
        split=split,
        batch_size=batch_size,
        epochs=epochs,
        dataset_dir=dataset_dir,
        preprocessing_fn=preprocessing_fn,
        label_preprocessing_fn=label_preprocessing_fn,
        as_supervised=False,
        supervised_xy_keys=("image", "objects"),
        shuffle_files=shuffle_files,
        cache_dataset=cache_dataset,
        framework=framework,
        lambda_map=lambda x, y: (
            x,
            replace_magic_val(
                y, raw_adv_patch_category_id, ADV_PATCH_MAGIC_NUMBER_LABEL_ID, "labels",
            ),
        ),
        context=apricot_adversarial_context,
        **kwargs,
    )


def apricot_test_adversarial(
    split: str = "adversarial",
    epochs: int = 1,
    batch_size: int = 1,
    dataset_dir: str = None,
    preprocessing_fn: Callable = apricot_canonical_preprocessing,
    label_preprocessing_fn: Callable = apricot_label_preprocessing,
    cache_dataset: bool = True,
    framework: str = "numpy",
    shuffle_files: bool = False,
    **kwargs,
) -> datasets.ArmoryDataGenerator:
    if batch_size != 1:
        raise NotImplementedError("Currently working only with batch size = 1")
    if "class_ids" in kwargs:
        raise ValueError("Filtering by class is not supported for the APRICOT dataset")

    # The apricot dataset uses 12 as the label for adversarial patches, which may be used for
    # meaningful categories for other datasets. This method is applied as a lambda_map to convert
    #  this label from 12 to the ADV_PATCH_MAGIC_NUMBER_LABEL_ID -- we choose a negative integer
    #  for the latter since it is unlikely that such a number represents the ID of a class in
    # another dataset
    raw_adv_patch_category_id = 12

    if split == "adversarial":
        split = "frcnn+ssd+retinanet"

    def replace_magic_val(data, raw_val, transformed_val, sub_key):
        rhs = data[sub_key]
        data[sub_key] = tf.where(
            tf.equal(rhs, raw_val),
            tf.ones_like(rhs, dtype=tf.int64) * transformed_val,
            rhs,
        )
        return data

    return datasets._generator_from_tfds(
        "apricot_test:1.0.0",
        split=split,
        batch_size=batch_size,
        epochs=epochs,
        dataset_dir=dataset_dir,
        preprocessing_fn=preprocessing_fn,
        label_preprocessing_fn=label_preprocessing_fn,
        as_supervised=False,
        supervised_xy_keys=("image", "objects"),
        shuffle_files=shuffle_files,
        cache_dataset=cache_dataset,
        framework=framework,
        lambda_map=lambda x, y: (
            x,
            replace_magic_val(
                y, raw_adv_patch_category_id, ADV_PATCH_MAGIC_NUMBER_LABEL_ID, "labels",
            ),
        ),
        context=apricot_adversarial_context,
        **kwargs,
    )


def dapricot_dev_adversarial(
    split: str = "large+medium+small",
    epochs: int = 1,
    batch_size: int = 1,
    dataset_dir: str = None,
    preprocessing_fn: Callable = dapricot_canonical_preprocessing,
    label_preprocessing_fn: Callable = dapricot_label_preprocessing,
    cache_dataset: bool = True,
    framework: str = "numpy",
    shuffle_files: bool = False,
) -> datasets.ArmoryDataGenerator:
    if batch_size != 1:
        raise ValueError("D-APRICOT batch size must be set to 1")

    if split == "adversarial":
        split = "small+medium+large"

    return datasets._generator_from_tfds(
        "dapricot_dev:1.0.1",
        split=split,
        batch_size=batch_size,
        epochs=epochs,
        dataset_dir=dataset_dir,
        preprocessing_fn=preprocessing_fn,
        label_preprocessing_fn=label_preprocessing_fn,
        as_supervised=False,
        supervised_xy_keys=("image", ("objects", "patch_metadata")),
        shuffle_files=shuffle_files,
        cache_dataset=cache_dataset,
        framework=framework,
        context=dapricot_adversarial_context,
    )


def dapricot_test_adversarial(
    split: str = "large+medium+small",
    epochs: int = 1,
    batch_size: int = 1,
    dataset_dir: str = None,
    preprocessing_fn: Callable = dapricot_canonical_preprocessing,
    label_preprocessing_fn: Callable = dapricot_label_preprocessing,
    cache_dataset: bool = True,
    framework: str = "numpy",
    shuffle_files: bool = False,
) -> datasets.ArmoryDataGenerator:
    if batch_size != 1:
        raise ValueError("D-APRICOT batch size must be set to 1")

    if split == "adversarial":
        split = "small+medium+large"

    return datasets._generator_from_tfds(
        "dapricot_test:1.0.0",
        split=split,
        batch_size=batch_size,
        epochs=epochs,
        dataset_dir=dataset_dir,
        preprocessing_fn=preprocessing_fn,
        label_preprocessing_fn=label_preprocessing_fn,
        as_supervised=False,
        supervised_xy_keys=("image", ("objects", "patch_metadata")),
        shuffle_files=shuffle_files,
        cache_dataset=cache_dataset,
        framework=framework,
        context=dapricot_adversarial_context,
    )


def carla_obj_det_dev_label_preprocessing(x, y):
    y_object, y_patch_metadata = y
    y_object = {k: np.squeeze(v, axis=0) for k, v in y_object.items()}
    y_patch_metadata = {k: np.squeeze(v, axis=0) for k, v in y_patch_metadata.items()}

    # convert TF format to PyTorch format of [x1, y1, x2, y2]
    height, width = x.shape[2:4]
    converted_boxes = y_object["boxes"][:, [1, 0, 3, 2]]
    converted_boxes *= [width, height, width, height]
    y_object["boxes"] = converted_boxes
    return (y_object, y_patch_metadata)


def carla_obj_det_dev_canonical_preprocessing(batch):
    if batch.shape[-1] == 6:
        context = carla_obj_det_dev_multimodal_context
    else:
        context = carla_obj_det_dev_single_modal_context
    return datasets.canonical_image_preprocess(context, batch)


def carla_obj_det_dev(
    split: str = "dev",
    epochs: int = 1,
    batch_size: int = 1,
    dataset_dir: str = None,
    preprocessing_fn: Callable = carla_obj_det_dev_canonical_preprocessing,
    label_preprocessing_fn=carla_obj_det_dev_label_preprocessing,
    cache_dataset: bool = True,
    framework: str = "numpy",
    shuffle_files: bool = False,
    **kwargs,
):
    """
    Dev set for CARLA object detection dataset, containing RGB and depth channels. The dev
    set also contains green screens for adversarial patch insertion.
    """
    if batch_size != 1:
        raise ValueError("carla_obj_det_dev batch size must be set to 1")

    modality = kwargs.pop("modality", "rgb")
    if modality not in ["rgb", "depth", "both"]:
        raise ValueError(
            'Unknown modality: {}.  Must be one of "rgb", "depth", or "both"'.format(
                modality
            )
        )

    def rgb_fn(batch):
        return batch[:, 0]

    def depth_fn(batch):
        return batch[:, 1]

    def both_fn(batch):
        return np.concatenate((batch[:, 0], batch[:, 1]), axis=-1)

    func_dict = {"rgb": rgb_fn, "depth": depth_fn, "both": both_fn}
    mode_split_fn = func_dict[modality]
    preprocessing_fn = datasets.preprocessing_chain(mode_split_fn, preprocessing_fn)

    context = (
        carla_obj_det_dev_multimodal_context
        if modality == "both"
        else carla_obj_det_dev_single_modal_context
    )

    return datasets._generator_from_tfds(
        "carla_obj_det_dev:1.0.1",
        split=split,
        batch_size=batch_size,
        epochs=epochs,
        dataset_dir=dataset_dir,
        preprocessing_fn=preprocessing_fn,
        label_preprocessing_fn=label_preprocessing_fn,
        cache_dataset=cache_dataset,
        framework=framework,
        shuffle_files=shuffle_files,
        context=context,
        as_supervised=False,
        supervised_xy_keys=("image", ("objects", "patch_metadata")),
        **kwargs,
    )


def carla_video_tracking_dev_label_preprocessing(x, y):
    box_labels, patch_metadata = y
    box_array = np.squeeze(box_labels, axis=0)
    box_labels = [{"boxes": box_array}]
    patch_metadata = {k: np.squeeze(v, axis=0) for k, v in patch_metadata.items()}
    return (box_labels, patch_metadata)


def carla_video_tracking_dev(
    split: str = "dev",
    epochs: int = 1,
    batch_size: int = 1,
    dataset_dir: str = None,
    preprocessing_fn: Callable = carla_video_tracking_dev_canonical_preprocessing,
    label_preprocessing_fn=carla_video_tracking_dev_label_preprocessing,
    cache_dataset: bool = True,
    framework: str = "numpy",
    shuffle_files: bool = False,
    **kwargs,
):
    """
    Dev set for CARLA video tracking dataset, The dev set also contains green screens
    for adversarial patch insertion.
    """
    if batch_size != 1:
        raise ValueError("carla_obj_det_dev batch size must be set to 1")

    return datasets._generator_from_tfds(
        "carla_video_tracking_dev:1.0.0",
        split=split,
        epochs=epochs,
        batch_size=batch_size,
        dataset_dir=dataset_dir,
        preprocessing_fn=preprocessing_fn,
        label_preprocessing_fn=label_preprocessing_fn,
        cache_dataset=cache_dataset,
        framework=framework,
        shuffle_files=shuffle_files,
        context=carla_video_tracking_context,
        as_supervised=False,
        supervised_xy_keys=("video", ("bboxes", "patch_metadata")),
        **kwargs,
    )<|MERGE_RESOLUTION|>--- conflicted
+++ resolved
@@ -38,15 +38,11 @@
 ucf101_adversarial_context = datasets.ImageContext(x_shape=(None, 112, 112, 3))
 apricot_adversarial_context = datasets.ImageContext(x_shape=(None, None, 3))
 dapricot_adversarial_context = datasets.ImageContext(x_shape=(3, None, None, 3))
-<<<<<<< HEAD
 carla_obj_det_dev_single_modal_context = datasets.ImageContext(x_shape=(600, 800, 3))
 carla_obj_det_dev_multimodal_context = datasets.ImageContext(x_shape=(600, 800, 6))
-=======
-carla_obj_det_dev_context = datasets.ImageContext(x_shape=(2, 600, 800, 3))
 carla_video_tracking_context = datasets.VideoContext(
     x_shape=(None, 600, 800, 3), frame_rate=None
 )
->>>>>>> 88412bc5
 
 
 def imagenet_adversarial_canonical_preprocessing(batch):
@@ -80,19 +76,12 @@
     )
 
 
-<<<<<<< HEAD
-=======
-def carla_obj_det_dev_canonical_preprocessing(batch):
-    return datasets.canonical_image_preprocess(carla_obj_det_dev_context, batch)
-
-
 def carla_video_tracking_dev_canonical_preprocessing(batch):
     return datasets.canonical_variable_image_preprocess(
         carla_video_tracking_context, batch
     )
 
 
->>>>>>> 88412bc5
 def imagenet_adversarial(
     split: str = "adversarial",
     epochs: int = 1,

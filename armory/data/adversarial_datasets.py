"""
Adversarial datasets
"""

from typing import Callable

import numpy as np
import tensorflow as tf

from armory.data import datasets
<<<<<<< HEAD
=======
from armory.data.adversarial import (  # noqa: F401
    imagenet_adversarial as IA,
    librispeech_adversarial as LA,
    resisc45_densenet121_univpatch_and_univperturbation_adversarial_224x224,
    ucf101_mars_perturbation_and_patch_adversarial_112x112,
    gtsrb_bh_poison_micronnet,
    apricot_dev,
    apricot_test,
    dapricot_dev,
    dapricot_test,
    carla_obj_det_dev as codd,
    carla_obj_det_test as codt,
    carla_over_obj_det_dev as coodd,
    carla_over_obj_det_test as coodt,
    carla_video_tracking_dev as cvtd,
    carla_video_tracking_test as cvtt,
    carla_mot_dev as cmotd,
    carla_mot_test as cmott,
)
>>>>>>> e829a05d
from armory.data.adversarial.apricot_metadata import ADV_PATCH_MAGIC_NUMBER_LABEL_ID

imagenet_adversarial_context = datasets.ImageContext(x_shape=(224, 224, 3))
librispeech_adversarial_context = datasets.AudioContext(
    x_shape=(None,), sample_rate=16000
)
resisc45_adversarial_context = datasets.ImageContext(x_shape=(224, 224, 3))
ucf101_adversarial_context = datasets.ImageContext(x_shape=(None, 112, 112, 3))
apricot_adversarial_context = datasets.ImageContext(x_shape=(None, None, 3))
dapricot_adversarial_context = datasets.ImageContext(x_shape=(3, None, None, 3))
carla_obj_det_dev_single_modal_context = datasets.ImageContext(x_shape=(960, 1280, 3))
carla_obj_det_dev_multimodal_context = datasets.ImageContext(x_shape=(960, 1280, 6))
carla_video_tracking_context = datasets.VideoContext(
    x_shape=(None, 960, 1280, 3), frame_rate=10
)
carla_obj_det_test_single_modal_context = datasets.ImageContext(x_shape=(960, 1280, 3))
carla_obj_det_test_multimodal_context = datasets.ImageContext(x_shape=(960, 1280, 6))


def imagenet_adversarial_canonical_preprocessing(batch):
    return datasets.canonical_image_preprocess(imagenet_adversarial_context, batch)


def librispeech_adversarial_canonical_preprocessing(batch):
    return datasets.canonical_audio_preprocess(librispeech_adversarial_context, batch)


def resisc45_adversarial_canonical_preprocessing(batch):
    return datasets.canonical_image_preprocess(resisc45_adversarial_context, batch)


def ucf101_adversarial_canonical_preprocessing(batch):
    return datasets.canonical_image_preprocess(ucf101_adversarial_context, batch)


def apricot_canonical_preprocessing(batch):
    return datasets.canonical_variable_image_preprocess(
        apricot_adversarial_context, batch
    )


def dapricot_canonical_preprocessing(batch):
    # DAPRICOT raw images are rotated by 90 deg and color channels are BGR, so the
    # following line corrects for this
    batch_rotated_rgb = np.transpose(batch, (0, 1, 3, 2, 4))[:, :, :, ::-1, :]
    return datasets.canonical_variable_image_preprocess(
        dapricot_adversarial_context, batch_rotated_rgb
    )


def carla_video_tracking_canonical_preprocessing(batch):
    return datasets.canonical_variable_image_preprocess(
        carla_video_tracking_context, batch
    )


def imagenet_adversarial(
    split: str = "adversarial",
    epochs: int = 1,
    batch_size: int = 1,
    dataset_dir: str = None,
    preprocessing_fn: Callable = imagenet_adversarial_canonical_preprocessing,
    cache_dataset: bool = True,
    framework: str = "numpy",
    clean_key: str = "clean",
    adversarial_key: str = "adversarial",
    targeted: bool = False,
    shuffle_files: bool = False,
    **kwargs,
) -> datasets.ArmoryDataGenerator:
    """
    ILSVRC12 adversarial image dataset for ResNet50

    ProjectedGradientDescent
        Iterations = 10
        Max perturbation epsilon = 8
        Attack step size = 2
        Targeted = True
    """
    if clean_key != "clean":
        raise ValueError(f"{clean_key} != 'clean'")
    if adversarial_key != "adversarial":
        raise ValueError(f"{adversarial_key} != 'adversarial'")
    if targeted:
        raise ValueError(f"{adversarial_key} is not a targeted attack")

    return datasets._generator_from_tfds(
        "imagenet_adversarial:1.1.0",
        split=split,
        batch_size=batch_size,
        epochs=epochs,
        dataset_dir=dataset_dir,
        preprocessing_fn=preprocessing_fn,
        shuffle_files=shuffle_files,
        cache_dataset=cache_dataset,
        framework=framework,
        lambda_map=lambda x, y: ((x[clean_key], x[adversarial_key]), y),
        context=imagenet_adversarial_context,
        **kwargs,
    )


def librispeech_adversarial(
    split: str = "adversarial",
    epochs: int = 1,
    batch_size: int = 1,
    dataset_dir: str = None,
    preprocessing_fn: Callable = librispeech_adversarial_canonical_preprocessing,
    cache_dataset: bool = True,
    framework: str = "numpy",
    clean_key: str = "clean",
    adversarial_key: str = "adversarial_perturbation",
    targeted: bool = False,
    shuffle_files: bool = False,
    **kwargs,
) -> datasets.ArmoryDataGenerator:
    """
    Adversarial dataset based on Librispeech-dev-clean including clean,
    Universal Perturbation using PGD, and PGD.

    split - one of ("adversarial")

    returns:
        Generator
    """
    if clean_key != "clean":
        raise ValueError(f"{clean_key} != 'clean'")
    adversarial_keys = ("adversarial_perturbation", "adversarial_univperturbation")
    if adversarial_key not in adversarial_keys:
        raise ValueError(f"{adversarial_key} not in {adversarial_keys}")
    if targeted:
        raise ValueError(f"{adversarial_key} is not a targeted attack")

    return datasets._generator_from_tfds(
        "librispeech_adversarial:1.1.0",
        split=split,
        batch_size=batch_size,
        epochs=epochs,
        dataset_dir=dataset_dir,
        preprocessing_fn=preprocessing_fn,
        as_supervised=False,
        supervised_xy_keys=("audio", "label"),
        variable_length=bool(batch_size > 1),
        shuffle_files=shuffle_files,
        cache_dataset=cache_dataset,
        framework=framework,
        lambda_map=lambda x, y: ((x[clean_key], x[adversarial_key]), y),
        context=librispeech_adversarial_context,
        **kwargs,
    )


def resisc45_adversarial_224x224(
    split: str = "adversarial",
    epochs: int = 1,
    batch_size: int = 1,
    dataset_dir: str = None,
    preprocessing_fn: Callable = resisc45_adversarial_canonical_preprocessing,
    cache_dataset: bool = True,
    framework: str = "numpy",
    clean_key: str = "clean",
    adversarial_key: str = "adversarial_univperturbation",
    targeted: bool = False,
    shuffle_files: bool = False,
    **kwargs,
) -> datasets.ArmoryDataGenerator:
    """
    resisc45 Adversarial Dataset of size (224, 224, 3),
    including clean, adversarial universal perturbation, and
    adversarial patched
    """
    if clean_key != "clean":
        raise ValueError(f"{clean_key} != 'clean'")
    adversarial_keys = ("adversarial_univpatch", "adversarial_univperturbation")
    if adversarial_key not in adversarial_keys:
        raise ValueError(f"{adversarial_key} not in {adversarial_keys}")
    if targeted:
        if adversarial_key == "adversarial_univperturbation":
            raise ValueError("adversarial_univperturbation is not a targeted attack")

        def lambda_map(x, y):
            return (
                (x[clean_key], x[adversarial_key]),
                (y[clean_key], y[adversarial_key]),
            )

    else:

        def lambda_map(x, y):
            return (x[clean_key], x[adversarial_key]), y[clean_key]

    return datasets._generator_from_tfds(
        "resisc45_densenet121_univpatch_and_univperturbation_adversarial224x224:1.0.2",
        split=split,
        batch_size=batch_size,
        epochs=epochs,
        dataset_dir=dataset_dir,
        preprocessing_fn=preprocessing_fn,
        as_supervised=False,
        supervised_xy_keys=("images", "labels"),
        variable_length=False,
        shuffle_files=shuffle_files,
        cache_dataset=cache_dataset,
        framework=framework,
        lambda_map=lambda_map,
        context=resisc45_adversarial_context,
        **kwargs,
    )


def ucf101_adversarial_112x112(
    split: str = "adversarial",
    epochs: int = 1,
    batch_size: int = 1,
    dataset_dir: str = None,
    preprocessing_fn: Callable = ucf101_adversarial_canonical_preprocessing,
    cache_dataset: bool = True,
    framework: str = "numpy",
    clean_key: str = "clean",
    adversarial_key: str = "adversarial_perturbation",
    targeted: bool = False,
    shuffle_files: bool = False,
    **kwargs,
) -> datasets.ArmoryDataGenerator:
    """
    UCF 101 Adversarial Dataset of size (112, 112, 3),
    including clean, adversarial perturbed, and
    adversarial patched

    DataGenerator returns batches of ((x_clean, x_adversarial), y)
    """
    if clean_key != "clean":
        raise ValueError(f"{clean_key} != 'clean'")
    adversarial_keys = ("adversarial_patch", "adversarial_perturbation")
    if adversarial_key not in adversarial_keys:
        raise ValueError(f"{adversarial_key} not in {adversarial_keys}")
    if targeted:
        if adversarial_key == "adversarial_perturbation":
            raise ValueError("adversarial_perturbation is not a targeted attack")

        def lambda_map(x, y):
            return (
                (x[clean_key], x[adversarial_key]),
                (y[clean_key], y[adversarial_key]),
            )

    else:

        def lambda_map(x, y):
            return (x[clean_key], x[adversarial_key]), y[clean_key]

    return datasets._generator_from_tfds(
        "ucf101_mars_perturbation_and_patch_adversarial112x112:1.1.0",
        split=split,
        batch_size=batch_size,
        epochs=epochs,
        dataset_dir=dataset_dir,
        preprocessing_fn=preprocessing_fn,
        as_supervised=False,
        supervised_xy_keys=("videos", "labels"),
        variable_length=bool(batch_size > 1),
        shuffle_files=shuffle_files,
        cache_dataset=cache_dataset,
        framework=framework,
        lambda_map=lambda_map,
        context=ucf101_adversarial_context,
        **kwargs,
    )


def gtsrb_poison(
    split: str = "poison",
    epochs: int = 1,
    batch_size: int = 1,
    dataset_dir: str = None,
    preprocessing_fn: Callable = None,
    cache_dataset: bool = True,
    framework: str = "numpy",
    clean_key: str = None,
    adversarial_key: str = None,
    shuffle_files: bool = False,
    **kwargs,
) -> datasets.ArmoryDataGenerator:
    """
    German traffic sign poison dataset of size (48, 48, 3),
    including only poisoned data

    DataGenerator returns batches of (x_poison, y)
    """
    return datasets._generator_from_tfds(
        "gtsrb_bh_poison_micronnet:1.0.0",
        split=split,
        batch_size=batch_size,
        epochs=epochs,
        dataset_dir=dataset_dir,
        preprocessing_fn=preprocessing_fn,
        as_supervised=False,
        supervised_xy_keys=("image", "label"),
        variable_length=bool(batch_size > 1),
        shuffle_files=False,
        cache_dataset=cache_dataset,
        framework=framework,
        lambda_map=lambda x, y: (x, y),
        **kwargs,
    )


def apricot_label_preprocessing(x, y):
    """
    Convert labels to list of dicts. If batch_size > 1, this will already be the case.
    Decrement labels of non-patch objects by 1 to be 0-indexed
    """
    if isinstance(y, dict):
        y = [y]
    for y_dict in y:
        y_dict["labels"] -= y_dict["labels"] != ADV_PATCH_MAGIC_NUMBER_LABEL_ID
        y_dict["labels"] = y_dict["labels"].reshape((-1,))
    return y


def dapricot_label_preprocessing(x, y):
    """ """
    y_object, y_patch_metadata = y
    y_object_list = []
    y_patch_metadata_list = []
    # each example contains images from N cameras, i.e. N=3
    num_imgs_per_ex = np.array(y_object["id"].flat_values).size
    y_patch_metadata["gs_coords"] = np.array(
        y_patch_metadata["gs_coords"].flat_values
    ).reshape((num_imgs_per_ex, -1, 2))
    y_patch_metadata["shape"] = y_patch_metadata["shape"].reshape((num_imgs_per_ex,))
    y_patch_metadata["cc_scene"] = y_patch_metadata["cc_scene"][0]
    y_patch_metadata["cc_ground_truth"] = y_patch_metadata["cc_ground_truth"][0]
    for i in range(num_imgs_per_ex):
        y_object_img = {}
        for k, v in y_object.items():
            y_object_img[k] = np.expand_dims(
                np.array(y_object[k].flat_values[i]), axis=0
            )
        y_object_list.append(y_object_img)

        y_patch_metadata_img = {
            k: np.array(y_patch_metadata[k][i]) for k, v in y_patch_metadata.items()
        }
        y_patch_metadata_list.append(y_patch_metadata_img)

    return (y_object_list, y_patch_metadata_list)


def apricot_dev_adversarial(
    split: str = "frcnn+ssd+retinanet",
    epochs: int = 1,
    batch_size: int = 1,
    dataset_dir: str = None,
    preprocessing_fn: Callable = apricot_canonical_preprocessing,
    label_preprocessing_fn: Callable = apricot_label_preprocessing,
    cache_dataset: bool = True,
    framework: str = "numpy",
    shuffle_files: bool = False,
    **kwargs,
) -> datasets.ArmoryDataGenerator:
    if batch_size != 1:
        raise NotImplementedError("Currently working only with batch size = 1")
    if "class_ids" in kwargs:
        raise ValueError("Filtering by class is not supported for the APRICOT dataset")

    # The apricot dataset uses 12 as the label for adversarial patches, which may be used for
    # meaningful categories for other datasets. This method is applied as a lambda_map to convert
    #  this label from 12 to the ADV_PATCH_MAGIC_NUMBER_LABEL_ID -- we choose a negative integer
    #  for the latter since it is unlikely that such a number represents the ID of a class in
    # another dataset
    raw_adv_patch_category_id = 12

    def replace_magic_val(data, raw_val, transformed_val, sub_key):
        rhs = data[sub_key]
        data[sub_key] = tf.where(
            tf.equal(rhs, raw_val),
            tf.ones_like(rhs, dtype=tf.int64) * transformed_val,
            rhs,
        )
        return data

    if split == "adversarial":
        split = "frcnn+ssd+retinanet"

    return datasets._generator_from_tfds(
        "apricot_dev:1.0.2",
        split=split,
        batch_size=batch_size,
        epochs=epochs,
        dataset_dir=dataset_dir,
        preprocessing_fn=preprocessing_fn,
        label_preprocessing_fn=label_preprocessing_fn,
        as_supervised=False,
        supervised_xy_keys=("image", "objects"),
        shuffle_files=shuffle_files,
        cache_dataset=cache_dataset,
        framework=framework,
        lambda_map=lambda x, y: (
            x,
            replace_magic_val(
                y,
                raw_adv_patch_category_id,
                ADV_PATCH_MAGIC_NUMBER_LABEL_ID,
                "labels",
            ),
        ),
        context=apricot_adversarial_context,
        **kwargs,
    )


def apricot_test_adversarial(
    split: str = "adversarial",
    epochs: int = 1,
    batch_size: int = 1,
    dataset_dir: str = None,
    preprocessing_fn: Callable = apricot_canonical_preprocessing,
    label_preprocessing_fn: Callable = apricot_label_preprocessing,
    cache_dataset: bool = True,
    framework: str = "numpy",
    shuffle_files: bool = False,
    **kwargs,
) -> datasets.ArmoryDataGenerator:
    if batch_size != 1:
        raise NotImplementedError("Currently working only with batch size = 1")
    if "class_ids" in kwargs:
        raise ValueError("Filtering by class is not supported for the APRICOT dataset")

    # The apricot dataset uses 12 as the label for adversarial patches, which may be used for
    # meaningful categories for other datasets. This method is applied as a lambda_map to convert
    #  this label from 12 to the ADV_PATCH_MAGIC_NUMBER_LABEL_ID -- we choose a negative integer
    #  for the latter since it is unlikely that such a number represents the ID of a class in
    # another dataset
    raw_adv_patch_category_id = 12

    if split == "adversarial":
        split = "frcnn+ssd+retinanet"

    def replace_magic_val(data, raw_val, transformed_val, sub_key):
        rhs = data[sub_key]
        data[sub_key] = tf.where(
            tf.equal(rhs, raw_val),
            tf.ones_like(rhs, dtype=tf.int64) * transformed_val,
            rhs,
        )
        return data

    return datasets._generator_from_tfds(
        "apricot_test:1.0.0",
        split=split,
        batch_size=batch_size,
        epochs=epochs,
        dataset_dir=dataset_dir,
        preprocessing_fn=preprocessing_fn,
        label_preprocessing_fn=label_preprocessing_fn,
        as_supervised=False,
        supervised_xy_keys=("image", "objects"),
        shuffle_files=shuffle_files,
        cache_dataset=cache_dataset,
        framework=framework,
        lambda_map=lambda x, y: (
            x,
            replace_magic_val(
                y,
                raw_adv_patch_category_id,
                ADV_PATCH_MAGIC_NUMBER_LABEL_ID,
                "labels",
            ),
        ),
        context=apricot_adversarial_context,
        **kwargs,
    )


def dapricot_dev_adversarial(
    split: str = "large+medium+small",
    epochs: int = 1,
    batch_size: int = 1,
    dataset_dir: str = None,
    preprocessing_fn: Callable = dapricot_canonical_preprocessing,
    label_preprocessing_fn: Callable = dapricot_label_preprocessing,
    cache_dataset: bool = True,
    framework: str = "numpy",
    shuffle_files: bool = False,
) -> datasets.ArmoryDataGenerator:
    if batch_size != 1:
        raise ValueError("D-APRICOT batch size must be set to 1")

    if split == "adversarial":
        split = "small+medium+large"

    return datasets._generator_from_tfds(
        "dapricot_dev:1.0.1",
        split=split,
        batch_size=batch_size,
        epochs=epochs,
        dataset_dir=dataset_dir,
        preprocessing_fn=preprocessing_fn,
        label_preprocessing_fn=label_preprocessing_fn,
        as_supervised=False,
        supervised_xy_keys=("image", ("objects", "patch_metadata")),
        shuffle_files=shuffle_files,
        cache_dataset=cache_dataset,
        framework=framework,
        context=dapricot_adversarial_context,
    )


def dapricot_test_adversarial(
    split: str = "large+medium+small",
    epochs: int = 1,
    batch_size: int = 1,
    dataset_dir: str = None,
    preprocessing_fn: Callable = dapricot_canonical_preprocessing,
    label_preprocessing_fn: Callable = dapricot_label_preprocessing,
    cache_dataset: bool = True,
    framework: str = "numpy",
    shuffle_files: bool = False,
) -> datasets.ArmoryDataGenerator:
    if batch_size != 1:
        raise ValueError("D-APRICOT batch size must be set to 1")

    if split == "adversarial":
        split = "small+medium+large"

    return datasets._generator_from_tfds(
        "dapricot_test:1.0.0",
        split=split,
        batch_size=batch_size,
        epochs=epochs,
        dataset_dir=dataset_dir,
        preprocessing_fn=preprocessing_fn,
        label_preprocessing_fn=label_preprocessing_fn,
        as_supervised=False,
        supervised_xy_keys=("image", ("objects", "patch_metadata")),
        shuffle_files=shuffle_files,
        cache_dataset=cache_dataset,
        framework=framework,
        context=dapricot_adversarial_context,
    )


def carla_obj_det_label_preprocessing(x, y):
    y_object, y_patch_metadata = y
    y_object = {k: np.squeeze(v, axis=0) for k, v in y_object.items()}
    y_patch_metadata = {k: np.squeeze(v, axis=0) for k, v in y_patch_metadata.items()}

    # convert TF format to PyTorch format of [x1, y1, x2, y2]
    height, width = x.shape[2:4]
    converted_boxes = y_object["boxes"][:, [1, 0, 3, 2]]
    converted_boxes *= [width, height, width, height]
    y_object["boxes"] = converted_boxes
    return (y_object, y_patch_metadata)


def carla_obj_det_dev_canonical_preprocessing(batch):
    if batch.shape[-1] == 6:
        context = carla_obj_det_dev_multimodal_context
    else:
        context = carla_obj_det_dev_single_modal_context
    return datasets.canonical_image_preprocess(context, batch)


def carla_obj_det_test_canonical_preprocessing(batch):
    if batch.shape[-1] == 6:
        context = carla_obj_det_test_multimodal_context
    else:
        context = carla_obj_det_test_single_modal_context
    return datasets.canonical_image_preprocess(context, batch)


def carla_obj_det_dev(
    split: str = "dev",
    epochs: int = 1,
    batch_size: int = 1,
    dataset_dir: str = None,
    preprocessing_fn: Callable = carla_obj_det_dev_canonical_preprocessing,
    label_preprocessing_fn=carla_obj_det_label_preprocessing,
    cache_dataset: bool = True,
    framework: str = "numpy",
    shuffle_files: bool = False,
    **kwargs,
):
    """
    Dev set for CARLA object detection dataset, containing RGB and depth channels. The dev
    set also contains green screens for adversarial patch insertion.
    """
    if "class_ids" in kwargs:
        raise ValueError(
            "Filtering by class is not supported for the carla_obj_det_dev dataset"
        )
    if batch_size != 1:
        raise ValueError("carla_obj_det_dev batch size must be set to 1")

    modality = kwargs.pop("modality", "rgb")
    if modality not in ["rgb", "depth", "both"]:
        raise ValueError(
            'Unknown modality: {}.  Must be one of "rgb", "depth", or "both"'.format(
                modality
            )
        )

    def rgb_fn(batch):
        return batch[:, 0]

    def depth_fn(batch):
        return batch[:, 1]

    def both_fn(batch):
        return np.concatenate((batch[:, 0], batch[:, 1]), axis=-1)

    func_dict = {"rgb": rgb_fn, "depth": depth_fn, "both": both_fn}
    mode_split_fn = func_dict[modality]
    preprocessing_fn = datasets.preprocessing_chain(mode_split_fn, preprocessing_fn)

    context = (
        carla_obj_det_dev_multimodal_context
        if modality == "both"
        else carla_obj_det_dev_single_modal_context
    )

    return datasets._generator_from_tfds(
        "carla_obj_det_dev:2.0.0",
        split=split,
        batch_size=batch_size,
        epochs=epochs,
        dataset_dir=dataset_dir,
        preprocessing_fn=preprocessing_fn,
        label_preprocessing_fn=label_preprocessing_fn,
        cache_dataset=cache_dataset,
        framework=framework,
        shuffle_files=shuffle_files,
        context=context,
        as_supervised=False,
        supervised_xy_keys=("image", ("objects", "patch_metadata")),
        **kwargs,
    )


def carla_over_obj_det_dev(
    split: str = "dev",
    epochs: int = 1,
    batch_size: int = 1,
    dataset_dir: str = None,
    preprocessing_fn: Callable = carla_obj_det_dev_canonical_preprocessing,
    label_preprocessing_fn=carla_obj_det_label_preprocessing,
    cache_dataset: bool = True,
    framework: str = "numpy",
    shuffle_files: bool = False,
    **kwargs,
):
    """
    Dev set for CARLA object detection dataset, containing RGB and depth channels. The dev
    set also contains green screens for adversarial patch insertion.
    """
    if "class_ids" in kwargs:
        raise ValueError(
            "Filtering by class is not supported for the carla_obj_det_dev dataset"
        )
    if batch_size != 1:
        raise ValueError("carla_obj_det_dev batch size must be set to 1")

    modality = kwargs.pop("modality", "rgb")
    if modality not in ["rgb", "depth", "both"]:
        raise ValueError(
            'Unknown modality: {}.  Must be one of "rgb", "depth", or "both"'.format(
                modality
            )
        )

    def rgb_fn(batch):
        return batch[:, 0]

    def depth_fn(batch):
        return batch[:, 1]

    def both_fn(batch):
        return np.concatenate((batch[:, 0], batch[:, 1]), axis=-1)

    func_dict = {"rgb": rgb_fn, "depth": depth_fn, "both": both_fn}
    mode_split_fn = func_dict[modality]
    preprocessing_fn = datasets.preprocessing_chain(mode_split_fn, preprocessing_fn)

    context = (
        carla_obj_det_dev_multimodal_context
        if modality == "both"
        else carla_obj_det_dev_single_modal_context
    )

    return datasets._generator_from_tfds(
        "carla_over_obj_det_dev:1.0.0",
        split=split,
        batch_size=batch_size,
        epochs=epochs,
        dataset_dir=dataset_dir,
        preprocessing_fn=preprocessing_fn,
        label_preprocessing_fn=label_preprocessing_fn,
        cache_dataset=cache_dataset,
        framework=framework,
        shuffle_files=shuffle_files,
        context=context,
        as_supervised=False,
        supervised_xy_keys=("image", ("objects", "patch_metadata")),
        **kwargs,
    )


def carla_over_obj_det_test(
    split: str = "test",
    epochs: int = 1,
    batch_size: int = 1,
    dataset_dir: str = None,
    preprocessing_fn: Callable = carla_obj_det_test_canonical_preprocessing,
    label_preprocessing_fn=carla_obj_det_label_preprocessing,
    cache_dataset: bool = True,
    framework: str = "numpy",
    shuffle_files: bool = False,
    **kwargs,
):
    """
    Dev set for CARLA object detection dataset, containing RGB and depth channels. The test
    set also contains green screens for adversarial patch insertion.
    """
    if "class_ids" in kwargs:
        raise ValueError(
            "Filtering by class is not supported for the carla_obj_det_test dataset"
        )
    if batch_size != 1:
        raise ValueError("carla_obj_det_test batch size must be set to 1")

    modality = kwargs.pop("modality", "rgb")
    if modality not in ["rgb", "depth", "both"]:
        raise ValueError(
            'Unknown modality: {}.  Must be one of "rgb", "depth", or "both"'.format(
                modality
            )
        )

    def rgb_fn(batch):
        return batch[:, 0]

    def depth_fn(batch):
        return batch[:, 1]

    def both_fn(batch):
        return np.concatenate((batch[:, 0], batch[:, 1]), axis=-1)

    func_dict = {"rgb": rgb_fn, "depth": depth_fn, "both": both_fn}
    mode_split_fn = func_dict[modality]
    preprocessing_fn = datasets.preprocessing_chain(mode_split_fn, preprocessing_fn)

    context = (
        carla_obj_det_test_multimodal_context
        if modality == "both"
        else carla_obj_det_test_single_modal_context
    )

    return datasets._generator_from_tfds(
        "carla_over_obj_det_test:1.0.0",
        split=split,
        batch_size=batch_size,
        epochs=epochs,
        dataset_dir=dataset_dir,
        preprocessing_fn=preprocessing_fn,
        label_preprocessing_fn=label_preprocessing_fn,
        cache_dataset=cache_dataset,
        framework=framework,
        shuffle_files=shuffle_files,
        context=context,
        as_supervised=False,
        supervised_xy_keys=("image", ("objects", "patch_metadata")),
        **kwargs,
    )


def carla_obj_det_test(
    split: str = "test",
    epochs: int = 1,
    batch_size: int = 1,
    dataset_dir: str = None,
    preprocessing_fn: Callable = carla_obj_det_test_canonical_preprocessing,
    label_preprocessing_fn=carla_obj_det_label_preprocessing,
    cache_dataset: bool = True,
    framework: str = "numpy",
    shuffle_files: bool = False,
    **kwargs,
):
    """
    Test set for CARLA object detection dataset, containing RGB and depth channels. The test
    set also contains green screens for adversarial patch insertion.
    """
    if "class_ids" in kwargs:
        raise ValueError(
            "Filtering by class is not supported for the carla_obj_det_test dataset"
        )
    if batch_size != 1:
        raise ValueError("carla_obj_det_test batch size must be set to 1")

    modality = kwargs.pop("modality", "rgb")
    if modality not in ["rgb", "depth", "both"]:
        raise ValueError(
            'Unknown modality: {}.  Must be one of "rgb", "depth", or "both"'.format(
                modality
            )
        )

    def rgb_fn(batch):
        return batch[:, 0]

    def depth_fn(batch):
        return batch[:, 1]

    def both_fn(batch):
        return np.concatenate((batch[:, 0], batch[:, 1]), axis=-1)

    func_dict = {"rgb": rgb_fn, "depth": depth_fn, "both": both_fn}
    mode_split_fn = func_dict[modality]
    preprocessing_fn = datasets.preprocessing_chain(mode_split_fn, preprocessing_fn)

    context = (
        carla_obj_det_test_multimodal_context
        if modality == "both"
        else carla_obj_det_test_single_modal_context
    )

    return datasets._generator_from_tfds(
        "carla_obj_det_test:2.0.0",
        split=split,
        batch_size=batch_size,
        epochs=epochs,
        dataset_dir=dataset_dir,
        preprocessing_fn=preprocessing_fn,
        label_preprocessing_fn=label_preprocessing_fn,
        cache_dataset=cache_dataset,
        framework=framework,
        shuffle_files=shuffle_files,
        context=context,
        as_supervised=False,
        supervised_xy_keys=("image", ("objects", "patch_metadata")),
        **kwargs,
    )


class ClipVideoTrackingLabels:
    """
    Truncate labels for CARLA video tracking, when max_frames is set
    """

    def __init__(self, max_frames):
        max_frames = int(max_frames)
        if max_frames <= 0:
            raise ValueError(f"max_frames {max_frames} must be > 0")
        self.max_frames = max_frames

    def clip_boxes(self, boxes):
        return boxes[:, : self.max_frames, :]

    def clip_metadata(self, patch_metadata_dict):
        return {
            k: v[:, : self.max_frames, ::] for (k, v) in patch_metadata_dict.items()
        }

    def __call__(self, x, labels):
        boxes, patch_metadata_dict = labels
        return self.clip_boxes(boxes), self.clip_metadata(patch_metadata_dict)


class ClipMOTVideoTrackingLabels(ClipVideoTrackingLabels):
    """
    Truncate labels for CARLA multi-object video tracking, when max_frames is set
        Assumes zero indexing for frames
        Also assumes shape is (batch, num_detections, 9)
            The first value in the 9-dim vector is the frame_id
    """

    def clip_boxes(self, boxes):
        if len(boxes) == 1:
            boxes_out = np.expand_dims(boxes[boxes[:, :, 0] < self.max_frames], 0)
        else:
            boxes_out = np.empty(len(boxes), dtype=object)
            for i, b in enumerate(boxes):
                boxes_out[i] = b[b[:, 0] < self.max_frames]
        return boxes_out


def carla_video_tracking_label_preprocessing(x, y):
    box_labels, patch_metadata = y
    box_array = np.squeeze(box_labels, axis=0)
    box_labels = [{"boxes": box_array}]
    patch_metadata = {k: np.squeeze(v, axis=0) for k, v in patch_metadata.items()}
    return (box_labels, patch_metadata)


def carla_video_tracking_dev(
    split: str = "dev",
    epochs: int = 1,
    batch_size: int = 1,
    dataset_dir: str = None,
    preprocessing_fn: Callable = carla_video_tracking_canonical_preprocessing,
    label_preprocessing_fn=carla_video_tracking_label_preprocessing,
    cache_dataset: bool = True,
    framework: str = "numpy",
    shuffle_files: bool = False,
    max_frames: int = None,
    **kwargs,
):
    """
    Dev set for CARLA video tracking dataset, The dev set also contains green screens
    for adversarial patch insertion.
    """
    if "class_ids" in kwargs:
        raise ValueError(
            "Filtering by class is not supported for the carla_video_tracking_dev dataset"
        )
    if batch_size != 1:
        raise ValueError("carla_obj_det_dev batch size must be set to 1")

    if max_frames:
        clip = datasets.ClipFrames(max_frames)
        clip_labels = ClipVideoTrackingLabels(max_frames)
    else:
        clip = None
        clip_labels = None

    preprocessing_fn = datasets.preprocessing_chain(clip, preprocessing_fn)
    label_preprocessing_fn = datasets.label_preprocessing_chain(
        clip_labels, label_preprocessing_fn
    )

    return datasets._generator_from_tfds(
        "carla_video_tracking_dev:2.0.0",
        split=split,
        epochs=epochs,
        batch_size=batch_size,
        dataset_dir=dataset_dir,
        preprocessing_fn=preprocessing_fn,
        label_preprocessing_fn=label_preprocessing_fn,
        cache_dataset=cache_dataset,
        framework=framework,
        shuffle_files=shuffle_files,
        context=carla_video_tracking_context,
        as_supervised=False,
        supervised_xy_keys=("video", ("bboxes", "patch_metadata")),
        **kwargs,
    )


def carla_video_tracking_test(
    split: str = "test",
    epochs: int = 1,
    batch_size: int = 1,
    dataset_dir: str = None,
    preprocessing_fn: Callable = carla_video_tracking_canonical_preprocessing,
    label_preprocessing_fn=carla_video_tracking_label_preprocessing,
    cache_dataset: bool = True,
    framework: str = "numpy",
    shuffle_files: bool = False,
    max_frames: int = None,
    **kwargs,
):
    """
    Test set for CARLA video tracking dataset, The test set also contains green screens
    for adversarial patch insertion.
    """
    if "class_ids" in kwargs:
        raise ValueError(
            "Filtering by class is not supported for the carla_video_tracking_dev dataset"
        )
    if batch_size != 1:
        raise ValueError("carla_obj_det_dev batch size must be set to 1")

    if max_frames:
        clip = datasets.ClipFrames(max_frames)
        clip_labels = ClipVideoTrackingLabels(max_frames)
    else:
        clip = None
        clip_labels = None

    preprocessing_fn = datasets.preprocessing_chain(clip, preprocessing_fn)
    label_preprocessing_fn = datasets.label_preprocessing_chain(
        clip_labels, label_preprocessing_fn
    )

    return datasets._generator_from_tfds(
        "carla_video_tracking_test:2.0.0",
        split=split,
        epochs=epochs,
        batch_size=batch_size,
        dataset_dir=dataset_dir,
        preprocessing_fn=preprocessing_fn,
        label_preprocessing_fn=label_preprocessing_fn,
        cache_dataset=cache_dataset,
        framework=framework,
        shuffle_files=shuffle_files,
        context=carla_video_tracking_context,
        as_supervised=False,
        supervised_xy_keys=("video", ("bboxes", "patch_metadata")),
        **kwargs,
    )


def carla_mot_label_preprocessing(x, y):
    annotations, patch_metadata = y
    patch_metadata = {k: np.squeeze(v, axis=0) for k, v in patch_metadata.items()}
    return (annotations, patch_metadata)


def mot_zero_index(x, y):
    annotations, patch_metadata = y
    if annotations.ndim == 2:
        annotations[:, 0] -= 1
    else:
        for annotation in annotations:
            annotation[:, 0] -= 1
    return (annotations, patch_metadata)


def mot_array_to_coco(batch):
    """
    Map from 3D array (batch_size x detections x 9) to extended coco format
        of dimension (batch_size x frames x detections_per_frame)

    NOTE: 'image_id' is given as the frame of a video, so is not unique
    """
    if batch.ndim == 2:
        not_batch = True
        batch = [batch]
    elif batch.ndim == 3:
        not_batch = False
    else:
        raise ValueError(f"batch.ndim {batch.ndim} is not in (2, 3)")

    output = np.empty(len(batch), dtype=object)
    for i, array in enumerate(batch):
        if not len(array):
            # no object detections
            output.append([])
            continue

        frames = []
        for detection in array:
            frames.append(
                {
                    # TODO: should image_id include video number as well?
                    "image_id": int(np.round(detection[0])),
                    "category_id": int(np.round(detection[7])),
                    "bbox": [float(x) for x in detection[2:6]],
                    "score": float(detection[6]),
                    # The following are extended fields
                    "object_id": int(
                        np.round(detection[1])
                    ),  # for a specific object across frames
                    "visibility": float(detection[8]),
                }
            )
        output[i] = frames

    if not_batch:
        output = output[0]

    return output


def mot_array_to_coco_label_preprocessing(x, y):
    """
    x is given in the label preprocessing pipeline
    """
    del x
    annotations, patch_metadata = y
    return (mot_array_to_coco(annotations), patch_metadata)


def mot_coco_to_array(batch):
    """
    Map from extended coco format to 3D array (batch_size x detections x 9)

    An additional field, 'object_id', is required.
    If 'visibility' is not present, it defaults to 1 (visible)
    """
    if len(batch) == 0 or isinstance(batch[0], dict):
        not_batch = True
        batch = [batch]
    else:
        not_batch = False

    try:
        output = []
        for video in batch:
            rows = []
            for coco_dict in video:
                rows.append(
                    [
                        coco_dict["image_id"],
                        coco_dict["object_id"],
                        *coco_dict["bbox"],
                        coco_dict["score"],
                        coco_dict["category_id"],
                        coco_dict.get("visibility", 1),
                    ]
                )
            output.append(rows)
    except KeyError as e:
        raise KeyError(f"{e} is a required label key for multi-object tracking")

    if len(batch) == 1:
        output_array = np.array(output, dtype=np.float32)
    else:
        output_array = np.empty(len(batch), dtype=object)
        for i, out in enumerate(output):
            output_array[i] = np.array(out, dtype=np.float32)

    if not_batch:
        output_array = output_array[0]

    return output_array


def carla_multi_object_tracking_dev(
    split: str = "dev",
    epochs: int = 1,
    batch_size: int = 1,
    dataset_dir: str = None,
    preprocessing_fn: Callable = carla_video_tracking_canonical_preprocessing,
    label_preprocessing_fn=carla_mot_label_preprocessing,
    cache_dataset: bool = True,
    framework: str = "numpy",
    shuffle_files: bool = False,
    max_frames: int = None,
    coco_format: bool = False,
    **kwargs,
):
    """
    Dev set for CARLA multi-object video tracking dataset, The dev set also contains green screens
    for adversarial patch insertion.
    """
    if "class_ids" in kwargs:
        raise ValueError(
            "Filtering by class is not supported for the carla_multi_object_tracking_dev dataset"
        )
    if batch_size != 1:
        raise ValueError("carla_multi_object_tracking_dev batch size must be set to 1")

    if max_frames:
        clip = datasets.ClipFrames(max_frames)
        clip_labels = ClipMOTVideoTrackingLabels(max_frames)
    else:
        clip = None
        clip_labels = None

    if coco_format:
        coco_label_preprocess = mot_array_to_coco_label_preprocessing
    else:
        coco_label_preprocess = None

    preprocessing_fn = datasets.preprocessing_chain(clip, preprocessing_fn)

    label_preprocessing_fn = datasets.label_preprocessing_chain(
        mot_zero_index, clip_labels, coco_label_preprocess, label_preprocessing_fn
    )

    return datasets._generator_from_tfds(
        "carla_mot_dev:1.0.0",
        split=split,
        epochs=epochs,
        batch_size=batch_size,
        dataset_dir=dataset_dir,
        preprocessing_fn=preprocessing_fn,
        label_preprocessing_fn=label_preprocessing_fn,
        cache_dataset=cache_dataset,
        framework=framework,
        shuffle_files=shuffle_files,
        context=carla_video_tracking_context,
        as_supervised=False,
        supervised_xy_keys=("video", ("annotations", "patch_metadata")),
        **kwargs,
    )


def carla_multi_object_tracking_test(
    split: str = "test",
    epochs: int = 1,
    batch_size: int = 1,
    dataset_dir: str = None,
    preprocessing_fn: Callable = carla_video_tracking_canonical_preprocessing,
    label_preprocessing_fn=carla_mot_label_preprocessing,
    cache_dataset: bool = True,
    framework: str = "numpy",
    shuffle_files: bool = False,
    max_frames: int = None,
    coco_format: bool = False,
    **kwargs,
):
    """
    Test set for CARLA multi-object video tracking dataset, The test set also contains green screens
    for adversarial patch insertion.
    """
    if "class_ids" in kwargs:
        raise ValueError(
            "Filtering by class is not supported for the carla_multi_object_tracking_dev dataset"
        )
    if batch_size != 1:
        raise ValueError("carla_multi_object_tracking_dev batch size must be set to 1")

    if max_frames:
        clip = datasets.ClipFrames(max_frames)
        clip_labels = ClipMOTVideoTrackingLabels(max_frames)
    else:
        clip = None
        clip_labels = None

    if coco_format:
        coco_label_preprocess = mot_array_to_coco_label_preprocessing
    else:
        coco_label_preprocess = None

    preprocessing_fn = datasets.preprocessing_chain(clip, preprocessing_fn)

    label_preprocessing_fn = datasets.label_preprocessing_chain(
        mot_zero_index, clip_labels, coco_label_preprocess, label_preprocessing_fn
    )

    return datasets._generator_from_tfds(
        "carla_mot_test:1.0.0",
        split=split,
        epochs=epochs,
        batch_size=batch_size,
        dataset_dir=dataset_dir,
        preprocessing_fn=preprocessing_fn,
        label_preprocessing_fn=label_preprocessing_fn,
        cache_dataset=cache_dataset,
        framework=framework,
        shuffle_files=shuffle_files,
        context=carla_video_tracking_context,
        as_supervised=False,
        supervised_xy_keys=("video", ("annotations", "patch_metadata")),
        **kwargs,
    )<|MERGE_RESOLUTION|>--- conflicted
+++ resolved
@@ -8,28 +8,6 @@
 import tensorflow as tf
 
 from armory.data import datasets
-<<<<<<< HEAD
-=======
-from armory.data.adversarial import (  # noqa: F401
-    imagenet_adversarial as IA,
-    librispeech_adversarial as LA,
-    resisc45_densenet121_univpatch_and_univperturbation_adversarial_224x224,
-    ucf101_mars_perturbation_and_patch_adversarial_112x112,
-    gtsrb_bh_poison_micronnet,
-    apricot_dev,
-    apricot_test,
-    dapricot_dev,
-    dapricot_test,
-    carla_obj_det_dev as codd,
-    carla_obj_det_test as codt,
-    carla_over_obj_det_dev as coodd,
-    carla_over_obj_det_test as coodt,
-    carla_video_tracking_dev as cvtd,
-    carla_video_tracking_test as cvtt,
-    carla_mot_dev as cmotd,
-    carla_mot_test as cmott,
-)
->>>>>>> e829a05d
 from armory.data.adversarial.apricot_metadata import ADV_PATCH_MAGIC_NUMBER_LABEL_ID
 
 imagenet_adversarial_context = datasets.ImageContext(x_shape=(224, 224, 3))

--- conflicted
+++ resolved
@@ -19,13 +19,9 @@
     dapricot_dev,
     dapricot_test,
     carla_obj_det_dev as codd,
-<<<<<<< HEAD
-    carla_video_tracking_dev as cvtd,
-=======
     carla_obj_det_test as codt,
     carla_video_tracking_dev as cvtd,
     carla_video_tracking_test as cvtt,
->>>>>>> c86a3946
 )
 
 
@@ -44,13 +40,8 @@
 ucf101_adversarial_context = datasets.ImageContext(x_shape=(None, 112, 112, 3))
 apricot_adversarial_context = datasets.ImageContext(x_shape=(None, None, 3))
 dapricot_adversarial_context = datasets.ImageContext(x_shape=(3, None, None, 3))
-<<<<<<< HEAD
-carla_obj_det_dev_single_modal_context = datasets.ImageContext(x_shape=(600, 800, 3))
-carla_obj_det_dev_multimodal_context = datasets.ImageContext(x_shape=(600, 800, 6))
-=======
 carla_obj_det_single_modal_context = datasets.ImageContext(x_shape=(600, 800, 3))
 carla_obj_det_multimodal_context = datasets.ImageContext(x_shape=(600, 800, 6))
->>>>>>> c86a3946
 carla_video_tracking_context = datasets.VideoContext(
     x_shape=(None, 600, 800, 3), frame_rate=10
 )
@@ -87,11 +78,7 @@
     )
 
 
-<<<<<<< HEAD
-def carla_video_tracking_dev_canonical_preprocessing(batch):
-=======
 def carla_video_tracking_canonical_preprocessing(batch):
->>>>>>> c86a3946
     return datasets.canonical_variable_image_preprocess(
         carla_video_tracking_context, batch
     )
@@ -576,11 +563,7 @@
     )
 
 
-<<<<<<< HEAD
-def carla_obj_det_dev_label_preprocessing(x, y):
-=======
 def carla_obj_det_label_preprocessing(x, y):
->>>>>>> c86a3946
     y_object, y_patch_metadata = y
     y_object = {k: np.squeeze(v, axis=0) for k, v in y_object.items()}
     y_patch_metadata = {k: np.squeeze(v, axis=0) for k, v in y_patch_metadata.items()}
@@ -593,19 +576,11 @@
     return (y_object, y_patch_metadata)
 
 
-<<<<<<< HEAD
-def carla_obj_det_dev_canonical_preprocessing(batch):
-    if batch.shape[-1] == 6:
-        context = carla_obj_det_dev_multimodal_context
-    else:
-        context = carla_obj_det_dev_single_modal_context
-=======
 def carla_obj_det_canonical_preprocessing(batch):
     if batch.shape[-1] == 6:
         context = carla_obj_det_multimodal_context
     else:
         context = carla_obj_det_single_modal_context
->>>>>>> c86a3946
     return datasets.canonical_image_preprocess(context, batch)
 
 
@@ -614,13 +589,8 @@
     epochs: int = 1,
     batch_size: int = 1,
     dataset_dir: str = None,
-<<<<<<< HEAD
-    preprocessing_fn: Callable = carla_obj_det_dev_canonical_preprocessing,
-    label_preprocessing_fn=carla_obj_det_dev_label_preprocessing,
-=======
     preprocessing_fn: Callable = carla_obj_det_canonical_preprocessing,
     label_preprocessing_fn=carla_obj_det_label_preprocessing,
->>>>>>> c86a3946
     cache_dataset: bool = True,
     framework: str = "numpy",
     shuffle_files: bool = False,
@@ -659,15 +629,9 @@
     preprocessing_fn = datasets.preprocessing_chain(mode_split_fn, preprocessing_fn)
 
     context = (
-<<<<<<< HEAD
-        carla_obj_det_dev_multimodal_context
-        if modality == "both"
-        else carla_obj_det_dev_single_modal_context
-=======
         carla_obj_det_multimodal_context
         if modality == "both"
         else carla_obj_det_single_modal_context
->>>>>>> c86a3946
     )
 
     return datasets._generator_from_tfds(
@@ -688,9 +652,6 @@
     )
 
 
-<<<<<<< HEAD
-def carla_video_tracking_dev_label_preprocessing(x, y):
-=======
 def carla_obj_det_test(
     split: str = "large+medium+small",
     epochs: int = 1,
@@ -763,7 +724,6 @@
 
 
 def carla_video_tracking_label_preprocessing(x, y):
->>>>>>> c86a3946
     box_labels, patch_metadata = y
     box_array = np.squeeze(box_labels, axis=0)
     box_labels = [{"boxes": box_array}]
@@ -776,13 +736,8 @@
     epochs: int = 1,
     batch_size: int = 1,
     dataset_dir: str = None,
-<<<<<<< HEAD
-    preprocessing_fn: Callable = carla_video_tracking_dev_canonical_preprocessing,
-    label_preprocessing_fn=carla_video_tracking_dev_label_preprocessing,
-=======
     preprocessing_fn: Callable = carla_video_tracking_canonical_preprocessing,
     label_preprocessing_fn=carla_video_tracking_label_preprocessing,
->>>>>>> c86a3946
     cache_dataset: bool = True,
     framework: str = "numpy",
     shuffle_files: bool = False,
@@ -814,8 +769,6 @@
         as_supervised=False,
         supervised_xy_keys=("video", ("bboxes", "patch_metadata")),
         **kwargs,
-<<<<<<< HEAD
-=======
     )
 
 
@@ -857,5 +810,4 @@
         as_supervised=False,
         supervised_xy_keys=("video", ("bboxes", "patch_metadata")),
         **kwargs,
->>>>>>> c86a3946
     )
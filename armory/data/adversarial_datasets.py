"""
Adversarial datasets
"""

from typing import Callable

import tensorflow as tf
import numpy as np

from armory.data import datasets
from armory.data.adversarial import (  # noqa: F401
    imagenet_adversarial as IA,
    librispeech_adversarial as LA,
    resisc45_densenet121_univpatch_and_univperturbation_adversarial_224x224,
    ucf101_mars_perturbation_and_patch_adversarial_112x112,
    gtsrb_bh_poison_micronnet,
    apricot_dev,
    apricot_test,
    dapricot_dev,
)


# The APRICOT dataset uses class ID 12 to correspond to adversarial patches. Since this
# number may correspond to real classes in other datasets, we convert this label 12 in the
# APRICOT dataset to the ADV_PATCH_MAGIC_NUMBER_LABEL_ID. We choose a negative integer
# since it is unlikely that such a number represents the ID of a class in another dataset
ADV_PATCH_MAGIC_NUMBER_LABEL_ID = -10


imagenet_adversarial_context = datasets.ImageContext(x_shape=(224, 224, 3))
librispeech_adversarial_context = datasets.AudioContext(
    x_shape=(None,), sample_rate=16000
)
resisc45_adversarial_context = datasets.ImageContext(x_shape=(224, 224, 3))
ucf101_adversarial_context = datasets.ImageContext(x_shape=(None, 112, 112, 3))
apricot_adversarial_context = datasets.ImageContext(x_shape=(None, None, 3))
dapricot_adversarial_context = datasets.ImageContext(x_shape=(3, None, None, 3))


def imagenet_adversarial_canonical_preprocessing(batch):
    return datasets.canonical_image_preprocess(imagenet_adversarial_context, batch)


def librispeech_adversarial_canonical_preprocessing(batch):
    return datasets.canonical_audio_preprocess(librispeech_adversarial_context, batch)


def resisc45_adversarial_canonical_preprocessing(batch):
    return datasets.canonical_image_preprocess(resisc45_adversarial_context, batch)


def ucf101_adversarial_canonical_preprocessing(batch):
    return datasets.canonical_image_preprocess(ucf101_adversarial_context, batch)


def apricot_canonical_preprocessing(batch):
    return datasets.canonical_variable_image_preprocess(
        apricot_adversarial_context, batch
    )


def dapricot_canonical_preprocessing(batch):
    # DAPRICOT raw images are rotated by 90 deg and color channels are BGR, so the
    # following line corrects for this
    batch_rotated_rgb = np.transpose(batch, (0, 1, 3, 2, 4))[:, :, :, ::-1, :]
    return datasets.canonical_variable_image_preprocess(
        dapricot_adversarial_context, batch_rotated_rgb
    )


def imagenet_adversarial(
    split: str = "adversarial",
    epochs: int = 1,
    batch_size: int = 1,
    dataset_dir: str = None,
    preprocessing_fn: Callable = imagenet_adversarial_canonical_preprocessing,
    cache_dataset: bool = True,
    framework: str = "numpy",
    clean_key: str = "clean",
    adversarial_key: str = "adversarial",
    targeted: bool = False,
    shuffle_files: bool = False,
    **kwargs,
) -> datasets.ArmoryDataGenerator:
    """
    ILSVRC12 adversarial image dataset for ResNet50

    ProjectedGradientDescent
        Iterations = 10
        Max perturbation epsilon = 8
        Attack step size = 2
        Targeted = True
    """
    if clean_key != "clean":
        raise ValueError(f"{clean_key} != 'clean'")
    if adversarial_key != "adversarial":
        raise ValueError(f"{adversarial_key} != 'adversarial'")
    if targeted:
        raise ValueError(f"{adversarial_key} is not a targeted attack")

    return datasets._generator_from_tfds(
        "imagenet_adversarial:1.1.0",
        split=split,
        batch_size=batch_size,
        epochs=epochs,
        dataset_dir=dataset_dir,
        preprocessing_fn=preprocessing_fn,
        shuffle_files=shuffle_files,
        cache_dataset=cache_dataset,
        framework=framework,
        lambda_map=lambda x, y: ((x[clean_key], x[adversarial_key]), y),
        context=imagenet_adversarial_context,
        **kwargs,
    )


def librispeech_adversarial(
    split: str = "adversarial",
    epochs: int = 1,
    batch_size: int = 1,
    dataset_dir: str = None,
    preprocessing_fn: Callable = librispeech_adversarial_canonical_preprocessing,
    cache_dataset: bool = True,
    framework: str = "numpy",
    clean_key: str = "clean",
    adversarial_key: str = "adversarial_perturbation",
    targeted: bool = False,
    shuffle_files: bool = False,
    **kwargs,
) -> datasets.ArmoryDataGenerator:
    """
    Adversarial dataset based on Librispeech-dev-clean including clean,
    Universal Perturbation using PGD, and PGD.

    split - one of ("adversarial")

    returns:
        Generator
    """
    if clean_key != "clean":
        raise ValueError(f"{clean_key} != 'clean'")
    adversarial_keys = ("adversarial_perturbation", "adversarial_univperturbation")
    if adversarial_key not in adversarial_keys:
        raise ValueError(f"{adversarial_key} not in {adversarial_keys}")
    if targeted:
        raise ValueError(f"{adversarial_key} is not a targeted attack")

    return datasets._generator_from_tfds(
        "librispeech_adversarial:1.1.0",
        split=split,
        batch_size=batch_size,
        epochs=epochs,
        dataset_dir=dataset_dir,
        preprocessing_fn=preprocessing_fn,
        as_supervised=False,
        supervised_xy_keys=("audio", "label"),
        variable_length=bool(batch_size > 1),
        shuffle_files=shuffle_files,
        cache_dataset=cache_dataset,
        framework=framework,
        lambda_map=lambda x, y: ((x[clean_key], x[adversarial_key]), y),
        context=librispeech_adversarial_context,
        **kwargs,
    )


def resisc45_adversarial_224x224(
    split: str = "adversarial",
    epochs: int = 1,
    batch_size: int = 1,
    dataset_dir: str = None,
    preprocessing_fn: Callable = resisc45_adversarial_canonical_preprocessing,
    cache_dataset: bool = True,
    framework: str = "numpy",
    clean_key: str = "clean",
    adversarial_key: str = "adversarial_univperturbation",
    targeted: bool = False,
    shuffle_files: bool = False,
    **kwargs,
) -> datasets.ArmoryDataGenerator:
    """
    resisc45 Adversarial Dataset of size (224, 224, 3),
    including clean, adversarial universal perturbation, and
    adversarial patched
    """
    if clean_key != "clean":
        raise ValueError(f"{clean_key} != 'clean'")
    adversarial_keys = ("adversarial_univpatch", "adversarial_univperturbation")
    if adversarial_key not in adversarial_keys:
        raise ValueError(f"{adversarial_key} not in {adversarial_keys}")
    if targeted:
        if adversarial_key == "adversarial_univperturbation":
            raise ValueError("adversarial_univperturbation is not a targeted attack")

        def lambda_map(x, y):
            return (
                (x[clean_key], x[adversarial_key]),
                (y[clean_key], y[adversarial_key]),
            )

    else:

        def lambda_map(x, y):
            return (x[clean_key], x[adversarial_key]), y[clean_key]

    return datasets._generator_from_tfds(
        "resisc45_densenet121_univpatch_and_univperturbation_adversarial224x224:1.0.2",
        split=split,
        batch_size=batch_size,
        epochs=epochs,
        dataset_dir=dataset_dir,
        preprocessing_fn=preprocessing_fn,
        as_supervised=False,
        supervised_xy_keys=("images", "labels"),
        variable_length=False,
        shuffle_files=shuffle_files,
        cache_dataset=cache_dataset,
        framework=framework,
        lambda_map=lambda_map,
        context=resisc45_adversarial_context,
        **kwargs,
    )


def ucf101_adversarial_112x112(
    split: str = "adversarial",
    epochs: int = 1,
    batch_size: int = 1,
    dataset_dir: str = None,
    preprocessing_fn: Callable = ucf101_adversarial_canonical_preprocessing,
    cache_dataset: bool = True,
    framework: str = "numpy",
    clean_key: str = "clean",
    adversarial_key: str = "adversarial_perturbation",
    targeted: bool = False,
    shuffle_files: bool = False,
    **kwargs,
) -> datasets.ArmoryDataGenerator:
    """
    UCF 101 Adversarial Dataset of size (112, 112, 3),
    including clean, adversarial perturbed, and
    adversarial patched

    DataGenerator returns batches of ((x_clean, x_adversarial), y)
    """
    if clean_key != "clean":
        raise ValueError(f"{clean_key} != 'clean'")
    adversarial_keys = ("adversarial_patch", "adversarial_perturbation")
    if adversarial_key not in adversarial_keys:
        raise ValueError(f"{adversarial_key} not in {adversarial_keys}")
    if targeted:
        if adversarial_key == "adversarial_perturbation":
            raise ValueError("adversarial_perturbation is not a targeted attack")

        def lambda_map(x, y):
            return (
                (x[clean_key], x[adversarial_key]),
                (y[clean_key], y[adversarial_key]),
            )

    else:

        def lambda_map(x, y):
            return (x[clean_key], x[adversarial_key]), y[clean_key]

    return datasets._generator_from_tfds(
        "ucf101_mars_perturbation_and_patch_adversarial112x112:1.1.0",
        split=split,
        batch_size=batch_size,
        epochs=epochs,
        dataset_dir=dataset_dir,
        preprocessing_fn=preprocessing_fn,
        as_supervised=False,
        supervised_xy_keys=("videos", "labels"),
        variable_length=bool(batch_size > 1),
        shuffle_files=shuffle_files,
        cache_dataset=cache_dataset,
        framework=framework,
        lambda_map=lambda_map,
        context=ucf101_adversarial_context,
        **kwargs,
    )


def gtsrb_poison(
    split: str = "poison",
    epochs: int = 1,
    batch_size: int = 1,
    dataset_dir: str = None,
    preprocessing_fn: Callable = None,
    cache_dataset: bool = True,
    framework: str = "numpy",
    clean_key: str = None,
    adversarial_key: str = None,
    shuffle_files: bool = False,
    **kwargs,
) -> datasets.ArmoryDataGenerator:
    """
    German traffic sign poison dataset of size (48, 48, 3),
    including only poisoned data

    DataGenerator returns batches of (x_poison, y)
    """
    return datasets._generator_from_tfds(
        "gtsrb_bh_poison_micronnet:1.0.0",
        split=split,
        batch_size=batch_size,
        epochs=epochs,
        dataset_dir=dataset_dir,
        preprocessing_fn=preprocessing_fn,
        as_supervised=False,
        supervised_xy_keys=("image", "label"),
        variable_length=bool(batch_size > 1),
        shuffle_files=False,
        cache_dataset=cache_dataset,
        framework=framework,
        lambda_map=lambda x, y: (x, y),
        **kwargs,
    )


def apricot_label_preprocessing(x, y):
    """
    Convert labels to list of dicts. If batch_size > 1, this will already be the case,
    and y will simply be returned without modification.
    """
    if isinstance(y, dict):
        y = [y]
    return y


def dapricot_label_preprocessing(x, y):
    """
    """
    y_object, y_patch_metadata = y
    y_object_list = []
    y_patch_metadata_list = []
    # each example contains images from N cameras, i.e. N=3
    num_imgs_per_ex = y_object["id"].flat_values.size
    y_patch_metadata["gs_coords"] = y_patch_metadata["gs_coords"].flat_values.reshape(
        (num_imgs_per_ex, -1, 2)
    )
    y_patch_metadata["shape"] = y_patch_metadata["shape"].reshape((num_imgs_per_ex,))
    y_patch_metadata["cc_scene"] = y_patch_metadata["cc_scene"][0]
    y_patch_metadata["cc_ground_truth"] = y_patch_metadata["cc_ground_truth"][0]
    for i in range(num_imgs_per_ex):
        y_object_img = {}
        for k, v in y_object.items():
            y_object_img[k] = np.array(y_object[k].flat_values[i])
        y_object_list.append(y_object_img)

        y_patch_metadata_img = {
            k: np.array(y_patch_metadata[k][i]) for k, v in y_patch_metadata.items()
        }
        y_patch_metadata_list.append(y_patch_metadata_img)

    return (y_object_list, y_patch_metadata_list)


def apricot_dev_adversarial(
    split: str = "frcnn+ssd+retinanet",
    epochs: int = 1,
    batch_size: int = 1,
    dataset_dir: str = None,
    preprocessing_fn: Callable = apricot_canonical_preprocessing,
    label_preprocessing_fn: Callable = apricot_label_preprocessing,
    cache_dataset: bool = True,
    framework: str = "numpy",
    shuffle_files: bool = False,
    **kwargs,
) -> datasets.ArmoryDataGenerator:
    if batch_size != 1:
        raise NotImplementedError("Currently working only with batch size = 1")
    if "class_ids" in kwargs:
        raise ValueError("Filtering by class is not supported for the APRICOT dataset")

    # The apricot dataset uses 12 as the label for adversarial patches, which may be used for
    # meaningful categories for other datasets. This method is applied as a lambda_map to convert
    #  this label from 12 to the ADV_PATCH_MAGIC_NUMBER_LABEL_ID -- we choose a negative integer
    #  for the latter since it is unlikely that such a number represents the ID of a class in
    # another dataset
    raw_adv_patch_category_id = 12

    def replace_magic_val(data, raw_val, transformed_val, sub_key):
        rhs = data[sub_key]
        data[sub_key] = tf.where(
            tf.equal(rhs, raw_val),
            tf.ones_like(rhs, dtype=tf.int64) * transformed_val,
            rhs,
        )
        return data

    if split == "adversarial":
        split = "frcnn+ssd+retinanet"

    return datasets._generator_from_tfds(
        "apricot_dev:1.0.2",
        split=split,
        batch_size=batch_size,
        epochs=epochs,
        dataset_dir=dataset_dir,
        preprocessing_fn=preprocessing_fn,
        label_preprocessing_fn=label_preprocessing_fn,
        as_supervised=False,
        supervised_xy_keys=("image", "objects"),
        shuffle_files=shuffle_files,
        cache_dataset=cache_dataset,
        framework=framework,
        lambda_map=lambda x, y: (
            x,
            replace_magic_val(
                y, raw_adv_patch_category_id, ADV_PATCH_MAGIC_NUMBER_LABEL_ID, "labels",
            ),
        ),
        context=apricot_adversarial_context,
        **kwargs,
    )


def apricot_test_adversarial(
    split: str = "adversarial",
    epochs: int = 1,
    batch_size: int = 1,
    dataset_dir: str = None,
    preprocessing_fn: Callable = apricot_canonical_preprocessing,
    label_preprocessing_fn: Callable = apricot_label_preprocessing,
    cache_dataset: bool = True,
    framework: str = "numpy",
    shuffle_files: bool = False,
    **kwargs,
) -> datasets.ArmoryDataGenerator:
    if batch_size != 1:
        raise NotImplementedError("Currently working only with batch size = 1")
    if "class_ids" in kwargs:
        raise ValueError("Filtering by class is not supported for the APRICOT dataset")

    # The apricot dataset uses 12 as the label for adversarial patches, which may be used for
    # meaningful categories for other datasets. This method is applied as a lambda_map to convert
    #  this label from 12 to the ADV_PATCH_MAGIC_NUMBER_LABEL_ID -- we choose a negative integer
    #  for the latter since it is unlikely that such a number represents the ID of a class in
    # another dataset
    raw_adv_patch_category_id = 12

    if split == "adversarial":
        split = "frcnn+ssd+retinanet"

    def replace_magic_val(data, raw_val, transformed_val, sub_key):
        rhs = data[sub_key]
        data[sub_key] = tf.where(
            tf.equal(rhs, raw_val),
            tf.ones_like(rhs, dtype=tf.int64) * transformed_val,
            rhs,
        )
        return data

    return datasets._generator_from_tfds(
        "apricot_test:1.0.0",
        split=split,
        batch_size=batch_size,
        epochs=epochs,
        dataset_dir=dataset_dir,
        preprocessing_fn=preprocessing_fn,
        label_preprocessing_fn=label_preprocessing_fn,
        as_supervised=False,
        supervised_xy_keys=("image", "objects"),
        shuffle_files=shuffle_files,
        cache_dataset=cache_dataset,
        framework=framework,
        lambda_map=lambda x, y: (
            x,
            replace_magic_val(
                y, raw_adv_patch_category_id, ADV_PATCH_MAGIC_NUMBER_LABEL_ID, "labels",
            ),
        ),
        context=apricot_adversarial_context,
<<<<<<< HEAD
    )


def dapricot_dev_adversarial(
    split: str = "large+medium+small",
    epochs: int = 1,
    batch_size: int = 1,
    dataset_dir: str = None,
    preprocessing_fn: Callable = dapricot_canonical_preprocessing,
    label_preprocessing_fn: Callable = dapricot_label_preprocessing,
    cache_dataset: bool = True,
    framework: str = "numpy",
    shuffle_files: bool = False,
) -> datasets.ArmoryDataGenerator:
    if batch_size != 1:
        raise ValueError("D-APRICOT batch size must be set to 1")

    if split == "adversarial":
        split = "small+medium+large"

    return datasets._generator_from_tfds(
        "dapricot_dev:1.0.1",
        split=split,
        batch_size=batch_size,
        epochs=epochs,
        dataset_dir=dataset_dir,
        preprocessing_fn=preprocessing_fn,
        label_preprocessing_fn=label_preprocessing_fn,
        as_supervised=False,
        supervised_xy_keys=("image", ("objects", "patch_metadata")),
        shuffle_files=shuffle_files,
        cache_dataset=cache_dataset,
        framework=framework,
        context=dapricot_adversarial_context,
=======
        **kwargs,
>>>>>>> 15dc5d12
    )<|MERGE_RESOLUTION|>--- conflicted
+++ resolved
@@ -473,7 +473,7 @@
             ),
         ),
         context=apricot_adversarial_context,
-<<<<<<< HEAD
+        **kwargs,
     )
 
 
@@ -508,7 +508,4 @@
         cache_dataset=cache_dataset,
         framework=framework,
         context=dapricot_adversarial_context,
-=======
-        **kwargs,
->>>>>>> 15dc5d12
     )
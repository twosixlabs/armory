"""
Download and load baseline datasets with optional pre-processing.

Each baseline dataset resides in its own subdirectory under <dataset_dir> based
upon the name of the function in the datasets file. For example, the cifar10
data is found at '<dataset_dir>/cifar10'

The 'downloads' subdirectory under <dataset_dir> is reserved for caching.
"""

import logging
import os
from typing import Callable, Union

import numpy as np

# import torch before tensorflow to ensure torch.utils.data.DataLoader can utilize
#     all CPU resources when num_workers > 1
try:
    import torch  # noqa: F401
except ImportError:
    pass
import tensorflow as tf
import tensorflow_datasets as tfds
import apache_beam as beam
from art.data_generators import DataGenerator

from armory.data.utils import (
    download_verify_dataset_cache,
    _read_validate_scenario_config,
    add_checksums_dir,
)
from armory import paths
from armory.data.librispeech import librispeech_dev_clean_split  # noqa: F401
from armory.data.resisc45 import resisc45_split  # noqa: F401
from armory.data.xview import xview as xv  # noqa: F401
from armory.data.german_traffic_sign import german_traffic_sign as gtsrb  # noqa: F401
from armory.data.digit import digit as digit_tfds  # noqa: F401


os.environ["KMP_WARNINGS"] = "0"

logger = logging.getLogger(__name__)

CHECKSUMS_DIR = os.path.join(os.path.dirname(__file__), "url_checksums")
tfds.download.add_checksums_dir(CHECKSUMS_DIR)
CACHED_CHECKSUMS_DIR = os.path.join(os.path.dirname(__file__), "cached_s3_checksums")
add_checksums_dir(CACHED_CHECKSUMS_DIR)


class ArmoryDataGenerator(DataGenerator):
    """
    Returns batches of numpy data.

    variable_length - if True, returns a 1D object array of arrays for x.
    """

    def __init__(
        self,
        generator,
        size,
        epochs,
        batch_size,
        preprocessing_fn=None,
        variable_length=False,
    ):
        super().__init__(size, batch_size)
        self.preprocessing_fn = preprocessing_fn
        self.generator = generator

        self.epochs = epochs
        self.samples_per_epoch = size

        # drop_remainder is False
        self.batches_per_epoch = self.samples_per_epoch // batch_size + bool(
            self.samples_per_epoch % batch_size
        )

        self.variable_length = variable_length
        if self.variable_length:
            self.current = 0

    @staticmethod
    def np_1D_object_array(x_list):
        """
        Take a list of single-element batches and return as a numpy 1D object array

        Similar to np.stack, but designed to handle variable-length elements
        """
        x = np.empty((len(x_list),), dtype=object)
        for i in range(len(x_list)):
            x[i] = x_list[i][0]
        return x

    def get_batch(self) -> (np.ndarray, np.ndarray):
        if self.variable_length:
            # build the batch
            x_list, y_list = [], []
            for i in range(self.batch_size):
                x_i, y_i = next(self.generator)
                x_list.append(x_i)
                y_list.append(y_i)
                self.current += 1
                # handle end of epoch partial batches
                if self.current == self.samples_per_epoch:
                    self.current = 0
                    break

            if isinstance(x_list[0], dict):
                # Translate a list of dicts into a dict of arrays
                x = {}
                for k in x_list[0].keys():
                    x[k] = self.np_1D_object_array([x_i[k] for x_i in x_list])
            elif isinstance(x_list[0], tuple):
                # Translate a list of tuples into a tuple of arrays
                x = tuple(self.np_1D_object_array(i) for i in zip(*x_list))
            else:
                x = self.np_1D_object_array(x_list)

            # Does not currently handle variable-length y
            if isinstance(y_list[0], dict):
                y = {}
                for k in y_list[0].keys():
                    y[k] = np.hstack([y_i[k] for y_i in y_list])
            elif isinstance(y_list[0], tuple):
                y = tuple(np.hstack(i) for i in zip(*y_list))
            else:
                y = np.hstack(y_list)
        else:
            x, y = next(self.generator)

        if self.preprocessing_fn:
            # Apply preprocessing to multiple inputs as needed
            if isinstance(x, dict):
                x = {k: self.preprocessing_fn(v) for (k, v) in x.items()}
            elif isinstance(x, tuple):
                x = tuple(self.preprocessing_fn(i) for i in x)
            else:
                x = self.preprocessing_fn(x)

        return x, y

    def __iter__(self):
        return self

    def __next__(self):
        return self.get_batch()

    def __len__(self):
        return self.batches_per_epoch * self.epochs


class EvalGenerator(DataGenerator):
    """
    Wraps a specified number of batches in a DataGenerator to allow for evaluating on
    part of a dataset when running through a scenario
    """

    def __init__(self, armory_generator, num_eval_batches):
        if not isinstance(armory_generator, ArmoryDataGenerator):
            raise ValueError(f"{armory_generator} is not of type ArmoryDataGenerator")
        super().__init__(armory_generator.batch_size, armory_generator.batch_size)
        self.armory_generator = armory_generator
        self.num_eval_batches = num_eval_batches
        self.batches_processed = 0
        # This attr is only used by ucf video scenarios that involve finetuning. It
        # must be set to enable check runs.
        self.batches_per_epoch = 1

    def get_batch(self) -> (np.ndarray, np.ndarray):
        if self.batches_processed == self.num_eval_batches:
            raise StopIteration()
        batch = self.armory_generator.get_batch()
        self.batches_processed += 1
        return batch

    def __iter__(self):
        return self

    def __next__(self):
        return self.get_batch()

    def __len__(self):
        return self.num_eval_batches


def _generator_from_tfds(
    dataset_name: str,
    split_type: str,
    batch_size: int,
    epochs: int,
    dataset_dir: str,
    preprocessing_fn: Callable,
    as_supervised: bool = True,
    supervised_xy_keys=None,
    download_and_prepare_kwargs=None,
    variable_length=False,
    shuffle_files=True,
    cache_dataset: bool = True,
    framework: str = "numpy",
    lambda_map: Callable = None,
) -> Union[ArmoryDataGenerator, tf.data.Dataset]:
    """
    If as_supervised=False, must designate keys as a tuple in supervised_xy_keys:
        supervised_xy_keys=('video', 'label')  # ucf101 dataset
    if variable_length=True and batch_size > 1:
        output batches are 1D np.arrays of objects
    lambda_map - if not None, mapping function to apply to dataset elements
    """
    if not dataset_dir:
        dataset_dir = paths.runtime_paths().dataset_dir

    if cache_dataset:
        _cache_dataset(
            dataset_dir, dataset_name=dataset_name,
        )

    default_graph = tf.compat.v1.keras.backend.get_session().graph

    ds, ds_info = tfds.load(
        dataset_name,
        split=split_type,
        as_supervised=as_supervised,
        data_dir=dataset_dir,
        with_info=True,
        download_and_prepare_kwargs=download_and_prepare_kwargs,
        shuffle_files=shuffle_files,
    )
    if not as_supervised:
        try:
            x_key, y_key = supervised_xy_keys
        except (TypeError, ValueError):
            raise ValueError(
                f"When as_supervised=False, supervised_xy_keys must be a (x_key, y_key)"
                f" tuple, not {supervised_xy_keys}"
            )
        if not (isinstance(x_key, str) or isinstance(x_key, tuple)) or not isinstance(
            y_key, str
        ):
            raise ValueError(
                f"supervised_xy_keys must be a tuple of strings, or for x_key only, a tuple of tuple of strings"
                f" not {type(x_key), type(y_key)}"
            )
        if isinstance(x_key, tuple):
            for k in x_key:
                if not (isinstance(k, str)):
                    raise ValueError(
                        "supervised_xy_keys must be a tuple of strings, or for x_key only, a tuple of tuple of strings"
                    )
            ds = ds.map(lambda x: (tuple(x[k] for k in x_key), x[y_key]))
        else:
            ds = ds.map(lambda x: (x[x_key], x[y_key]))
    if lambda_map is not None:
        ds = ds.map(lambda_map)

    ds = ds.repeat(epochs)
    if shuffle_files:
        ds = ds.shuffle(batch_size * 10, reshuffle_each_iteration=True)
    if variable_length and batch_size > 1:
        ds = ds.batch(1, drop_remainder=False)
    else:
        ds = ds.batch(batch_size, drop_remainder=False)
    ds = ds.prefetch(tf.data.experimental.AUTOTUNE)

    if framework == "numpy":
        ds = tfds.as_numpy(ds, graph=default_graph)
        generator = ArmoryDataGenerator(
            ds,
            size=ds_info.splits[split_type].num_examples,
            batch_size=batch_size,
            epochs=epochs,
            preprocessing_fn=preprocessing_fn,
            variable_length=bool(variable_length and batch_size > 1),
        )

    elif framework == "tf":
        generator = ds

    elif framework == "pytorch":
        torch_ds = _get_pytorch_dataset(ds)
        generator = torch.utils.data.DataLoader(
            torch_ds, batch_size=None, collate_fn=lambda x: x, num_workers=0
        )

    else:
        raise ValueError(
            f"`framework` must be one of ['tf', 'pytorch', 'numpy']. Found {framework}"
        )

    return generator


class MnistContext:
    def __init__(self):
        self.default_float = np.float32
        self.quantization = 255
        self.x_dimensions = (None, 28, 28, 1)


mnist_context = MnistContext()


def mnist_dataset_canonical_preprocessing(batch):
    if batch.ndim != len(mnist_context.x_dimensions):
        raise ValueError(
            f"input batch dim {batch.ndim} != {len(mnist_context.x_dimensions)}"
        )
    for dim, (source, target) in enumerate(
        zip(batch.shape, mnist_context.x_dimensions)
    ):
        pass
    assert batch.dtype == np.uint8
    assert batch.shape[1:] == mnist_context.x_dimensions[1:]

    batch = (
        batch.astype(mnist_context.default_float) / mnist_context.quantization
    )  # 255
    assert batch.dtype == mnist_context.default_float
    assert batch.max() <= 1.0
    assert batch.min() >= 0.0

    return batch


def mnist(
    split_type: str = "train",
    epochs: int = 1,
    batch_size: int = 1,
    dataset_dir: str = None,
    cache_dataset: bool = True,
    framework: str = "numpy",
    shuffle_files: bool = True,
) -> ArmoryDataGenerator:
    """
    Handwritten digits dataset:
        http://yann.lecun.com/exdb/mnist/
    """
    return _generator_from_tfds(
        "mnist:3.0.1",
        split_type=split_type,
        batch_size=batch_size,
        epochs=epochs,
        dataset_dir=dataset_dir,
        preprocessing_fn=mnist_dataset_canonical_preprocessing,
        cache_dataset=cache_dataset,
        framework=framework,
        shuffle_files=shuffle_files,
    )


def cifar10(
    split_type: str = "train",
    epochs: int = 1,
    batch_size: int = 1,
    dataset_dir: str = None,
    cache_dataset: bool = True,
    framework: str = "numpy",
    shuffle_files: bool = True,
) -> ArmoryDataGenerator:
    """
    Ten class image dataset:
        https://www.cs.toronto.edu/~kriz/cifar.html
    """
    return _generator_from_tfds(
        "cifar10:3.0.2",
        split_type=split_type,
        batch_size=batch_size,
        epochs=epochs,
        dataset_dir=dataset_dir,
        preprocessing_fn=cifar10_dataset_canonical_preprocessing,
        cache_dataset=cache_dataset,
        framework=framework,
        shuffle_files=shuffle_files,
    )


class Cifar10Context:
    def __init__(self):
        self.default_float = np.float32
        self.quantization = 255
        self.x_dimensions = (None, 32, 32, 3)


cifar10_context = Cifar10Context()


def cifar10_dataset_canonical_preprocessing(batch):
    if batch.ndim != len(cifar10_context.x_dimensions):
        raise ValueError(
            f"input batch dim {batch.ndim} != {len(cifar10_context.x_dimensions)}"
        )
    for dim, (source, target) in enumerate(
        zip(batch.shape, cifar10_context.x_dimensions)
    ):
        pass
    assert batch.dtype == np.uint8
    assert batch.shape[1:] == cifar10_context.x_dimensions[1:]

    batch = (
        batch.astype(cifar10_context.default_float) / cifar10_context.quantization
    )  # 255
    assert batch.dtype == cifar10_context.default_float
    assert batch.max() <= 1.0
    assert batch.min() >= 0.0

    return batch


def digit(
    split_type: str = "train",
    epochs: int = 1,
    batch_size: int = 1,
    dataset_dir: str = None,
    preprocessing_fn: Callable = None,
    cache_dataset: bool = True,
    framework: str = "numpy",
    shuffle_files: bool = True,
) -> ArmoryDataGenerator:
    """
    An audio dataset of spoken digits:
        https://github.com/Jakobovski/free-spoken-digit-dataset
    """
    return _generator_from_tfds(
        "digit:1.0.8",
        split_type=split_type,
        batch_size=batch_size,
        epochs=epochs,
        dataset_dir=dataset_dir,
        preprocessing_fn=preprocessing_fn,
        variable_length=bool(batch_size > 1),
        cache_dataset=cache_dataset,
        framework=framework,
        shuffle_files=shuffle_files,
    )


def imagenette(
    split_type: str = "train",
    epochs: int = 1,
    batch_size: int = 1,
    dataset_dir: str = None,
    preprocessing_fn: Callable = None,
    cache_dataset: bool = True,
    framework: str = "numpy",
    shuffle_files: bool = True,
) -> ArmoryDataGenerator:
    """
    Smaller subset of 10 classes of Imagenet
        https://github.com/fastai/imagenette
    """
    return _generator_from_tfds(
        "imagenette/full-size:0.1.0",
        split_type=split_type,
        batch_size=batch_size,
        epochs=epochs,
        dataset_dir=dataset_dir,
        preprocessing_fn=preprocessing_fn,
        variable_length=bool(batch_size > 1),
        cache_dataset=cache_dataset,
        framework=framework,
        shuffle_files=shuffle_files,
    )


def german_traffic_sign(
    split_type: str = "train",
    epochs: int = 1,
    batch_size: int = 1,
    preprocessing_fn: Callable = None,
    dataset_dir: str = None,
    cache_dataset: bool = True,
    framework: str = "numpy",
    shuffle_files: bool = True,
) -> ArmoryDataGenerator:
    """
    German traffic sign dataset with 43 classes and over 50,000 images.
    """
    return _generator_from_tfds(
        "german_traffic_sign:3.0.0",
        split_type=split_type,
        batch_size=batch_size,
        epochs=epochs,
        dataset_dir=dataset_dir,
        preprocessing_fn=preprocessing_fn,
        variable_length=bool(batch_size > 1),
        cache_dataset=cache_dataset,
        framework=framework,
        shuffle_files=shuffle_files,
    )


def librispeech_dev_clean(
    split_type: str = "train",
    epochs: int = 1,
    batch_size: int = 1,
    dataset_dir: str = None,
    preprocessing_fn: Callable = None,
    cache_dataset: bool = True,
    framework: str = "numpy",
    shuffle_files: bool = True,
):
    """
    Librispeech dev dataset with custom split used for speaker
    identification

    split_type - one of ("train", "validation", "test")

    returns:
        Generator
    """
    flags = []
    dl_config = tfds.download.DownloadConfig(
        beam_options=beam.options.pipeline_options.PipelineOptions(flags=flags)
    )

    return _generator_from_tfds(
        "librispeech_dev_clean_split/plain_text:1.1.0",
        split_type=split_type,
        batch_size=batch_size,
        epochs=epochs,
        dataset_dir=dataset_dir,
        preprocessing_fn=preprocessing_fn,
        download_and_prepare_kwargs={"download_config": dl_config},
        variable_length=bool(batch_size > 1),
        cache_dataset=cache_dataset,
        framework=framework,
        shuffle_files=shuffle_files,
    )


def resisc45(
    split_type: str = "train",
    epochs: int = 1,
    batch_size: int = 1,
    dataset_dir: str = None,
    cache_dataset: bool = True,
    framework: str = "numpy",
    shuffle_files: bool = True,
) -> ArmoryDataGenerator:
    """
    REmote Sensing Image Scene Classification (RESISC) dataset
        http://http://www.escience.cn/people/JunweiHan/NWPU-RESISC45.html

    Contains 31,500 images covering 45 scene classes with 700 images per class

    Uses TFDS:
        https://github.com/tensorflow/datasets/blob/master/tensorflow_datasets/image/resisc45.py

    Dimensions of X: (31500, 256, 256, 3) of uint8, ~ 5.8 GB in memory
        Each sample is a 256 x 256 3-color (RGB) image
    Dimensions of y: (31500,) of int, with values in range(45)

    split_type - one of ("train", "validation", "test")
    """
    return _generator_from_tfds(
        "resisc45_split:3.0.0",
        split_type=split_type,
        batch_size=batch_size,
        epochs=epochs,
        dataset_dir=dataset_dir,
        preprocessing_fn=resisc45_canonical_preprocessing,
        cache_dataset=cache_dataset,
        framework=framework,
        shuffle_files=shuffle_files,
    )


class Resisc45Context:
    def __init__(self):
        self.default_float = np.float32
        self.quantization = 255
        self.x_dimensions = (None, 256, 256, 3)


resisc45_context = Resisc45Context()


def resisc45_canonical_preprocessing(batch):
    if batch.ndim != len(resisc45_context.x_dimensions):
        raise ValueError(
            f"input batch dim {batch.ndim} != {len(resisc45_context.x_dimensions)}"
        )
    assert batch.dtype == np.uint8
    assert batch.shape[1:] == resisc45_context.x_dimensions[1:]

    batch = batch.astype(resisc45_context.default_float) / resisc45_context.quantization
    assert batch.dtype == resisc45_context.default_float
    assert batch.max() <= 1.0
    assert batch.min() >= 0.0

    return batch


def ucf101(
    split_type: str = "train",
    epochs: int = 1,
    batch_size: int = 1,
    dataset_dir: str = None,
    preprocessing_fn: Callable = None,
    cache_dataset: bool = True,
    framework: str = "numpy",
    shuffle_files: bool = True,
) -> ArmoryDataGenerator:
    """
    UCF 101 Action Recognition Dataset
        https://www.crcv.ucf.edu/data/UCF101.php
    """
    return _generator_from_tfds(
        "ucf101/ucf101_1:2.0.0",
        split_type=split_type,
        batch_size=batch_size,
        epochs=epochs,
        dataset_dir=dataset_dir,
        preprocessing_fn=preprocessing_fn,
        as_supervised=False,
        supervised_xy_keys=("video", "label"),
        variable_length=bool(batch_size > 1),
        cache_dataset=cache_dataset,
        framework=framework,
        shuffle_files=shuffle_files,
    )


def xview(
    split_type: str = "train",
    epochs: int = 1,
    batch_size: int = 1,
    dataset_dir: str = None,
    cache_dataset: bool = True,
    framework: str = "numpy",
    shuffle_files: bool = True,
) -> ArmoryDataGenerator:
    """
    split_type - one of ("train", "test")
    """
    return _generator_from_tfds(
        "xview:1.0.0",
        split_type=split_type,
        batch_size=batch_size,
        epochs=epochs,
        dataset_dir=dataset_dir,
        preprocessing_fn=xview_canonical_preprocessing,
        as_supervised=False,
        supervised_xy_keys=("image", "objects"),
        cache_dataset=cache_dataset,
        framework=framework,
        shuffle_files=shuffle_files,
    )


class XViewContext:
    def __init__(self):
        self.default_float = np.float32
        self.quantization = 255
        self.x_dimensions = (
            None,
            None,
            None,
            3,
        )  # xview images are square but with different sizes


xview_context = XViewContext()


def xview_canonical_preprocessing(batch):
    if batch.ndim != len(xview_context.x_dimensions):
        raise ValueError(
            f"input batch dim {batch.ndim} != {len(xview_context.x_dimensions)}"
        )
<<<<<<< HEAD

    batch = batch.astype(xview_context.default_float) / xview_context.quantization

    assert batch.dtype == xview_context.default_float
=======
    assert batch.dtype == xview_context.default_type
>>>>>>> 75ab2346
    assert batch.shape[1] == batch.shape[2]  # Ensure square shape
    assert batch.shape[3] == xview_context.x_dimensions[3]

    return batch


def so2sat(
    split_type: str = "train",
    epochs: int = 1,
    batch_size: int = 1,
    dataset_dir: str = None,
    cache_dataset: bool = True,
    framework: str = "numpy",
    shuffle_files: bool = True,
) -> ArmoryDataGenerator:
    return _generator_from_tfds(
        "so2sat/all:2.1.0",
        split_type=split_type,
        batch_size=batch_size,
        epochs=epochs,
        dataset_dir=dataset_dir,
        preprocessing_fn=so2sat_canonical_preprocessing,
        as_supervised=False,
        supervised_xy_keys=(("sentinel1", "sentinel2"), "label"),
        lambda_map=so2sat_concat_map,
        cache_dataset=cache_dataset,
        framework=framework,
        shuffle_files=shuffle_files,
    )


def so2sat_concat_map(x, y):
    try:
        x1, x2 = x
    except (ValueError, TypeError):
        raise ValueError(
            "so2 dataset intermediate format corrupted. Should be in format (sentinel1,sentinel2),label"
        )
    return tf.concat([x1[..., :4], x2], -1), y


class So2SatContext:
    def __init__(self):
        self.default_type = np.float32
        self.default_float = np.float32
        self.x_dimensions = (
            None,
            32,
            32,
            14,
        )
        self.quantization = (
            115.25348  # max absolute value across all channels in train/validation
        )


so2sat_context = So2SatContext()


def so2sat_canonical_preprocessing(batch):
    if batch.ndim != len(so2sat_context.x_dimensions):
        raise ValueError(
            f"input batch dim {batch.ndim} != {len(so2sat_context.x_dimensions)}"
        )
    for dim, (source, target) in enumerate(
        zip(batch.shape, so2sat_context.x_dimensions)
    ):
        pass
    assert batch.dtype == so2sat_context.default_type
    assert batch.shape[1:] == so2sat_context.x_dimensions[1:]

    batch = batch.astype(so2sat_context.default_float) / so2sat_context.quantization
    assert batch.dtype == so2sat_context.default_float
    assert batch.max() <= 1.0
    assert batch.min() >= -1.0

    return batch


def _cache_dataset(dataset_dir: str, dataset_name: str):
    name, subpath = _parse_dataset_name(dataset_name)

    if not os.path.isdir(os.path.join(dataset_dir, name, subpath)):
        download_verify_dataset_cache(
            dataset_dir=dataset_dir, checksum_file=name + ".txt", name=name,
        )


def _parse_dataset_name(dataset_name: str):
    try:
        name_config, version = dataset_name.split(":")
        splits = name_config.split("/")
        if len(splits) > 2:
            raise ValueError
        name = splits[0]
        config = splits[1:]
        subpath = os.path.join(*config + [version])
    except ValueError:
        raise ValueError(
            f'Dataset name "{dataset_name}" not properly formatted.\n'
            'Should be formatted "<name>[/<config>]:<version>", '
            'where "[]" indicates "/<config>" is optional.'
        )
    return name, subpath


SUPPORTED_DATASETS = {
    "mnist": mnist,
    "cifar10": cifar10,
    "digit": digit,
    "imagenette": imagenette,
    "german_traffic_sign": german_traffic_sign,
    "ucf101": ucf101,
    "resisc45": resisc45,
    "librispeech_dev_clean": librispeech_dev_clean,
    "xview": xview,
    "so2sat": so2sat,
}


def download_all(download_config, scenario):
    """
    Download all datasets for a scenario or requested datset to cache.
    """

    def _print_scenario_names():
        logger.info(
            f"The following scenarios are available based upon config file {download_config}:"
        )
        for scenario in config["scenario"].keys():
            logger.info(scenario)

    config = _read_validate_scenario_config(download_config)
    if scenario == "all":
        for scenario in config["scenario"].keys():
            for dataset in config["scenario"][scenario]["dataset_name"]:
                _download_data(dataset)
    elif scenario == "list":
        _print_scenario_names()
    else:
        if scenario not in config["scenario"].keys():
            logger.info(f"The scenario name {scenario} is not valid.")
            _print_scenario_names()
            raise ValueError("Invalid scenario name.")

        for dataset in config["scenario"][scenario]["dataset_name"]:
            _download_data(dataset)


def _download_data(dataset_name):
    """
    Download a single dataset to cache.
    """
    if dataset_name not in SUPPORTED_DATASETS.keys():
        raise ValueError(
            f"dataset {dataset_name} not supported. Must be one of {list(SUPPORTED_DATASETS.keys())}"
        )

    func = SUPPORTED_DATASETS[dataset_name]

    logger.info(f"Downloading (if necessary) dataset {dataset_name}...")

    try:
        func()
        logger.info(f"Successfully downloaded dataset {dataset_name}.")
    except Exception:
        logger.exception(f"Loading dataset {dataset_name} failed.")


def _get_pytorch_dataset(ds):
    import armory.data.pytorch_loader as ptl

    ds = ptl.TFToTorchGenerator(ds)

    return ds<|MERGE_RESOLUTION|>--- conflicted
+++ resolved
@@ -668,14 +668,10 @@
         raise ValueError(
             f"input batch dim {batch.ndim} != {len(xview_context.x_dimensions)}"
         )
-<<<<<<< HEAD
 
     batch = batch.astype(xview_context.default_float) / xview_context.quantization
 
     assert batch.dtype == xview_context.default_float
-=======
-    assert batch.dtype == xview_context.default_type
->>>>>>> 75ab2346
     assert batch.shape[1] == batch.shape[2]  # Ensure square shape
     assert batch.shape[3] == xview_context.x_dimensions[3]
 

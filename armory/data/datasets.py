"""
Download and load baseline datasets with optional pre-processing.

Each baseline dataset resides in its own subdirectory under <dataset_dir> based
upon the name of the function in the datasets file. For example, the cifar10
data is found at '<dataset_dir>/cifar10'

The 'downloads' subdirectory under <dataset_dir> is reserved for caching.
"""

import logging
import os
from typing import Callable, Union

import numpy as np

# import torch before tensorflow to ensure torch.utils.data.DataLoader can utilize
#     all CPU resources when num_workers > 1
try:
    import torch  # noqa: F401
except ImportError:
    pass
import tensorflow as tf
import tensorflow_datasets as tfds
import apache_beam as beam
from art.data_generators import DataGenerator

from armory.data.utils import (
    download_verify_dataset_cache,
    _read_validate_scenario_config,
    add_checksums_dir,
)
from armory import paths
from armory.data.librispeech import librispeech_dev_clean_split  # noqa: F401
from armory.data.resisc45 import resisc45_split  # noqa: F401
from armory.data.xview import xview as xv  # noqa: F401
from armory.data.german_traffic_sign import german_traffic_sign as gtsrb  # noqa: F401
from armory.data.digit import digit as digit_tfds  # noqa: F401


os.environ["KMP_WARNINGS"] = "0"

logger = logging.getLogger(__name__)

CHECKSUMS_DIR = os.path.join(os.path.dirname(__file__), "url_checksums")
tfds.download.add_checksums_dir(CHECKSUMS_DIR)
CACHED_CHECKSUMS_DIR = os.path.join(os.path.dirname(__file__), "cached_s3_checksums")
add_checksums_dir(CACHED_CHECKSUMS_DIR)


class ArmoryDataGenerator(DataGenerator):
    """
    Returns batches of numpy data.

    variable_length - if True, returns a 1D object array of arrays for x.
    """

    def __init__(
        self,
        generator,
        size,
        epochs,
        batch_size,
        preprocessing_fn=None,
        variable_length=False,
    ):
        super().__init__(size, batch_size)
        self.preprocessing_fn = preprocessing_fn
        self.generator = generator

        self.epochs = epochs
        self.samples_per_epoch = size

        # drop_remainder is False
        self.batches_per_epoch = self.samples_per_epoch // batch_size + bool(
            self.samples_per_epoch % batch_size
        )

        self.variable_length = variable_length
        if self.variable_length:
            self.current = 0

    @staticmethod
    def np_1D_object_array(x_list):
        """
        Take a list of single-element batches and return as a numpy 1D object array

        Similar to np.stack, but designed to handle variable-length elements
        """
        x = np.empty((len(x_list),), dtype=object)
        for i in range(len(x_list)):
            x[i] = x_list[i][0]
        return x

    def get_batch(self) -> (np.ndarray, np.ndarray):
        if self.variable_length:
            # build the batch
            x_list, y_list = [], []
            for i in range(self.batch_size):
                x_i, y_i = next(self.generator)
                x_list.append(x_i)
                y_list.append(y_i)
                self.current += 1
                # handle end of epoch partial batches
                if self.current == self.samples_per_epoch:
                    self.current = 0
                    break

            if isinstance(x_list[0], dict):
                # Translate a list of dicts into a dict of arrays
                x = {}
                for k in x_list[0].keys():
                    x[k] = self.np_1D_object_array([x_i[k] for x_i in x_list])
            elif isinstance(x_list[0], tuple):
                # Translate a list of tuples into a tuple of arrays
                x = tuple(self.np_1D_object_array(i) for i in zip(*x_list))
            else:
                x = self.np_1D_object_array(x_list)

            # Does not currently handle variable-length y
            if isinstance(y_list[0], dict):
                y = {}
                for k in y_list[0].keys():
                    y[k] = np.hstack([y_i[k] for y_i in y_list])
            elif isinstance(y_list[0], tuple):
                y = tuple(np.hstack(i) for i in zip(*y_list))
            else:
                y = np.hstack(y_list)
        else:
            x, y = next(self.generator)

        if self.preprocessing_fn:
            # Apply preprocessing to multiple inputs as needed
            if isinstance(x, dict):
                x = {k: self.preprocessing_fn(v) for (k, v) in x.items()}
            elif isinstance(x, tuple):
                x = tuple(self.preprocessing_fn(i) for i in x)
            else:
                x = self.preprocessing_fn(x)
        return x, y

    def __iter__(self):
        return self

    def __next__(self):
        return self.get_batch()

    def __len__(self):
        return self.batches_per_epoch * self.epochs


class EvalGenerator(DataGenerator):
    """
    Wraps a specified number of batches in a DataGenerator to allow for evaluating on
    part of a dataset when running through a scenario
    """

    def __init__(self, armory_generator, num_eval_batches):
        if not isinstance(armory_generator, ArmoryDataGenerator):
            raise ValueError(f"{armory_generator} is not of type ArmoryDataGenerator")
        super().__init__(armory_generator.batch_size, armory_generator.batch_size)
        self.armory_generator = armory_generator
        self.num_eval_batches = num_eval_batches
        self.batches_processed = 0
        # This attr is only used by ucf video scenarios that involve finetuning. It
        # must be set to enable check runs.
        self.batches_per_epoch = 1

    def get_batch(self) -> (np.ndarray, np.ndarray):
        if self.batches_processed == self.num_eval_batches:
            raise StopIteration()
        batch = self.armory_generator.get_batch()
        self.batches_processed += 1
        return batch

    def __iter__(self):
        return self

    def __next__(self):
        return self.get_batch()

    def __len__(self):
        return self.num_eval_batches


def _generator_from_tfds(
    dataset_name: str,
    split_type: str,
    batch_size: int,
    epochs: int,
    dataset_dir: str,
    preprocessing_fn: Callable,
    as_supervised: bool = True,
    supervised_xy_keys=None,
    download_and_prepare_kwargs=None,
    variable_length=False,
    shuffle_files=True,
    cache_dataset: bool = True,
    framework: str = "numpy",
    lambda_map: Callable = None,
) -> Union[ArmoryDataGenerator, tf.data.Dataset]:
    """
    If as_supervised=False, must designate keys as a tuple in supervised_xy_keys:
        supervised_xy_keys=('video', 'label')  # ucf101 dataset
        supervised_xy_keys=('speech', 'text')  # librispeech-dev-clean with ASR
    if variable_length=True and batch_size > 1:
        output batches are 1D np.arrays of objects
    lambda_map - if not None, mapping function to apply to dataset elements
    """
    if not dataset_dir:
        dataset_dir = paths.runtime_paths().dataset_dir

    if cache_dataset:
        _cache_dataset(
            dataset_dir, dataset_name=dataset_name,
        )

    default_graph = tf.compat.v1.keras.backend.get_session().graph

    ds, ds_info = tfds.load(
        dataset_name,
        split=split_type,
        as_supervised=as_supervised,
        data_dir=dataset_dir,
        with_info=True,
        download_and_prepare_kwargs=download_and_prepare_kwargs,
        shuffle_files=shuffle_files,
    )
    if not as_supervised:
        try:
            x_key, y_key = supervised_xy_keys
        except (TypeError, ValueError):
            raise ValueError(
                f"When as_supervised=False, supervised_xy_keys must be a (x_key, y_key)"
                f" tuple, not {supervised_xy_keys}"
            )
        if not (isinstance(x_key, str) or isinstance(x_key, tuple)) or not isinstance(
            y_key, str
        ):
            raise ValueError(
                f"supervised_xy_keys must be a tuple of strings, or for x_key only, a tuple of tuple of strings"
                f" not {type(x_key), type(y_key)}"
            )
        if isinstance(x_key, tuple):
            for k in x_key:
                if not (isinstance(k, str)):
                    raise ValueError(
                        "supervised_xy_keys must be a tuple of strings, or for x_key only, a tuple of tuple of strings"
                    )
            ds = ds.map(lambda x: (tuple(x[k] for k in x_key), x[y_key]))
        else:
            ds = ds.map(lambda x: (x[x_key], x[y_key]))
    if lambda_map is not None:
        ds = ds.map(lambda_map)

    ds = ds.repeat(epochs)
    if shuffle_files:
        ds = ds.shuffle(batch_size * 10, reshuffle_each_iteration=True)
    if variable_length and batch_size > 1:
        ds = ds.batch(1, drop_remainder=False)
    else:
        ds = ds.batch(batch_size, drop_remainder=False)
    ds = ds.prefetch(tf.data.experimental.AUTOTUNE)

    if framework == "numpy":
        ds = tfds.as_numpy(ds, graph=default_graph)
        generator = ArmoryDataGenerator(
            ds,
            size=ds_info.splits[split_type].num_examples,
            batch_size=batch_size,
            epochs=epochs,
            preprocessing_fn=preprocessing_fn,
            variable_length=bool(variable_length and batch_size > 1),
        )

    elif framework == "tf":
        generator = ds

    elif framework == "pytorch":
        torch_ds = _get_pytorch_dataset(ds)
        generator = torch.utils.data.DataLoader(
            torch_ds, batch_size=None, collate_fn=lambda x: x, num_workers=0
        )

    else:
        raise ValueError(
            f"`framework` must be one of ['tf', 'pytorch', 'numpy']. Found {framework}"
        )

    return generator


def preprocessing_chain(*args):
    """
    Wraps and returns a sequence of functions
    """
    functions = [x for x in args if x is not None]
    if not functions:
        return None

    def wrapped(x):
        for function in functions:
            x = function(x)
        return x

    return wrapped


class MnistContext:
    def __init__(self):
        self.default_float = np.float32
        self.quantization = 255
        self.x_dimensions = (None, 28, 28, 1)


mnist_context = MnistContext()


def mnist_dataset_canonical_preprocessing(batch):
    if batch.ndim != len(mnist_context.x_dimensions):
        raise ValueError(
            f"input batch dim {batch.ndim} != {len(mnist_context.x_dimensions)}"
        )
    for dim, (source, target) in enumerate(
        zip(batch.shape, mnist_context.x_dimensions)
    ):
        pass
    assert batch.dtype == np.uint8
    assert batch.shape[1:] == mnist_context.x_dimensions[1:]

    batch = (
        batch.astype(mnist_context.default_float) / mnist_context.quantization
    )  # 255
    assert batch.dtype == mnist_context.default_float
    assert batch.max() <= 1.0
    assert batch.min() >= 0.0

    return batch


def mnist(
    split_type: str = "train",
    epochs: int = 1,
    batch_size: int = 1,
    dataset_dir: str = None,
    preprocessing_fn: Callable = mnist_dataset_canonical_preprocessing,
    fit_preprocessing_fn: Callable = None,
    cache_dataset: bool = True,
    framework: str = "numpy",
    shuffle_files: bool = True,
) -> ArmoryDataGenerator:
    """
    Handwritten digits dataset:
        http://yann.lecun.com/exdb/mnist/
    """
    preprocessing_fn = preprocessing_chain(preprocessing_fn, fit_preprocessing_fn)

    return _generator_from_tfds(
        "mnist:3.0.1",
        split_type=split_type,
        batch_size=batch_size,
        epochs=epochs,
        dataset_dir=dataset_dir,
        preprocessing_fn=preprocessing_fn,
        cache_dataset=cache_dataset,
        framework=framework,
        shuffle_files=shuffle_files,
    )


class Cifar10Context:
    def __init__(self):
        self.default_float = np.float32
        self.quantization = 255
        self.x_dimensions = (None, 32, 32, 3)


cifar10_context = Cifar10Context()


def cifar10_dataset_canonical_preprocessing(batch):
    if batch.ndim != len(cifar10_context.x_dimensions):
        raise ValueError(
            f"input batch dim {batch.ndim} != {len(cifar10_context.x_dimensions)}"
        )
    for dim, (source, target) in enumerate(
        zip(batch.shape, cifar10_context.x_dimensions)
    ):
        pass
    assert batch.dtype == np.uint8
    assert batch.shape[1:] == cifar10_context.x_dimensions[1:]

    batch = (
        batch.astype(cifar10_context.default_float) / cifar10_context.quantization
    )  # 255
    assert batch.dtype == cifar10_context.default_float
    assert batch.max() <= 1.0
    assert batch.min() >= 0.0

    return batch


def cifar10(
    split_type: str = "train",
    epochs: int = 1,
    batch_size: int = 1,
    dataset_dir: str = None,
    preprocessing_fn: Callable = cifar10_dataset_canonical_preprocessing,
    fit_preprocessing_fn: Callable = None,
    cache_dataset: bool = True,
    framework: str = "numpy",
    shuffle_files: bool = True,
) -> ArmoryDataGenerator:
    """
    Ten class image dataset:
        https://www.cs.toronto.edu/~kriz/cifar.html
    """
    preprocessing_fn = preprocessing_chain(preprocessing_fn, fit_preprocessing_fn)

    return _generator_from_tfds(
        "cifar10:3.0.2",
        split_type=split_type,
        batch_size=batch_size,
        epochs=epochs,
        dataset_dir=dataset_dir,
        preprocessing_fn=preprocessing_fn,
        cache_dataset=cache_dataset,
        framework=framework,
        shuffle_files=shuffle_files,
    )


def digit(
    split_type: str = "train",
    epochs: int = 1,
    batch_size: int = 1,
    dataset_dir: str = None,
    preprocessing_fn: Callable = None,
    fit_preprocessing_fn: Callable = None,
    cache_dataset: bool = True,
    framework: str = "numpy",
    shuffle_files: bool = True,
) -> ArmoryDataGenerator:
    """
    An audio dataset of spoken digits:
        https://github.com/Jakobovski/free-spoken-digit-dataset
    """
    preprocessing_fn = preprocessing_chain(preprocessing_fn, fit_preprocessing_fn)

    return _generator_from_tfds(
        "digit:1.0.8",
        split_type=split_type,
        batch_size=batch_size,
        epochs=epochs,
        dataset_dir=dataset_dir,
        preprocessing_fn=preprocessing_fn,
        variable_length=bool(batch_size > 1),
        cache_dataset=cache_dataset,
        framework=framework,
        shuffle_files=shuffle_files,
    )


def imagenette(
    split_type: str = "train",
    epochs: int = 1,
    batch_size: int = 1,
    dataset_dir: str = None,
    preprocessing_fn: Callable = None,
    fit_preprocessing_fn: Callable = None,
    cache_dataset: bool = True,
    framework: str = "numpy",
    shuffle_files: bool = True,
) -> ArmoryDataGenerator:
    """
    Smaller subset of 10 classes of Imagenet
        https://github.com/fastai/imagenette
    """
    preprocessing_fn = preprocessing_chain(preprocessing_fn, fit_preprocessing_fn)

    return _generator_from_tfds(
        "imagenette/full-size:0.1.0",
        split_type=split_type,
        batch_size=batch_size,
        epochs=epochs,
        dataset_dir=dataset_dir,
        preprocessing_fn=preprocessing_fn,
        variable_length=bool(batch_size > 1),
        cache_dataset=cache_dataset,
        framework=framework,
        shuffle_files=shuffle_files,
    )


def german_traffic_sign(
    split_type: str = "train",
    epochs: int = 1,
    batch_size: int = 1,
    preprocessing_fn: Callable = None,
    dataset_dir: str = None,
    cache_dataset: bool = True,
    framework: str = "numpy",
    shuffle_files: bool = True,
) -> ArmoryDataGenerator:
    """
    German traffic sign dataset with 43 classes and over 50,000 images.
    """
    return _generator_from_tfds(
        "german_traffic_sign:3.0.0",
        split_type=split_type,
        batch_size=batch_size,
        epochs=epochs,
        dataset_dir=dataset_dir,
        preprocessing_fn=preprocessing_fn,
        variable_length=bool(batch_size > 1),
        cache_dataset=cache_dataset,
        framework=framework,
        shuffle_files=shuffle_files,
    )


class LibriSpeechDevCleanContext:
    def __init__(self):
        self.input_type = np.int64  # However, stores values in int16 range
        self.input_min = -(2 ** 15)
        self.input_max = 2 ** 15 - 1
        self.x_shape = (None,)
        self.sample_rate = 16000
        self.quantization = 2 ** 15
        self.output_type = np.float32
        self.output_min = -1.0
        self.output_max = 1.0


librispeech_dev_clean_context = LibriSpeechDevCleanContext()


def librispeech_dev_clean_dataset_canonical_preprocessing(batch):
    context = librispeech_dev_clean_context
    if batch.dtype == np.object:
        for x in batch:
            if x.dtype != context.input_type:
                raise ValueError(f"input x dtype {x.dtype} != {context.input_type}")
            assert x.max() <= context.input_max
            assert x.min() >= context.input_min

        batch = np.array(
            [x.astype(context.output_type) / context.quantization for x in batch],
            dtype=object,
        )

        for x in batch:
            assert x.dtype == context.output_type
            assert x.max() <= context.output_max
            assert x.min() >= context.output_min
        return batch

    if batch.ndim != len(context.x_shape) + 1:
        print(batch)
        raise ValueError(f"input batch dim {batch.ndim} != {len(context.x_shape) + 1}")
    if batch.dtype != context.input_type:
        raise ValueError(f"input batch dtype {batch.dtype} != {context.input_type}")
    assert batch.max() <= context.input_max
    assert batch.min() >= context.input_min

    batch = batch.astype(context.output_type) / context.quantization  # 2**15
    assert batch.dtype == context.output_type
    assert batch.max() <= context.output_max
    assert batch.min() >= context.output_min

    return batch


def librispeech_dev_clean(
    split_type: str = "train",
    epochs: int = 1,
    batch_size: int = 1,
    dataset_dir: str = None,
    preprocessing_fn: Callable = librispeech_dev_clean_dataset_canonical_preprocessing,
    fit_preprocessing_fn: Callable = None,
    cache_dataset: bool = True,
    framework: str = "numpy",
    shuffle_files: bool = True,
):
    """
    Librispeech dev dataset with custom split used for speaker
    identification

    split_type - one of ("train", "validation", "test")

    returns:
        Generator
    """
    flags = []
    dl_config = tfds.download.DownloadConfig(
        beam_options=beam.options.pipeline_options.PipelineOptions(flags=flags)
    )

    preprocessing_fn = preprocessing_chain(preprocessing_fn, fit_preprocessing_fn)

    return _generator_from_tfds(
        "librispeech_dev_clean_split/plain_text:1.1.0",
        split_type=split_type,
        batch_size=batch_size,
        epochs=epochs,
        dataset_dir=dataset_dir,
        preprocessing_fn=preprocessing_fn,
        download_and_prepare_kwargs={"download_config": dl_config},
        variable_length=bool(batch_size > 1),
        cache_dataset=cache_dataset,
        framework=framework,
        shuffle_files=shuffle_files,
    )


<<<<<<< HEAD
def librispeech_dev_clean_asr(
    split_type: str = "train",
    epochs: int = 1,
    batch_size: int = 1,
    dataset_dir: str = None,
    preprocessing_fn: Callable = None,
    cache_dataset: bool = True,
    framework: str = "numpy",
    shuffle_files: bool = True,
):
    """
    Librispeech dev dataset with custom split used for automatic
    speech recognition.

    split_type - one of ("train", "validation", "test")

    returns:
        Generator
    """
    flags = []
    dl_config = tfds.download.DownloadConfig(
        beam_options=beam.options.pipeline_options.PipelineOptions(flags=flags)
    )

    return _generator_from_tfds(
        "librispeech_dev_clean_split/plain_text:1.1.0",
        split_type=split_type,
        batch_size=batch_size,
        epochs=epochs,
        dataset_dir=dataset_dir,
        preprocessing_fn=preprocessing_fn,
        download_and_prepare_kwargs={"download_config": dl_config},
        as_supervised=False,
        supervised_xy_keys=("speech", "text"),
        variable_length=bool(batch_size > 1),
        cache_dataset=cache_dataset,
        framework=framework,
        shuffle_files=shuffle_files,
    )


def resisc45(
    split_type: str = "train",
    epochs: int = 1,
    batch_size: int = 1,
    dataset_dir: str = None,
    cache_dataset: bool = True,
    framework: str = "numpy",
    shuffle_files: bool = True,
) -> ArmoryDataGenerator:
    """
    REmote Sensing Image Scene Classification (RESISC) dataset
        http://http://www.escience.cn/people/JunweiHan/NWPU-RESISC45.html

    Contains 31,500 images covering 45 scene classes with 700 images per class

    Uses TFDS:
        https://github.com/tensorflow/datasets/blob/master/tensorflow_datasets/image/resisc45.py

    Dimensions of X: (31500, 256, 256, 3) of uint8, ~ 5.8 GB in memory
        Each sample is a 256 x 256 3-color (RGB) image
    Dimensions of y: (31500,) of int, with values in range(45)

    split_type - one of ("train", "validation", "test")
    """
    return _generator_from_tfds(
        "resisc45_split:3.0.0",
        split_type=split_type,
        batch_size=batch_size,
        epochs=epochs,
        dataset_dir=dataset_dir,
        preprocessing_fn=resisc45_canonical_preprocessing,
        cache_dataset=cache_dataset,
        framework=framework,
        shuffle_files=shuffle_files,
    )


=======
>>>>>>> ab2ccafa
class Resisc45Context:
    def __init__(self):
        self.default_float = np.float32
        self.quantization = 255
        self.x_dimensions = (None, 256, 256, 3)


resisc45_context = Resisc45Context()


def resisc45_canonical_preprocessing(batch):
    if batch.ndim != len(resisc45_context.x_dimensions):
        raise ValueError(
            f"input batch dim {batch.ndim} != {len(resisc45_context.x_dimensions)}"
        )
    assert batch.dtype == np.uint8
    assert batch.shape[1:] == resisc45_context.x_dimensions[1:]

    batch = batch.astype(resisc45_context.default_float) / resisc45_context.quantization
    assert batch.dtype == resisc45_context.default_float
    assert batch.max() <= 1.0
    assert batch.min() >= 0.0

    return batch


def resisc45(
    split_type: str = "train",
    epochs: int = 1,
    batch_size: int = 1,
    dataset_dir: str = None,
    preprocessing_fn: Callable = resisc45_canonical_preprocessing,
    fit_preprocessing_fn: Callable = None,
    cache_dataset: bool = True,
    framework: str = "numpy",
    shuffle_files: bool = True,
) -> ArmoryDataGenerator:
    """
    REmote Sensing Image Scene Classification (RESISC) dataset
        http://http://www.escience.cn/people/JunweiHan/NWPU-RESISC45.html

    Contains 31,500 images covering 45 scene classes with 700 images per class

    Uses TFDS:
        https://github.com/tensorflow/datasets/blob/master/tensorflow_datasets/image/resisc45.py

    Dimensions of X: (31500, 256, 256, 3) of uint8, ~ 5.8 GB in memory
        Each sample is a 256 x 256 3-color (RGB) image
    Dimensions of y: (31500,) of int, with values in range(45)

    split_type - one of ("train", "validation", "test")
    """
    preprocessing_fn = preprocessing_chain(preprocessing_fn, fit_preprocessing_fn)

    return _generator_from_tfds(
        "resisc45_split:3.0.0",
        split_type=split_type,
        batch_size=batch_size,
        epochs=epochs,
        dataset_dir=dataset_dir,
        preprocessing_fn=preprocessing_fn,
        cache_dataset=cache_dataset,
        framework=framework,
        shuffle_files=shuffle_files,
    )


def ucf101(
    split_type: str = "train",
    epochs: int = 1,
    batch_size: int = 1,
    dataset_dir: str = None,
    preprocessing_fn: Callable = None,
    fit_preprocessing_fn: Callable = None,
    cache_dataset: bool = True,
    framework: str = "numpy",
    shuffle_files: bool = True,
) -> ArmoryDataGenerator:
    """
    UCF 101 Action Recognition Dataset
        https://www.crcv.ucf.edu/data/UCF101.php
    """
    preprocessing_fn = preprocessing_chain(preprocessing_fn, fit_preprocessing_fn)

    return _generator_from_tfds(
        "ucf101/ucf101_1:2.0.0",
        split_type=split_type,
        batch_size=batch_size,
        epochs=epochs,
        dataset_dir=dataset_dir,
        preprocessing_fn=preprocessing_fn,
        as_supervised=False,
        supervised_xy_keys=("video", "label"),
        variable_length=bool(batch_size > 1),
        cache_dataset=cache_dataset,
        framework=framework,
        shuffle_files=shuffle_files,
    )


class XViewContext:
    def __init__(self):
        self.default_float = np.float32
        self.quantization = 255
        self.x_dimensions = (
            None,
            None,
            None,
            3,
        )  # xview images are square but with different sizes


xview_context = XViewContext()


def xview_canonical_preprocessing(batch):
    if batch.ndim != len(xview_context.x_dimensions):
        raise ValueError(
            f"input batch dim {batch.ndim} != {len(xview_context.x_dimensions)}"
        )

    batch = batch.astype(xview_context.default_float) / xview_context.quantization

    assert batch.dtype == xview_context.default_float
    assert batch.shape[1] == batch.shape[2]  # Ensure square shape
    assert batch.shape[3] == xview_context.x_dimensions[3]

    return batch


def xview(
    split_type: str = "train",
    epochs: int = 1,
    batch_size: int = 1,
    dataset_dir: str = None,
    preprocessing_fn: Callable = xview_canonical_preprocessing,
    fit_preprocessing_fn: Callable = None,
    cache_dataset: bool = True,
    framework: str = "numpy",
    shuffle_files: bool = True,
) -> ArmoryDataGenerator:
    """
    split_type - one of ("train", "test")
    """
    preprocessing_fn = preprocessing_chain(preprocessing_fn, fit_preprocessing_fn)

    return _generator_from_tfds(
        "xview:1.0.0",
        split_type=split_type,
        batch_size=batch_size,
        epochs=epochs,
        dataset_dir=dataset_dir,
        preprocessing_fn=preprocessing_fn,
        as_supervised=False,
        supervised_xy_keys=("image", "objects"),
        cache_dataset=cache_dataset,
        framework=framework,
        shuffle_files=shuffle_files,
    )


class So2SatContext:
    def __init__(self):
        self.default_type = np.float32
        self.default_float = np.float32
        self.x_dimensions = (
            None,
            32,
            32,
            14,
        )
        self.quantization = (
            115.25348  # max absolute value across all channels in train/validation
        )


so2sat_context = So2SatContext()


def so2sat_canonical_preprocessing(batch):
    if batch.ndim != len(so2sat_context.x_dimensions):
        raise ValueError(
            f"input batch dim {batch.ndim} != {len(so2sat_context.x_dimensions)}"
        )
    for dim, (source, target) in enumerate(
        zip(batch.shape, so2sat_context.x_dimensions)
    ):
        pass
    assert batch.dtype == so2sat_context.default_type
    assert batch.shape[1:] == so2sat_context.x_dimensions[1:]

    batch = batch.astype(so2sat_context.default_float) / so2sat_context.quantization
    assert batch.dtype == so2sat_context.default_float
    assert batch.max() <= 1.0
    assert batch.min() >= -1.0

    return batch


def so2sat(
    split_type: str = "train",
    epochs: int = 1,
    batch_size: int = 1,
    dataset_dir: str = None,
    preprocessing_fn: Callable = so2sat_canonical_preprocessing,
    fit_preprocessing_fn: Callable = None,
    cache_dataset: bool = True,
    framework: str = "numpy",
    shuffle_files: bool = True,
) -> ArmoryDataGenerator:
    """
    Multimodal SAR / EO image dataset
    """
    preprocessing_fn = preprocessing_chain(preprocessing_fn, fit_preprocessing_fn)

    return _generator_from_tfds(
        "so2sat/all:2.1.0",
        split_type=split_type,
        batch_size=batch_size,
        epochs=epochs,
        dataset_dir=dataset_dir,
        preprocessing_fn=preprocessing_fn,
        as_supervised=False,
        supervised_xy_keys=(("sentinel1", "sentinel2"), "label"),
        lambda_map=so2sat_concat_map,
        cache_dataset=cache_dataset,
        framework=framework,
        shuffle_files=shuffle_files,
    )


def so2sat_concat_map(x, y):
    try:
        x1, x2 = x
    except (ValueError, TypeError):
        raise ValueError(
            "so2 dataset intermediate format corrupted. Should be in format (sentinel1,sentinel2),label"
        )
    return tf.concat([x1[..., :4], x2], -1), y


def _cache_dataset(dataset_dir: str, dataset_name: str):
    name, subpath = _parse_dataset_name(dataset_name)

    if not os.path.isdir(os.path.join(dataset_dir, name, subpath)):
        download_verify_dataset_cache(
            dataset_dir=dataset_dir, checksum_file=name + ".txt", name=name,
        )


def _parse_dataset_name(dataset_name: str):
    try:
        name_config, version = dataset_name.split(":")
        splits = name_config.split("/")
        if len(splits) > 2:
            raise ValueError
        name = splits[0]
        config = splits[1:]
        subpath = os.path.join(*config + [version])
    except ValueError:
        raise ValueError(
            f'Dataset name "{dataset_name}" not properly formatted.\n'
            'Should be formatted "<name>[/<config>]:<version>", '
            'where "[]" indicates "/<config>" is optional.'
        )
    return name, subpath


SUPPORTED_DATASETS = {
    "mnist": mnist,
    "cifar10": cifar10,
    "digit": digit,
    "imagenette": imagenette,
    "german_traffic_sign": german_traffic_sign,
    "ucf101": ucf101,
    "resisc45": resisc45,
    "librispeech_dev_clean": librispeech_dev_clean,
    "xview": xview,
    "librispeech_dev_clean_asr": librispeech_dev_clean_asr,
    "so2sat": so2sat,
}


def download_all(download_config, scenario):
    """
    Download all datasets for a scenario or requested datset to cache.
    """

    def _print_scenario_names():
        logger.info(
            f"The following scenarios are available based upon config file {download_config}:"
        )
        for scenario in config["scenario"].keys():
            logger.info(scenario)

    config = _read_validate_scenario_config(download_config)
    if scenario == "all":
        for scenario in config["scenario"].keys():
            for dataset in config["scenario"][scenario]["dataset_name"]:
                _download_data(dataset)
    elif scenario == "list":
        _print_scenario_names()
    else:
        if scenario not in config["scenario"].keys():
            logger.info(f"The scenario name {scenario} is not valid.")
            _print_scenario_names()
            raise ValueError("Invalid scenario name.")

        for dataset in config["scenario"][scenario]["dataset_name"]:
            _download_data(dataset)


def _download_data(dataset_name):
    """
    Download a single dataset to cache.
    """
    if dataset_name not in SUPPORTED_DATASETS.keys():
        raise ValueError(
            f"dataset {dataset_name} not supported. Must be one of {list(SUPPORTED_DATASETS.keys())}"
        )

    func = SUPPORTED_DATASETS[dataset_name]

    logger.info(f"Downloading (if necessary) dataset {dataset_name}...")

    try:
        func()
        logger.info(f"Successfully downloaded dataset {dataset_name}.")
    except Exception:
        logger.exception(f"Loading dataset {dataset_name} failed.")


def _get_pytorch_dataset(ds):
    import armory.data.pytorch_loader as ptl

    ds = ptl.TFToTorchGenerator(ds)

    return ds<|MERGE_RESOLUTION|>--- conflicted
+++ resolved
@@ -613,7 +613,6 @@
     )
 
 
-<<<<<<< HEAD
 def librispeech_dev_clean_asr(
     split_type: str = "train",
     epochs: int = 1,
@@ -655,45 +654,6 @@
     )
 
 
-def resisc45(
-    split_type: str = "train",
-    epochs: int = 1,
-    batch_size: int = 1,
-    dataset_dir: str = None,
-    cache_dataset: bool = True,
-    framework: str = "numpy",
-    shuffle_files: bool = True,
-) -> ArmoryDataGenerator:
-    """
-    REmote Sensing Image Scene Classification (RESISC) dataset
-        http://http://www.escience.cn/people/JunweiHan/NWPU-RESISC45.html
-
-    Contains 31,500 images covering 45 scene classes with 700 images per class
-
-    Uses TFDS:
-        https://github.com/tensorflow/datasets/blob/master/tensorflow_datasets/image/resisc45.py
-
-    Dimensions of X: (31500, 256, 256, 3) of uint8, ~ 5.8 GB in memory
-        Each sample is a 256 x 256 3-color (RGB) image
-    Dimensions of y: (31500,) of int, with values in range(45)
-
-    split_type - one of ("train", "validation", "test")
-    """
-    return _generator_from_tfds(
-        "resisc45_split:3.0.0",
-        split_type=split_type,
-        batch_size=batch_size,
-        epochs=epochs,
-        dataset_dir=dataset_dir,
-        preprocessing_fn=resisc45_canonical_preprocessing,
-        cache_dataset=cache_dataset,
-        framework=framework,
-        shuffle_files=shuffle_files,
-    )
-
-
-=======
->>>>>>> ab2ccafa
 class Resisc45Context:
     def __init__(self):
         self.default_float = np.float32

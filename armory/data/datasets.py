--- conflicted
+++ resolved
@@ -613,7 +613,6 @@
     )
 
 
-<<<<<<< HEAD
 def librispeech(
     split_type: str = "train_clean100",
     epochs: int = 1,
@@ -644,10 +643,7 @@
     )
 
 
-def resisc45(
-=======
 def librispeech_dev_clean_asr(
->>>>>>> 6ba31715
     split_type: str = "train",
     epochs: int = 1,
     batch_size: int = 1,

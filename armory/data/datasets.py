--- conflicted
+++ resolved
@@ -669,11 +669,7 @@
 cifar100_context = ImageContext(x_shape=(32, 32, 3))
 gtsrb_context = ImageContext(x_shape=(None, None, 3))
 resisc45_context = ImageContext(x_shape=(256, 256, 3))
-<<<<<<< HEAD
-resisc10_context = ImageContext(x_shape=(64, 64, 3))
-=======
 resisc10_context = ImageContext(x_shape=(256, 256, 3))
->>>>>>> 9df65eb4
 imagenette_context = ImageContext(x_shape=(None, None, 3))
 xview_context = ImageContext(x_shape=(None, None, 3))
 coco_context = ImageContext(x_shape=(None, None, 3))
@@ -1331,13 +1327,8 @@
 
     Contains 7000 images covering 10 scene classes with 700 images per class
 
-<<<<<<< HEAD
-    Dimensions of X: (7000, 64, 64, 3) of uint8, ~ 0.8 GB in memory
-        Each sample is a 64 x 64 3-color (RGB) image
-=======
     Dimensions of X: (7000, 256, 256, 3) of uint8,
         Each sample is a 256 x 256 3-color (RGB) image
->>>>>>> 9df65eb4
     Dimensions of y: (7000,) of int, with values in range(10)
 
     split - one of ("train", "validation", "test")
@@ -1345,11 +1336,7 @@
     preprocessing_fn = preprocessing_chain(preprocessing_fn, fit_preprocessing_fn)
 
     return _generator_from_tfds(
-<<<<<<< HEAD
-        "resisc10_poison:1.0.0",
-=======
         "resisc10_poison:1.1.0",
->>>>>>> 9df65eb4
         split=split,
         batch_size=batch_size,
         epochs=epochs,

"""
Download and load baseline datasets with optional pre-processing.

Each baseline dataset resides in its own subdirectory under <dataset_dir> based
upon the name of the function in the datasets file. For example, the cifar10
data is found at '<dataset_dir>/cifar10'

The 'downloads' subdirectory under <dataset_dir> is reserved for caching.
"""

import logging
import os
from typing import Callable, Union

import numpy as np

# import torch before tensorflow to ensure torch.utils.data.DataLoader can utilize
#     all CPU resources when num_workers > 1
try:
    import torch  # noqa: F401
except ImportError:
    pass
import tensorflow as tf
import tensorflow_datasets as tfds
import apache_beam as beam
from art.data_generators import DataGenerator

from armory.data.utils import (
    download_verify_dataset_cache,
    _read_validate_scenario_config,
    add_checksums_dir,
)
from armory import paths
from armory.data.librispeech import librispeech_dev_clean_split  # noqa: F401
from armory.data.resisc45 import resisc45_split  # noqa: F401
from armory.data.xview import xview as xv  # noqa: F401
from armory.data.german_traffic_sign import german_traffic_sign as gtsrb  # noqa: F401
from armory.data.digit import digit as digit_tfds  # noqa: F401


os.environ["KMP_WARNINGS"] = "0"

logger = logging.getLogger(__name__)

CHECKSUMS_DIR = os.path.join(os.path.dirname(__file__), "url_checksums")
tfds.download.add_checksums_dir(CHECKSUMS_DIR)
CACHED_CHECKSUMS_DIR = os.path.join(os.path.dirname(__file__), "cached_s3_checksums")
add_checksums_dir(CACHED_CHECKSUMS_DIR)


class ArmoryDataGenerator(DataGenerator):
    """
    Returns batches of numpy data.

    variable_length - if True, returns a 1D object array of arrays for x.
    """

    def __init__(
        self,
        generator,
        size,
        epochs,
        batch_size,
        preprocessing_fn=None,
        variable_length=False,
    ):
        super().__init__(size, batch_size)
        self.preprocessing_fn = preprocessing_fn
        self.generator = generator

        self.epochs = epochs
        self.samples_per_epoch = size

        # drop_remainder is False
        self.batches_per_epoch = self.samples_per_epoch // batch_size + bool(
            self.samples_per_epoch % batch_size
        )

        self.variable_length = variable_length
        if self.variable_length:
            self.current = 0

    @staticmethod
    def np_1D_object_array(x_list):
        """
        Take a list of single-element batches and return as a numpy 1D object array

        Similar to np.stack, but designed to handle variable-length elements
        """
        x = np.empty((len(x_list),), dtype=object)
        for i in range(len(x_list)):
            x[i] = x_list[i][0]
        return x

    def get_batch(self) -> (np.ndarray, np.ndarray):
        if self.variable_length:
            # build the batch
            x_list, y_list = [], []
            for i in range(self.batch_size):
                x_i, y_i = next(self.generator)
                x_list.append(x_i)
                y_list.append(y_i)
                self.current += 1
                # handle end of epoch partial batches
                if self.current == self.samples_per_epoch:
                    self.current = 0
                    break

            if isinstance(x_list[0], dict):
                # Translate a list of dicts into a dict of arrays
                x = {}
                for k in x_list[0].keys():
                    x[k] = self.np_1D_object_array([x_i[k] for x_i in x_list])
            elif isinstance(x_list[0], tuple):
                # Translate a list of tuples into a tuple of arrays
                x = tuple(self.np_1D_object_array(i) for i in zip(*x_list))
            else:
                x = self.np_1D_object_array(x_list)

            # Does not currently handle variable-length y
            if isinstance(y_list[0], dict):
                y = {}
                for k in y_list[0].keys():
                    y[k] = np.hstack([y_i[k] for y_i in y_list])
            elif isinstance(y_list[0], tuple):
                y = tuple(np.hstack(i) for i in zip(*y_list))
            else:
                y = np.hstack(y_list)
        else:
            x, y = next(self.generator)

        if self.preprocessing_fn:
            # Apply preprocessing to multiple inputs as needed
            if isinstance(x, dict):
                x = {k: self.preprocessing_fn(v) for (k, v) in x.items()}
            elif isinstance(x, tuple):
                x = tuple(self.preprocessing_fn(i) for i in x)
            else:
                x = self.preprocessing_fn(x)
        return x, y

    def __iter__(self):
        return self

    def __next__(self):
        return self.get_batch()

    def __len__(self):
        return self.batches_per_epoch * self.epochs


class EvalGenerator(DataGenerator):
    """
    Wraps a specified number of batches in a DataGenerator to allow for evaluating on
    part of a dataset when running through a scenario
    """

    def __init__(self, armory_generator, num_eval_batches):
        if not isinstance(armory_generator, ArmoryDataGenerator):
            raise ValueError(f"{armory_generator} is not of type ArmoryDataGenerator")
        super().__init__(armory_generator.batch_size, armory_generator.batch_size)
        self.armory_generator = armory_generator
        self.num_eval_batches = num_eval_batches
        self.batches_processed = 0
        # This attr is only used by ucf video scenarios that involve finetuning. It
        # must be set to enable check runs.
        self.batches_per_epoch = 1

    def get_batch(self) -> (np.ndarray, np.ndarray):
        if self.batches_processed == self.num_eval_batches:
            raise StopIteration()
        batch = self.armory_generator.get_batch()
        self.batches_processed += 1
        return batch

    def __iter__(self):
        return self

    def __next__(self):
        return self.get_batch()

    def __len__(self):
        return self.num_eval_batches


def _generator_from_tfds(
    dataset_name: str,
    split_type: str,
    batch_size: int,
    epochs: int,
    dataset_dir: str,
    preprocessing_fn: Callable,
    as_supervised: bool = True,
    supervised_xy_keys=None,
    download_and_prepare_kwargs=None,
    variable_length=False,
    shuffle_files=True,
    cache_dataset: bool = True,
    framework: str = "numpy",
    lambda_map: Callable = None,
) -> Union[ArmoryDataGenerator, tf.data.Dataset]:
    """
    If as_supervised=False, must designate keys as a tuple in supervised_xy_keys:
        supervised_xy_keys=('video', 'label')  # ucf101 dataset
        supervised_xy_keys=('speech', 'text')  # librispeech-dev-clean with ASR
    if variable_length=True and batch_size > 1:
        output batches are 1D np.arrays of objects
    lambda_map - if not None, mapping function to apply to dataset elements
    """
    if not dataset_dir:
        dataset_dir = paths.runtime_paths().dataset_dir

    if cache_dataset:
        _cache_dataset(
            dataset_dir, dataset_name=dataset_name,
        )

    default_graph = tf.compat.v1.keras.backend.get_session().graph

    ds, ds_info = tfds.load(
        dataset_name,
        split=split_type,
        as_supervised=as_supervised,
        data_dir=dataset_dir,
        with_info=True,
        download_and_prepare_kwargs=download_and_prepare_kwargs,
        shuffle_files=shuffle_files,
    )
    if not as_supervised:
        try:
            x_key, y_key = supervised_xy_keys
        except (TypeError, ValueError):
            raise ValueError(
                f"When as_supervised=False, supervised_xy_keys must be a (x_key, y_key)"
                f" tuple, not {supervised_xy_keys}"
            )
        if not (isinstance(x_key, str) or isinstance(x_key, tuple)) or not isinstance(
            y_key, str
        ):
            raise ValueError(
                f"supervised_xy_keys must be a tuple of strings, or for x_key only, a tuple of tuple of strings"
                f" not {type(x_key), type(y_key)}"
            )
        if isinstance(x_key, tuple):
            for k in x_key:
                if not (isinstance(k, str)):
                    raise ValueError(
                        "supervised_xy_keys must be a tuple of strings, or for x_key only, a tuple of tuple of strings"
                    )
            ds = ds.map(lambda x: (tuple(x[k] for k in x_key), x[y_key]))
        else:
            ds = ds.map(lambda x: (x[x_key], x[y_key]))
    if lambda_map is not None:
        ds = ds.map(lambda_map)

    ds = ds.repeat(epochs)
    if shuffle_files:
        ds = ds.shuffle(batch_size * 10, reshuffle_each_iteration=True)
    if variable_length and batch_size > 1:
        ds = ds.batch(1, drop_remainder=False)
    else:
        ds = ds.batch(batch_size, drop_remainder=False)
    ds = ds.prefetch(tf.data.experimental.AUTOTUNE)

    if framework == "numpy":
        ds = tfds.as_numpy(ds, graph=default_graph)
        generator = ArmoryDataGenerator(
            ds,
            size=ds_info.splits[split_type].num_examples,
            batch_size=batch_size,
            epochs=epochs,
            preprocessing_fn=preprocessing_fn,
            variable_length=bool(variable_length and batch_size > 1),
        )

    elif framework == "tf":
        generator = ds

    elif framework == "pytorch":
        torch_ds = _get_pytorch_dataset(ds)
        generator = torch.utils.data.DataLoader(
            torch_ds, batch_size=None, collate_fn=lambda x: x, num_workers=0
        )

    else:
        raise ValueError(
            f"`framework` must be one of ['tf', 'pytorch', 'numpy']. Found {framework}"
        )

    return generator


class MnistContext:
    def __init__(self):
        self.default_float = np.float32
        self.quantization = 255
        self.x_dimensions = (None, 28, 28, 1)


mnist_context = MnistContext()


def mnist_dataset_canonical_preprocessing(batch):
    if batch.ndim != len(mnist_context.x_dimensions):
        raise ValueError(
            f"input batch dim {batch.ndim} != {len(mnist_context.x_dimensions)}"
        )
    for dim, (source, target) in enumerate(
        zip(batch.shape, mnist_context.x_dimensions)
    ):
        pass
    assert batch.dtype == np.uint8
    assert batch.shape[1:] == mnist_context.x_dimensions[1:]

    batch = (
        batch.astype(mnist_context.default_float) / mnist_context.quantization
    )  # 255
    assert batch.dtype == mnist_context.default_float
    assert batch.max() <= 1.0
    assert batch.min() >= 0.0

    return batch


def mnist(
    split_type: str = "train",
    epochs: int = 1,
    batch_size: int = 1,
    dataset_dir: str = None,
    cache_dataset: bool = True,
    framework: str = "numpy",
    shuffle_files: bool = True,
) -> ArmoryDataGenerator:
    """
    Handwritten digits dataset:
        http://yann.lecun.com/exdb/mnist/
    """
    return _generator_from_tfds(
        "mnist:3.0.1",
        split_type=split_type,
        batch_size=batch_size,
        epochs=epochs,
        dataset_dir=dataset_dir,
        preprocessing_fn=mnist_dataset_canonical_preprocessing,
        cache_dataset=cache_dataset,
        framework=framework,
        shuffle_files=shuffle_files,
    )


def cifar10(
    split_type: str = "train",
    epochs: int = 1,
    batch_size: int = 1,
    dataset_dir: str = None,
    cache_dataset: bool = True,
    framework: str = "numpy",
    shuffle_files: bool = True,
) -> ArmoryDataGenerator:
    """
    Ten class image dataset:
        https://www.cs.toronto.edu/~kriz/cifar.html
    """
    return _generator_from_tfds(
        "cifar10:3.0.2",
        split_type=split_type,
        batch_size=batch_size,
        epochs=epochs,
        dataset_dir=dataset_dir,
        preprocessing_fn=cifar10_dataset_canonical_preprocessing,
        cache_dataset=cache_dataset,
        framework=framework,
        shuffle_files=shuffle_files,
    )


class Cifar10Context:
    def __init__(self):
        self.default_float = np.float32
        self.quantization = 255
        self.x_dimensions = (None, 32, 32, 3)


cifar10_context = Cifar10Context()


def cifar10_dataset_canonical_preprocessing(batch):
    if batch.ndim != len(cifar10_context.x_dimensions):
        raise ValueError(
            f"input batch dim {batch.ndim} != {len(cifar10_context.x_dimensions)}"
        )
    for dim, (source, target) in enumerate(
        zip(batch.shape, cifar10_context.x_dimensions)
    ):
        pass
    assert batch.dtype == np.uint8
    assert batch.shape[1:] == cifar10_context.x_dimensions[1:]

    batch = (
        batch.astype(cifar10_context.default_float) / cifar10_context.quantization
    )  # 255
    assert batch.dtype == cifar10_context.default_float
    assert batch.max() <= 1.0
    assert batch.min() >= 0.0

    return batch


def digit(
    split_type: str = "train",
    epochs: int = 1,
    batch_size: int = 1,
    dataset_dir: str = None,
    preprocessing_fn: Callable = None,
    cache_dataset: bool = True,
    framework: str = "numpy",
    shuffle_files: bool = True,
) -> ArmoryDataGenerator:
    """
    An audio dataset of spoken digits:
        https://github.com/Jakobovski/free-spoken-digit-dataset
    """
    return _generator_from_tfds(
        "digit:1.0.8",
        split_type=split_type,
        batch_size=batch_size,
        epochs=epochs,
        dataset_dir=dataset_dir,
        preprocessing_fn=preprocessing_fn,
        variable_length=bool(batch_size > 1),
        cache_dataset=cache_dataset,
        framework=framework,
        shuffle_files=shuffle_files,
    )


def imagenette(
    split_type: str = "train",
    epochs: int = 1,
    batch_size: int = 1,
    dataset_dir: str = None,
    preprocessing_fn: Callable = None,
    cache_dataset: bool = True,
    framework: str = "numpy",
    shuffle_files: bool = True,
) -> ArmoryDataGenerator:
    """
    Smaller subset of 10 classes of Imagenet
        https://github.com/fastai/imagenette
    """
    return _generator_from_tfds(
        "imagenette/full-size:0.1.0",
        split_type=split_type,
        batch_size=batch_size,
        epochs=epochs,
        dataset_dir=dataset_dir,
        preprocessing_fn=preprocessing_fn,
        variable_length=bool(batch_size > 1),
        cache_dataset=cache_dataset,
        framework=framework,
        shuffle_files=shuffle_files,
    )


def german_traffic_sign(
    split_type: str = "train",
    epochs: int = 1,
    batch_size: int = 1,
    preprocessing_fn: Callable = None,
    dataset_dir: str = None,
    cache_dataset: bool = True,
    framework: str = "numpy",
    shuffle_files: bool = True,
) -> ArmoryDataGenerator:
    """
    German traffic sign dataset with 43 classes and over 50,000 images.
    """
    return _generator_from_tfds(
        "german_traffic_sign:3.0.0",
        split_type=split_type,
        batch_size=batch_size,
        epochs=epochs,
        dataset_dir=dataset_dir,
        preprocessing_fn=preprocessing_fn,
        variable_length=bool(batch_size > 1),
        cache_dataset=cache_dataset,
        framework=framework,
        shuffle_files=shuffle_files,
    )


class LibriSpeechDevCleanContext:
    def __init__(self):
        self.input_type = np.int64  # However, stores values in int16 range
        self.input_min = -(2 ** 15)
        self.input_max = 2 ** 15 - 1
        self.x_shape = (None,)
        self.sample_rate = 16000
        self.quantization = 2 ** 15
        self.output_type = np.float32
        self.output_min = -1.0
        self.output_max = 1.0


librispeech_dev_clean_context = LibriSpeechDevCleanContext()


def librispeech_dev_clean_dataset_canonical_preprocessing(batch):
    context = librispeech_dev_clean_context
    if batch.dtype == np.object:
        for x in batch:
            if x.dtype != context.input_type:
                raise ValueError(f"input x dtype {x.dtype} != {context.input_type}")
            assert x.max() <= context.input_max
            assert x.min() >= context.input_min

        batch = np.array(
            [x.astype(context.output_type) / context.quantization for x in batch],
            dtype=object,
        )

        for x in batch:
            assert x.dtype == context.output_type
            assert x.max() <= context.output_max
            assert x.min() >= context.output_min
        return batch

    if batch.ndim != len(context.x_shape) + 1:
        print(batch)
        raise ValueError(f"input batch dim {batch.ndim} != {len(context.x_shape) + 1}")
    if batch.dtype != context.input_type:
        raise ValueError(f"input batch dtype {batch.dtype} != {context.input_type}")
    assert batch.max() <= context.input_max
    assert batch.min() >= context.input_min

    batch = batch.astype(context.output_type) / context.quantization  # 2**15
    assert batch.dtype == context.output_type
    assert batch.max() <= context.output_max
    assert batch.min() >= context.output_min

    return batch


def preprocessing_chain(*args):
    """
    Wraps and returns a sequence of functions
    """
    functions = [x for x in args if x is not None]
    if not functions:
        return None

    def wrapped(x):
        for function in functions:
            x = function(x)
        return x

    return wrapped


def librispeech_dev_clean(
    split_type: str = "train",
    epochs: int = 1,
    batch_size: int = 1,
    dataset_dir: str = None,
    preprocessing_fn: Callable = librispeech_dev_clean_dataset_canonical_preprocessing,
    fit_preprocessing_fn: Callable = None,
    cache_dataset: bool = True,
    framework: str = "numpy",
    shuffle_files: bool = True,
):
    """
    Librispeech dev dataset with custom split used for speaker
    identification

    split_type - one of ("train", "validation", "test")

    returns:
        Generator
    """
    flags = []
    dl_config = tfds.download.DownloadConfig(
        beam_options=beam.options.pipeline_options.PipelineOptions(flags=flags)
    )

    if fit_preprocessing_fn is not None:
        preprocessing_fn = preprocessing_chain(preprocessing_fn, fit_preprocessing_fn)

    return _generator_from_tfds(
        "librispeech_dev_clean_split/plain_text:1.1.0",
        split_type=split_type,
        batch_size=batch_size,
        epochs=epochs,
        dataset_dir=dataset_dir,
        preprocessing_fn=preprocessing_fn,
        download_and_prepare_kwargs={"download_config": dl_config},
        variable_length=bool(batch_size > 1),
        cache_dataset=cache_dataset,
        framework=framework,
        shuffle_files=shuffle_files,
    )


def librispeech_dev_clean_asr(
    split_type: str = "train",
    epochs: int = 1,
    batch_size: int = 1,
    dataset_dir: str = None,
    preprocessing_fn: Callable = None,
    cache_dataset: bool = True,
    framework: str = "numpy",
    shuffle_files: bool = True,
):
    """
    Librispeech dev dataset with custom split used for automatic
    speech recognition.

    split_type - one of ("train", "validation", "test")

    returns:
        Generator
    """
    flags = []
    dl_config = tfds.download.DownloadConfig(
        beam_options=beam.options.pipeline_options.PipelineOptions(flags=flags)
    )

    return _generator_from_tfds(
        "librispeech_dev_clean_split/plain_text:1.1.0",
        split_type=split_type,
        batch_size=batch_size,
        epochs=epochs,
        dataset_dir=dataset_dir,
        preprocessing_fn=preprocessing_fn,
        download_and_prepare_kwargs={"download_config": dl_config},
        as_supervised=False,
        supervised_xy_keys=("speech", "text"),
        variable_length=bool(batch_size > 1),
        cache_dataset=cache_dataset,
        framework=framework,
        shuffle_files=shuffle_files,
    )


def resisc45(
    split_type: str = "train",
    epochs: int = 1,
    batch_size: int = 1,
    dataset_dir: str = None,
    cache_dataset: bool = True,
    framework: str = "numpy",
    shuffle_files: bool = True,
) -> ArmoryDataGenerator:
    """
    REmote Sensing Image Scene Classification (RESISC) dataset
        http://http://www.escience.cn/people/JunweiHan/NWPU-RESISC45.html

    Contains 31,500 images covering 45 scene classes with 700 images per class

    Uses TFDS:
        https://github.com/tensorflow/datasets/blob/master/tensorflow_datasets/image/resisc45.py

    Dimensions of X: (31500, 256, 256, 3) of uint8, ~ 5.8 GB in memory
        Each sample is a 256 x 256 3-color (RGB) image
    Dimensions of y: (31500,) of int, with values in range(45)

    split_type - one of ("train", "validation", "test")
    """
    return _generator_from_tfds(
        "resisc45_split:3.0.0",
        split_type=split_type,
        batch_size=batch_size,
        epochs=epochs,
        dataset_dir=dataset_dir,
        preprocessing_fn=resisc45_canonical_preprocessing,
        cache_dataset=cache_dataset,
        framework=framework,
        shuffle_files=shuffle_files,
    )


class Resisc45Context:
    def __init__(self):
        self.default_float = np.float32
        self.quantization = 255
        self.x_dimensions = (None, 256, 256, 3)


resisc45_context = Resisc45Context()


def resisc45_canonical_preprocessing(batch):
    if batch.ndim != len(resisc45_context.x_dimensions):
        raise ValueError(
            f"input batch dim {batch.ndim} != {len(resisc45_context.x_dimensions)}"
        )
    assert batch.dtype == np.uint8
    assert batch.shape[1:] == resisc45_context.x_dimensions[1:]

    batch = batch.astype(resisc45_context.default_float) / resisc45_context.quantization
    assert batch.dtype == resisc45_context.default_float
    assert batch.max() <= 1.0
    assert batch.min() >= 0.0

    return batch


def ucf101(
    split_type: str = "train",
    epochs: int = 1,
    batch_size: int = 1,
    dataset_dir: str = None,
    preprocessing_fn: Callable = None,
    cache_dataset: bool = True,
    framework: str = "numpy",
    shuffle_files: bool = True,
) -> ArmoryDataGenerator:
    """
    UCF 101 Action Recognition Dataset
        https://www.crcv.ucf.edu/data/UCF101.php
    """
    return _generator_from_tfds(
        "ucf101/ucf101_1:2.0.0",
        split_type=split_type,
        batch_size=batch_size,
        epochs=epochs,
        dataset_dir=dataset_dir,
        preprocessing_fn=preprocessing_fn,
        as_supervised=False,
        supervised_xy_keys=("video", "label"),
        variable_length=bool(batch_size > 1),
        cache_dataset=cache_dataset,
        framework=framework,
        shuffle_files=shuffle_files,
    )


def xview(
    split_type: str = "train",
    epochs: int = 1,
    batch_size: int = 1,
    dataset_dir: str = None,
    cache_dataset: bool = True,
    framework: str = "numpy",
    shuffle_files: bool = True,
) -> ArmoryDataGenerator:
    """
    split_type - one of ("train", "test")
    """
    return _generator_from_tfds(
        "xview:1.0.0",
        split_type=split_type,
        batch_size=batch_size,
        epochs=epochs,
        dataset_dir=dataset_dir,
        preprocessing_fn=xview_canonical_preprocessing,
        as_supervised=False,
        supervised_xy_keys=("image", "objects"),
        cache_dataset=cache_dataset,
        framework=framework,
        shuffle_files=shuffle_files,
    )


class XViewContext:
    def __init__(self):
        self.default_float = np.float32
        self.quantization = 255
        self.x_dimensions = (
            None,
            None,
            None,
            3,
        )  # xview images are square but with different sizes


xview_context = XViewContext()


def xview_canonical_preprocessing(batch):
    if batch.ndim != len(xview_context.x_dimensions):
        raise ValueError(
            f"input batch dim {batch.ndim} != {len(xview_context.x_dimensions)}"
        )

    batch = batch.astype(xview_context.default_float) / xview_context.quantization

    assert batch.dtype == xview_context.default_float
    assert batch.shape[1] == batch.shape[2]  # Ensure square shape
    assert batch.shape[3] == xview_context.x_dimensions[3]

    return batch


def so2sat(
    split_type: str = "train",
    epochs: int = 1,
    batch_size: int = 1,
    dataset_dir: str = None,
    cache_dataset: bool = True,
    framework: str = "numpy",
    shuffle_files: bool = True,
) -> ArmoryDataGenerator:
    return _generator_from_tfds(
        "so2sat/all:2.1.0",
        split_type=split_type,
        batch_size=batch_size,
        epochs=epochs,
        dataset_dir=dataset_dir,
        preprocessing_fn=so2sat_canonical_preprocessing,
        as_supervised=False,
        supervised_xy_keys=(("sentinel1", "sentinel2"), "label"),
        lambda_map=so2sat_concat_map,
        cache_dataset=cache_dataset,
        framework=framework,
        shuffle_files=shuffle_files,
    )


def so2sat_concat_map(x, y):
    try:
        x1, x2 = x
    except (ValueError, TypeError):
        raise ValueError(
            "so2 dataset intermediate format corrupted. Should be in format (sentinel1,sentinel2),label"
        )
    return tf.concat([x1[..., :4], x2], -1), y


class So2SatContext:
    def __init__(self):
        self.default_type = np.float32
        self.default_float = np.float32
        self.x_dimensions = (
            None,
            32,
            32,
            14,
        )
        self.quantization = (
            115.25348  # max absolute value across all channels in train/validation
        )


so2sat_context = So2SatContext()


def so2sat_canonical_preprocessing(batch):
    if batch.ndim != len(so2sat_context.x_dimensions):
        raise ValueError(
            f"input batch dim {batch.ndim} != {len(so2sat_context.x_dimensions)}"
        )
    for dim, (source, target) in enumerate(
        zip(batch.shape, so2sat_context.x_dimensions)
    ):
        pass
    assert batch.dtype == so2sat_context.default_type
    assert batch.shape[1:] == so2sat_context.x_dimensions[1:]

    batch = batch.astype(so2sat_context.default_float) / so2sat_context.quantization
    assert batch.dtype == so2sat_context.default_float
    assert batch.max() <= 1.0
    assert batch.min() >= -1.0

    return batch


def _cache_dataset(dataset_dir: str, dataset_name: str):
    name, subpath = _parse_dataset_name(dataset_name)

    if not os.path.isdir(os.path.join(dataset_dir, name, subpath)):
        download_verify_dataset_cache(
            dataset_dir=dataset_dir, checksum_file=name + ".txt", name=name,
        )


def _parse_dataset_name(dataset_name: str):
    try:
        name_config, version = dataset_name.split(":")
        splits = name_config.split("/")
        if len(splits) > 2:
            raise ValueError
        name = splits[0]
        config = splits[1:]
        subpath = os.path.join(*config + [version])
    except ValueError:
        raise ValueError(
            f'Dataset name "{dataset_name}" not properly formatted.\n'
            'Should be formatted "<name>[/<config>]:<version>", '
            'where "[]" indicates "/<config>" is optional.'
        )
    return name, subpath


SUPPORTED_DATASETS = {
    "mnist": mnist,
    "cifar10": cifar10,
    "digit": digit,
    "imagenette": imagenette,
    "german_traffic_sign": german_traffic_sign,
    "ucf101": ucf101,
    "resisc45": resisc45,
    "librispeech_dev_clean": librispeech_dev_clean,
    "xview": xview,
<<<<<<< HEAD
    "librispeech_dev_clean_asr": librispeech_dev_clean_asr,
=======
    "so2sat": so2sat,
>>>>>>> 8874bcff
}


def download_all(download_config, scenario):
    """
    Download all datasets for a scenario or requested datset to cache.
    """

    def _print_scenario_names():
        logger.info(
            f"The following scenarios are available based upon config file {download_config}:"
        )
        for scenario in config["scenario"].keys():
            logger.info(scenario)

    config = _read_validate_scenario_config(download_config)
    if scenario == "all":
        for scenario in config["scenario"].keys():
            for dataset in config["scenario"][scenario]["dataset_name"]:
                _download_data(dataset)
    elif scenario == "list":
        _print_scenario_names()
    else:
        if scenario not in config["scenario"].keys():
            logger.info(f"The scenario name {scenario} is not valid.")
            _print_scenario_names()
            raise ValueError("Invalid scenario name.")

        for dataset in config["scenario"][scenario]["dataset_name"]:
            _download_data(dataset)


def _download_data(dataset_name):
    """
    Download a single dataset to cache.
    """
    if dataset_name not in SUPPORTED_DATASETS.keys():
        raise ValueError(
            f"dataset {dataset_name} not supported. Must be one of {list(SUPPORTED_DATASETS.keys())}"
        )

    func = SUPPORTED_DATASETS[dataset_name]

    logger.info(f"Downloading (if necessary) dataset {dataset_name}...")

    try:
        func()
        logger.info(f"Successfully downloaded dataset {dataset_name}.")
    except Exception:
        logger.exception(f"Loading dataset {dataset_name} failed.")


def _get_pytorch_dataset(ds):
    import armory.data.pytorch_loader as ptl

    ds = ptl.TFToTorchGenerator(ds)

    return ds<|MERGE_RESOLUTION|>--- conflicted
+++ resolved
@@ -901,11 +901,8 @@
     "resisc45": resisc45,
     "librispeech_dev_clean": librispeech_dev_clean,
     "xview": xview,
-<<<<<<< HEAD
     "librispeech_dev_clean_asr": librispeech_dev_clean_asr,
-=======
     "so2sat": so2sat,
->>>>>>> 8874bcff
 }
 
 

"""
Download and load baseline datasets with optional pre-processing.

Each baseline dataset resides in its own subdirectory under <dataset_dir> based
upon the name of the function in the datasets file. For example, the cifar10
data is found at '<dataset_dir>/cifar10'

The 'downloads' subdirectory under <dataset_dir> is reserved for caching.
"""

import logging
import os
from typing import Callable, Union

import numpy as np

# import torch before tensorflow to ensure torch.utils.data.DataLoader can utilize
#     all CPU resources when num_workers > 1
try:
    import torch  # noqa: F401
except ImportError:
    pass
import tensorflow as tf
import tensorflow_datasets as tfds
import apache_beam as beam
from art.data_generators import DataGenerator

from armory.data.utils import (
    download_verify_dataset_cache,
    _read_validate_scenario_config,
)
from armory import paths
from armory.data.librispeech import librispeech_dev_clean_split  # noqa: F401
from armory.data.resisc45 import resisc45_split  # noqa: F401
from armory.data.german_traffic_sign import german_traffic_sign as gtsrb  # noqa: F401
<<<<<<< HEAD
from armory.data.adversarial import imagenet_adversarial as IA  # noqa: F401
from armory.data.adversarial import librispeech_adversarial as LA  # noqa: F401
=======
>>>>>>> c0b116c8
from armory.data.digit import digit as digit_tfds  # noqa: F401


os.environ["KMP_WARNINGS"] = "0"

logger = logging.getLogger(__name__)

CHECKSUMS_DIR = os.path.join(os.path.dirname(__file__), "url_checksums")
tfds.download.add_checksums_dir(CHECKSUMS_DIR)
CACHED_CHECKSUMS_DIR = os.path.join(os.path.dirname(__file__), "cached_s3_checksums")


class ArmoryDataGenerator(DataGenerator):
    """
    Returns batches of data.

    variable_length - if True, returns a 1D object array of arrays for x.
    """

    def __init__(
        self,
        generator,
        size,
        epochs,
        batch_size,
        preprocessing_fn=None,
        variable_length=False,
    ):
        super().__init__(size, batch_size)
        self.preprocessing_fn = preprocessing_fn
        self.generator = generator

        self.epochs = epochs
        self.samples_per_epoch = size

        # drop_remainder is False
        self.batches_per_epoch = self.samples_per_epoch // batch_size + bool(
            self.samples_per_epoch % batch_size
        )

        self.variable_length = variable_length
        if self.variable_length:
            self.current = 0

    @staticmethod
    def np_1D_object_array(x_list):
        """
        Take a list of single-element batches and return as a numpy 1D object array

        Similar to np.stack, but designed to handle variable-length elements
        """
        x = np.empty((len(x_list),), dtype=object)
        for i in range(len(x_list)):
            x[i] = x_list[i][0]
        return x

    def get_batch(self) -> (np.ndarray, np.ndarray):
        if self.variable_length:
            # build the batch
            x_list, y_list = [], []
            for i in range(self.batch_size):
                x_i, y_i = next(self.generator)
                x_list.append(x_i)
                y_list.append(y_i)
                self.current += 1
                # handle end of epoch partial batches
                if self.current == self.samples_per_epoch:
                    self.current = 0
                    break

            if isinstance(x_list[0], dict):
                # Translate a list of dicts into a dict of arrays
                x = {}
                for k in x_list[0].keys():
                    x[k] = self.np_1D_object_array([x_i[k] for x_i in x_list])
            elif isinstance(x_list[0], tuple):
                # Translate a list of tuples into a tuple of arrays
                x = tuple(self.np_1D_object_array(i) for i in zip(*x_list))
            else:
                x = self.np_1D_object_array(x_list)
            # Does not currently handle variable-length y
            y = np.hstack(y_list)
        else:
            x, y = next(self.generator)

        if self.preprocessing_fn:
<<<<<<< HEAD
            if isinstance(x, dict):
                x_new = {}
                for k in x.keys():
                    x_new[k] = self.preprocessing_fn(x[k])
                x = x_new
=======
            # Apply preprocessing to multiple inputs as needed
            if isinstance(x, dict):
                x = {k: self.preprocessing_fn(v) for (k, v) in x.items()}
            elif isinstance(x, tuple):
                x = tuple(self.preprocessing_fn(i) for i in x)
>>>>>>> c0b116c8
            else:
                x = self.preprocessing_fn(x)

        return x, y

    def __iter__(self):
        return self

    def __next__(self):
        return self.get_batch()

    def __len__(self):
        return self.batches_per_epoch * self.epochs


def _generator_from_tfds(
    dataset_name: str,
    split_type: str,
    batch_size: int,
    epochs: int,
    dataset_dir: str,
    preprocessing_fn: Callable,
    as_supervised: bool = True,
    supervised_xy_keys=None,
    download_and_prepare_kwargs=None,
    variable_length=False,
    shuffle_files=True,
    cache_dataset: bool = True,
    framework: str = "numpy",
    lambda_map: Callable = None,
) -> Union[ArmoryDataGenerator, tf.data.Dataset]:
    """
    If as_supervised=False, must designate keys as a tuple in supervised_xy_keys:
        supervised_xy_keys=('video', 'label')  # ucf101 dataset
    if variable_length=True and batch_size > 1:
        output batches are 1D np.arrays of objects
    lambda_map - if not None, mapping function to apply to dataset elements
    """
    supported_frameworks = ["tf", "pytorch", "numpy"]
    if framework not in supported_frameworks:
        raise ValueError(
            f"Dataset framework field {framework} must be one of {supported_frameworks}"
        )

    if framework == "pytorch":
        raise NotImplementedError(
            "PyTorch native dataloaders are not yet supported. "
            "See issue https://github.com/twosixlabs/armory/issues/455"
        )

    if not dataset_dir:
        dataset_dir = paths.runtime_paths().dataset_dir

    if cache_dataset:
        _cache_dataset(
            dataset_dir, dataset_name=dataset_name,
        )

    default_graph = tf.compat.v1.keras.backend.get_session().graph

    ds, ds_info = tfds.load(
        dataset_name,
        split=split_type,
        as_supervised=as_supervised,
        data_dir=dataset_dir,
        with_info=True,
        download_and_prepare_kwargs=download_and_prepare_kwargs,
        shuffle_files=shuffle_files,
    )
    if not as_supervised:
        try:
            x_key, y_key = supervised_xy_keys
        except (TypeError, ValueError):
            raise ValueError(
                f"When as_supervised=False, supervised_xy_keys must be a (x_key, y_key)"
                f" tuple, not {supervised_xy_keys}"
            )
        if not isinstance(x_key, str) or not isinstance(y_key, str):
            raise ValueError(
                f"supervised_xy_keys be a tuple of strings,"
                f" not {type(x_key), type(y_key)}"
            )
        ds = ds.map(lambda x: (x[x_key], x[y_key]))
    if lambda_map is not None:
        ds = ds.map(lambda_map)

    ds = ds.repeat(epochs)
    if shuffle_files:
        ds = ds.shuffle(batch_size * 10, reshuffle_each_iteration=True)
    if variable_length and batch_size > 1:
        ds = ds.batch(1, drop_remainder=False)
    else:
        ds = ds.batch(batch_size, drop_remainder=False)
    ds = ds.prefetch(tf.data.experimental.AUTOTUNE)

    if framework == "numpy":
        ds = tfds.as_numpy(ds, graph=default_graph)
        generator = ArmoryDataGenerator(
            ds,
            size=ds_info.splits[split_type].num_examples,
            batch_size=batch_size,
            epochs=epochs,
            preprocessing_fn=preprocessing_fn,
            variable_length=bool(variable_length and batch_size > 1),
        )

    else:
        generator = ds

    return generator


def mnist(
    split_type: str = "train",
    epochs: int = 1,
    batch_size: int = 1,
    dataset_dir: str = None,
    preprocessing_fn: Callable = None,
    cache_dataset: bool = True,
    framework: str = "numpy",
) -> ArmoryDataGenerator:
    """
    Handwritten digits dataset:
        http://yann.lecun.com/exdb/mnist/
    """
    return _generator_from_tfds(
        "mnist:3.0.0",
        split_type=split_type,
        batch_size=batch_size,
        epochs=epochs,
        dataset_dir=dataset_dir,
        preprocessing_fn=preprocessing_fn,
        cache_dataset=cache_dataset,
        framework=framework,
    )


def cifar10(
    split_type: str = "train",
    epochs: int = 1,
    batch_size: int = 1,
    dataset_dir: str = None,
    preprocessing_fn: Callable = None,
    cache_dataset: bool = True,
    framework: str = "numpy",
) -> ArmoryDataGenerator:
    """
    Ten class image dataset:
        https://www.cs.toronto.edu/~kriz/cifar.html
    """
    return _generator_from_tfds(
        "cifar10:3.0.0",
        split_type=split_type,
        batch_size=batch_size,
        epochs=epochs,
        dataset_dir=dataset_dir,
        preprocessing_fn=preprocessing_fn,
        cache_dataset=cache_dataset,
        framework=framework,
    )


def digit(
    split_type: str = "train",
    epochs: int = 1,
    batch_size: int = 1,
    dataset_dir: str = None,
    preprocessing_fn: Callable = None,
    cache_dataset: bool = True,
    framework: str = "numpy",
) -> ArmoryDataGenerator:
    """
    An audio dataset of spoken digits:
        https://github.com/Jakobovski/free-spoken-digit-dataset
    """
    return _generator_from_tfds(
        "digit:1.0.8",
        split_type=split_type,
        batch_size=batch_size,
        epochs=epochs,
        dataset_dir=dataset_dir,
        preprocessing_fn=preprocessing_fn,
        variable_length=bool(batch_size > 1),
        cache_dataset=cache_dataset,
        framework=framework,
    )


def imagenette(
    split_type: str = "train",
    epochs: int = 1,
    batch_size: int = 1,
    dataset_dir: str = None,
    preprocessing_fn: Callable = None,
    cache_dataset: bool = True,
    framework: str = "numpy",
) -> ArmoryDataGenerator:
    """
    Smaller subset of 10 classes of Imagenet
        https://github.com/fastai/imagenette
    """

    return _generator_from_tfds(
        "imagenette/full-size:0.1.0",
        split_type=split_type,
        batch_size=batch_size,
        epochs=epochs,
        dataset_dir=dataset_dir,
        preprocessing_fn=preprocessing_fn,
        variable_length=bool(batch_size > 1),
        cache_dataset=cache_dataset,
        framework=framework,
    )


def german_traffic_sign(
    split_type: str = "train",
    epochs: int = 1,
    batch_size: int = 1,
    preprocessing_fn: Callable = None,
    dataset_dir: str = None,
    cache_dataset: bool = True,
    framework: str = "numpy",
) -> ArmoryDataGenerator:
    """
    German traffic sign dataset with 43 classes and over 50,000 images.
    """
    return _generator_from_tfds(
        "german_traffic_sign:3.0.0",
        split_type=split_type,
        batch_size=batch_size,
        epochs=epochs,
        dataset_dir=dataset_dir,
        preprocessing_fn=preprocessing_fn,
        variable_length=bool(batch_size > 1),
        cache_dataset=cache_dataset,
        framework=framework,
    )


def librispeech_adversarial(
    split_type: str = "adversarial",
    epochs: int = 1,
    batch_size: int = 1,
    dataset_dir: str = None,
    preprocessing_fn: Callable = None,
    cache_dataset: bool = True,
    framework: str = "numpy",
):
    """
    Adversarial dataset based on Librispeech-dev-clean using Unviseral
    Perturbation with PGD.

    split_type - one of ("adversarial")

    returns:
        Generator
    """

    return _generator_from_tfds(
        "librispeech_adversarial:1.0.0",
        split_type=split_type,
        batch_size=batch_size,
        epochs=epochs,
        dataset_dir=dataset_dir,
        preprocessing_fn=preprocessing_fn,
        variable_length=bool(batch_size > 1),
        cache_dataset=False,  # used to be cache_dataset
    )


def librispeech_dev_clean(
    split_type: str = "train",
    epochs: int = 1,
    batch_size: int = 1,
    dataset_dir: str = None,
    preprocessing_fn: Callable = None,
    cache_dataset: bool = True,
    framework: str = "numpy",
):
    """
    Librispeech dev dataset with custom split used for speaker
    identification

    split_type - one of ("train", "validation", "test")

    returns:
        Generator
    """
    flags = []
    dl_config = tfds.download.DownloadConfig(
        beam_options=beam.options.pipeline_options.PipelineOptions(flags=flags)
    )

    return _generator_from_tfds(
        "librispeech_dev_clean_split/plain_text:1.1.0",
        split_type=split_type,
        batch_size=batch_size,
        epochs=epochs,
        dataset_dir=dataset_dir,
        preprocessing_fn=preprocessing_fn,
        download_and_prepare_kwargs={"download_config": dl_config},
        variable_length=bool(batch_size > 1),
        cache_dataset=cache_dataset,
        framework=framework,
    )


def resisc45(
    split_type: str = "train",
    epochs: int = 1,
    batch_size: int = 1,
    dataset_dir: str = None,
    preprocessing_fn: Callable = None,
    cache_dataset: bool = True,
    framework: str = "numpy",
) -> ArmoryDataGenerator:
    """
    REmote Sensing Image Scene Classification (RESISC) dataset
        http://http://www.escience.cn/people/JunweiHan/NWPU-RESISC45.html

    Contains 31,500 images covering 45 scene classes with 700 images per class

    Uses TFDS:
        https://github.com/tensorflow/datasets/blob/master/tensorflow_datasets/image/resisc45.py

    Dimensions of X: (31500, 256, 256, 3) of uint8, ~ 5.8 GB in memory
        Each sample is a 256 x 256 3-color (RGB) image
    Dimensions of y: (31500,) of int, with values in range(45)

    split_type - one of ("train", "validation", "test")
    """
    return _generator_from_tfds(
        "resisc45_split:3.0.0",
        split_type=split_type,
        batch_size=batch_size,
        epochs=epochs,
        dataset_dir=dataset_dir,
        preprocessing_fn=preprocessing_fn,
        cache_dataset=cache_dataset,
        framework=framework,
    )


def ucf101(
    split_type: str = "train",
    epochs: int = 1,
    batch_size: int = 1,
    dataset_dir: str = None,
    preprocessing_fn: Callable = None,
    cache_dataset: bool = True,
    framework: str = "numpy",
) -> ArmoryDataGenerator:
    """
    UCF 101 Action Recognition Dataset
        https://www.crcv.ucf.edu/data/UCF101.php
    """

    return _generator_from_tfds(
        "ucf101/ucf101_1:2.0.0",
        split_type=split_type,
        batch_size=batch_size,
        epochs=epochs,
        dataset_dir=dataset_dir,
        preprocessing_fn=preprocessing_fn,
        as_supervised=False,
        supervised_xy_keys=("video", "label"),
        variable_length=bool(batch_size > 1),
        cache_dataset=cache_dataset,
        framework=framework,
    )


def _cache_dataset(dataset_dir: str, dataset_name: str):
    name, subpath = _parse_dataset_name(dataset_name)

    if not os.path.isdir(os.path.join(dataset_dir, name, subpath)):
        download_verify_dataset_cache(
            dataset_dir=dataset_dir,
            checksum_file=os.path.join(CACHED_CHECKSUMS_DIR, name + ".txt"),
            name=name,
        )


def _parse_dataset_name(dataset_name: str):
    try:
        name_config, version = dataset_name.split(":")
        splits = name_config.split("/")
        if len(splits) > 2:
            raise ValueError
        name = splits[0]
        config = splits[1:]
        subpath = os.path.join(*config + [version])
    except ValueError:
        raise ValueError(
            f'Dataset name "{dataset_name}" not properly formatted.\n'
            'Should be formatted "<name>[/<config>]:<version>", '
            'where "[]" indicates "/<config>" is optional.'
        )
    return name, subpath


SUPPORTED_DATASETS = {
    "mnist": mnist,
    "cifar10": cifar10,
    "digit": digit,
    "imagenette": imagenette,
    "german_traffic_sign": german_traffic_sign,
    "ucf101": ucf101,
    "resisc45": resisc45,
    "librispeech_dev_clean": librispeech_dev_clean,
}


def download_all(download_config, scenario):
    """
    Download all datasets for a scenario or requested datset to cache.
    """

    def _print_scenario_names():
        logger.info(
            f"The following scenarios are available based upon config file {download_config}:"
        )
        for scenario in config["scenario"].keys():
            logger.info(scenario)

    config = _read_validate_scenario_config(download_config)
    if scenario == "all":
        for scenario in config["scenario"].keys():
            for dataset in config["scenario"][scenario]["dataset_name"]:
                _download_data(dataset)
    elif scenario == "list":
        _print_scenario_names()
    else:
        if scenario not in config["scenario"].keys():
            logger.info(f"The scenario name {scenario} is not valid.")
            _print_scenario_names()
            raise ValueError("Invalid scenario name.")

        for dataset in config["scenario"][scenario]["dataset_name"]:
            _download_data(dataset)


def _download_data(dataset_name):
    """
    Download a single dataset to cache.
    """
    if dataset_name not in SUPPORTED_DATASETS.keys():
        raise ValueError(
            f"dataset {dataset_name} not supported. Must be one of {list(SUPPORTED_DATASETS.keys())}"
        )

    func = SUPPORTED_DATASETS[dataset_name]

    logger.info(f"Downloading (if necessary) dataset {dataset_name}...")

    try:
        func()
        logger.info(f"Successfully downloaded dataset {dataset_name}.")
    except Exception:
        logger.exception(f"Loading dataset {dataset_name} failed.")<|MERGE_RESOLUTION|>--- conflicted
+++ resolved
@@ -33,11 +33,7 @@
 from armory.data.librispeech import librispeech_dev_clean_split  # noqa: F401
 from armory.data.resisc45 import resisc45_split  # noqa: F401
 from armory.data.german_traffic_sign import german_traffic_sign as gtsrb  # noqa: F401
-<<<<<<< HEAD
-from armory.data.adversarial import imagenet_adversarial as IA  # noqa: F401
 from armory.data.adversarial import librispeech_adversarial as LA  # noqa: F401
-=======
->>>>>>> c0b116c8
 from armory.data.digit import digit as digit_tfds  # noqa: F401
 
 
@@ -124,19 +120,11 @@
             x, y = next(self.generator)
 
         if self.preprocessing_fn:
-<<<<<<< HEAD
-            if isinstance(x, dict):
-                x_new = {}
-                for k in x.keys():
-                    x_new[k] = self.preprocessing_fn(x[k])
-                x = x_new
-=======
             # Apply preprocessing to multiple inputs as needed
             if isinstance(x, dict):
                 x = {k: self.preprocessing_fn(v) for (k, v) in x.items()}
             elif isinstance(x, tuple):
                 x = tuple(self.preprocessing_fn(i) for i in x)
->>>>>>> c0b116c8
             else:
                 x = self.preprocessing_fn(x)
 

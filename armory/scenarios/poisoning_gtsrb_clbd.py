--- conflicted
+++ resolved
@@ -1,8 +1,4 @@
 import copy
-<<<<<<< HEAD
-import logging
-=======
->>>>>>> c86a3946
 
 import numpy as np
 
@@ -10,12 +6,7 @@
 from armory.scenarios.poison import DatasetPoisoner
 from armory.scenarios.poisoning_gtsrb_scenario import GTSRB
 from armory.scenarios.utils import to_categorical, from_categorical
-<<<<<<< HEAD
-
-logger = logging.getLogger(__name__)
-=======
 from armory.logs import log
->>>>>>> c86a3946
 
 
 class CleanDatasetPoisoner:
@@ -38,45 +29,6 @@
                 for i, (x_i, x_poison_i) in enumerate(zip(x, x_poison)):
                     if (x_i != x_poison_i).any():
                         poison_index.append(i)
-<<<<<<< HEAD
-            else:
-                logger.warning(
-                    f"len(x_poison) {len(x_poison)} != len(x) {len(x)}. Returning []"
-                )
-            poison_index = np.array(poison_index)
-            return x_poison, y_poison, poison_index
-        return x_poison, y_poison
-
-
-class GTSRB_CLBD(GTSRB):
-    def load_poisoner(self):
-        adhoc_config = self.config.get("adhoc") or {}
-        attack_config = copy.deepcopy(self.config["attack"])
-        if attack_config.get("type") == "preloaded":
-            raise ValueError("preloaded attacks not currently supported for poisoning")
-
-        self.use_poison = bool(adhoc_config["poison_dataset"])
-        self.source_class = adhoc_config["source_class"]
-        self.target_class = adhoc_config["target_class"]
-        if self.use_poison:
-            proxy, _ = config_loading.load_model(self.config["model"])
-
-            fit_kwargs = {
-                "batch_size": self.fit_batch_size,
-                "nb_epochs": self.train_epochs,
-            }
-            logger.info("Fitting proxy classifier...")
-            if attack_config.get("use_adversarial_trainer"):
-                from art.defences.trainer import AdversarialTrainerMadryPGD
-
-                logger.info("Using adversarial trainer...")
-                trainer_kwargs = attack_config.pop("adversarial_trainer_kwargs", {})
-                trainer_kwargs.update(fit_kwargs)
-                trainer = AdversarialTrainerMadryPGD(proxy, **trainer_kwargs)
-                trainer.fit(self.x_clean, self.y_clean)
-                proxy = trainer.get_classifier()
-            else:
-=======
             else:
                 log.warning(
                     f"len(x_poison) {len(x_poison)} != len(x) {len(x)}. Returning []"
@@ -114,7 +66,6 @@
                 trainer.fit(self.x_clean, self.y_clean)
                 proxy = trainer.get_classifier()
             else:
->>>>>>> c86a3946
                 fit_kwargs.update(dict(shuffle=True, verbose=False,))
                 proxy.fit(self.x_clean, self.y_clean, **fit_kwargs)
 

"""
Automatic speech recognition scenario
"""

import logging
from typing import Optional

from tqdm import tqdm

from armory.utils.config_loading import (
    load_dataset,
    load_model,
    load_attack,
    load_adversarial_dataset,
    load_defense_wrapper,
    load_defense_internal,
    load_label_targeter,
)
from armory.utils import metrics
from armory.scenarios.base import Scenario

logger = logging.getLogger(__name__)


class AutomaticSpeechRecognition(Scenario):
    def _evaluate(
        self,
        config: dict,
        num_eval_batches: Optional[int],
        skip_benign: Optional[bool],
        skip_attack: Optional[bool],
    ) -> dict:
        """
        Evaluate the config and return a results dict
        """
        model_config = config["model"]
        estimator, fit_preprocessing_fn = load_model(model_config)

        defense_config = config.get("defense") or {}
        defense_type = defense_config.get("type")

        if defense_type in ["Preprocessor", "Postprocessor"]:
            logger.info(f"Applying internal {defense_type} defense to estimator")
            estimator = load_defense_internal(config["defense"], estimator)

        if model_config["fit"]:
            try:
                estimator.set_learning_phase(True)
            except NotImplementedError:
                logger.exception("set_learning_phase error; training may not work.")

            logger.info(
                f"Fitting model {model_config['module']}.{model_config['name']}..."
            )
            fit_kwargs = model_config["fit_kwargs"]

            logger.info(f"Loading train dataset {config['dataset']['name']}...")
            batch_size = config["dataset"].pop("batch_size")
            config["dataset"]["batch_size"] = fit_kwargs.get(
                "fit_batch_size", batch_size
            )
            train_data = load_dataset(
                config["dataset"],
                epochs=fit_kwargs["nb_epochs"],
                split_type=config["dataset"].get("train_split", "train_clean100"),
                preprocessing_fn=fit_preprocessing_fn,
                shuffle_files=True,
            )
            config["dataset"]["batch_size"] = batch_size
            if defense_type == "Trainer":
                logger.info(f"Training with {defense_type} defense...")
                defense = load_defense_wrapper(config["defense"], estimator)
                defense.fit_generator(train_data, **fit_kwargs)
            else:
                logger.info("Fitting estimator on clean train dataset...")
                estimator.fit_generator(train_data, **fit_kwargs)

        if defense_type == "Transform":
            # NOTE: Transform currently not supported
            logger.info(f"Transforming estimator with {defense_type} defense...")
            defense = load_defense_wrapper(config["defense"], estimator)
            estimator = defense()

        try:
            estimator.set_learning_phase(False)
        except NotImplementedError:
            logger.warning(
                "Unable to set estimator's learning phase. As of ART 1.4.1, "
                "this is not yet supported for speech recognition models."
            )

        attack_config = config["attack"]
        attack_type = attack_config.get("type")

        targeted = bool(attack_config.get("targeted"))
        metrics_logger = metrics.MetricsLogger.from_config(
<<<<<<< HEAD
            config["metric"], skip_benign=skip_benign, targeted=targeted
=======
            config["metric"], skip_benign=skip_benign, skip_attack=skip_attack
>>>>>>> 4324438d
        )

        if config["dataset"]["batch_size"] != 1:
            logger.warning("Evaluation batch_size != 1 may not be supported.")

        predict_kwargs = config["model"].get("predict_kwargs", {})
        eval_split = config["dataset"].get("eval_split", "test_clean")
        if skip_benign:
            logger.info("Skipping benign classification...")
        else:
            # Evaluate the ART estimator on benign test examples
            logger.info(f"Loading test dataset {config['dataset']['name']}...")
            test_data = load_dataset(
                config["dataset"],
                epochs=1,
                split_type=eval_split,
                num_batches=num_eval_batches,
                shuffle_files=False,
            )
            logger.info("Running inference on benign examples...")
            for x, y in tqdm(test_data, desc="Benign"):
                # Ensure that input sample isn't overwritten by estimator
                x.flags.writeable = False
                with metrics.resource_context(
                    name="Inference",
                    profiler=config["metric"].get("profiler_type"),
                    computational_resource_dict=metrics_logger.computational_resource_dict,
                ):
                    y_pred = estimator.predict(x, **predict_kwargs)
                metrics_logger.update_task(y, y_pred)
            metrics_logger.log_task()

        if skip_attack:
            logger.info("Skipping attack generation...")
            return metrics_logger.results()

        # Imperceptible attack still WIP
        if (config.get("adhoc") or {}).get("skip_adversarial"):
            logger.info("Skipping adversarial classification...")
            return metrics_logger.results()

        # Evaluate the ART estimator on adversarial test examples
        logger.info("Generating or loading / testing adversarial examples...")

        if attack_type == "preloaded":
            test_data = load_adversarial_dataset(
                attack_config,
                epochs=1,
                split_type="adversarial",
                num_batches=num_eval_batches,
                shuffle_files=False,
            )
        else:
            attack = load_attack(attack_config, estimator)
            if targeted != attack.targeted:
                logger.warning(
                    f"targeted config {targeted} != attack field {attack.targeted}"
                )
            test_data = load_dataset(
                config["dataset"],
                epochs=1,
                split_type=eval_split,
                num_batches=num_eval_batches,
                shuffle_files=False,
            )
            if targeted:
                label_targeter = load_label_targeter(attack_config["targeted_labels"])
        for x, y in tqdm(test_data, desc="Attack"):
            with metrics.resource_context(
                name="Attack",
                profiler=config["metric"].get("profiler_type"),
                computational_resource_dict=metrics_logger.computational_resource_dict,
            ):
                if attack_type == "preloaded":
                    x, x_adv = x
                    if targeted:
                        y, y_target = y
                elif attack_config.get("use_label"):
                    x_adv = attack.generate(x=x, y=y)
                elif targeted:
                    y_target = label_targeter.generate(y)
                    x_adv = attack.generate(x=x, y=y_target)
                else:
                    x_adv = attack.generate(x=x)

            # Ensure that input sample isn't overwritten by estimator
            x_adv.flags.writeable = False
            y_pred_adv = estimator.predict(x_adv, **predict_kwargs)
            metrics_logger.update_task(y, y_pred_adv, adversarial=True)
            if targeted:
                metrics_logger.update_task(
                    y_target, y_pred_adv, adversarial=True, targeted=True,
                )
            metrics_logger.update_perturbation(x, x_adv)
        metrics_logger.log_task(adversarial=True)
        if targeted:
            metrics_logger.log_task(adversarial=True, targeted=True)
        return metrics_logger.results()<|MERGE_RESOLUTION|>--- conflicted
+++ resolved
@@ -94,11 +94,10 @@
 
         targeted = bool(attack_config.get("targeted"))
         metrics_logger = metrics.MetricsLogger.from_config(
-<<<<<<< HEAD
-            config["metric"], skip_benign=skip_benign, targeted=targeted
-=======
-            config["metric"], skip_benign=skip_benign, skip_attack=skip_attack
->>>>>>> 4324438d
+            config["metric"],
+            skip_benign=skip_benign,
+            skip_attack=skip_attack,
+            targeted=targeted,
         )
 
         if config["dataset"]["batch_size"] != 1:

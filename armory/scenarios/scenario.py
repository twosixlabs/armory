--- conflicted
+++ resolved
@@ -12,14 +12,9 @@
 from tqdm import tqdm
 
 import armory
-<<<<<<< HEAD
-from armory import Config, paths, metrics
 from armory.datasets import config_load, generator
-from armory.instrument import get_hub, get_probe, del_globals, MetricsLogger
-=======
 from armory import Config, metrics, paths
 from armory.instrument import MetricsLogger, del_globals, get_hub, get_probe
->>>>>>> 2d166459
 from armory.instrument.export import ExportMeter, PredictionMeter
 from armory.logs import log
 from armory.metrics import compute
@@ -210,9 +205,7 @@
 
         if self.defense_type == "Trainer":
             log.info(f"Training with {type(self.trainer)} Trainer defense...")
-            self.trainer.fit_generator(
-                art_generator, nb_epochs=self.num_train_epochs, **self.fit_kwargs
-            )
+            self.trainer.fit_generator(self.train_dataset, **self.fit_kwargs)
         else:
             log.info(f"Fitting model {self.model_name}...")
             self.model.fit_generator(

--- conflicted
+++ resolved
@@ -3,29 +3,16 @@
 """
 
 import copy
-<<<<<<< HEAD
-import logging
-
-from armory.scenarios.scenario import Scenario
-from armory.utils import metrics
-
-logger = logging.getLogger(__name__)
-=======
 
 from armory.scenarios.scenario import Scenario
 from armory.utils import metrics
 from armory.logs import log
->>>>>>> c86a3946
 
 
 class ObjectDetectionTask(Scenario):
     def __init__(self, *args, skip_benign=None, **kwargs):
         if skip_benign is False:
-<<<<<<< HEAD
-            logger.warning(
-=======
             log.warning(
->>>>>>> c86a3946
                 "--skip-benign=False is being ignored since the D-APRICOT"
                 " scenario doesn't include benign evaluation."
             )
@@ -41,19 +28,11 @@
         attack_config = self.config["attack"]
         attack_type = attack_config.get("type")
         if not attack_config.get("kwargs").get("targeted", False):
-<<<<<<< HEAD
             raise ValueError(
                 "attack['kwargs']['targeted'] must be set to True for D-APRICOT scenario"
             )
         elif attack_type == "preloaded":
             raise ValueError(
-=======
-            raise ValueError(
-                "attack['kwargs']['targeted'] must be set to True for D-APRICOT scenario"
-            )
-        elif attack_type == "preloaded":
-            raise ValueError(
->>>>>>> c86a3946
                 "attack['type'] should not be set to 'preloaded' for D-APRICOT scenario "
                 "and does not need to be specified."
             )
@@ -94,11 +73,7 @@
             model_config["model_kwargs"].get("batch_size") != 3
             and generate_kwargs["threat_model"].lower() == "physical"
         ):
-<<<<<<< HEAD
-            logger.warning(
-=======
             log.warning(
->>>>>>> c86a3946
                 "If using Armory's baseline mscoco frcnn model,"
                 " model['model_kwargs']['batch_size'] should be set to 3 for physical attack."
             )

"""
Classifier evaluation within ARMORY

Scenario Contributor: MITRE Corporation
"""

import numpy as np
<<<<<<< HEAD

try:
    from tensorflow import set_random_seed, ConfigProto, Session
    from tensorflow.keras.backend import set_session
    from tensorflow.keras.utils import to_categorical
except ImportError:
    from tensorflow.compat.v1 import (
        set_random_seed,
        ConfigProto,
        Session,
        disable_v2_behavior,
    )
    from tensorflow.compat.v1.keras.backend import set_session
    from tensorflow.compat.v1.keras.utils import to_categorical

    disable_v2_behavior()
from tqdm import tqdm
=======
>>>>>>> 1c4f868a
from PIL import ImageOps, Image

try:
    from tensorflow import set_random_seed, ConfigProto, Session
    from tensorflow.keras.backend import set_session
except ImportError:
    from tensorflow.compat.v1 import (
        set_random_seed,
        ConfigProto,
        Session,
        disable_v2_behavior,
    )
    from tensorflow.compat.v1.keras.backend import set_session

    disable_v2_behavior()

from armory.scenarios.poison import Poison


def gtsrb_scenario_preprocessing(batch):
    img_size = 48
    img_out = []
    quantization = 255.0
    for im in batch:
        img_eq = ImageOps.equalize(Image.fromarray(im))
        width, height = img_eq.size
        min_side = min(img_eq.size)
        center = width // 2, height // 2

        left = center[0] - min_side // 2
        top = center[1] - min_side // 2
        right = center[0] + min_side // 2
        bottom = center[1] + min_side // 2

        img_eq = img_eq.crop((left, top, right, bottom))
        img_eq = np.array(img_eq.resize([img_size, img_size])) / quantization

        img_out.append(img_eq)

    return np.array(img_out, dtype=np.float32)


<<<<<<< HEAD
def poison_dataset(src_imgs, src_lbls, src, tgt, ds_size, attack, poisoned_indices):
    # In this example, all images of "src" class have a trigger
    # added and re-labeled as "tgt" class
    poison_x = []
    poison_y = []
    for idx in range(ds_size):
        if src_lbls[idx] == src and idx in poisoned_indices:
            src_img = src_imgs[idx]
            p_img, p_label = attack.poison(src_img, [tgt])
            poison_x.append(p_img.astype(np.float32))
            poison_y.append(p_label)
        else:
            poison_x.append(src_imgs[idx])
            poison_y.append(src_lbls[idx])

    poison_x, poison_y = np.array(poison_x), np.array(poison_y)

    return poison_x, poison_y


class GTSRB(Scenario):
    def _evaluate(
        self,
        config: dict,
        num_eval_batches: Optional[int],
        skip_benign: Optional[bool],
        skip_attack: Optional[bool],
        skip_misclassified: Optional[bool],
    ) -> dict:
        """
        Evaluate a config file for classification robustness against attack.

        Note: num_eval_batches shouldn't be set for poisoning scenario and will raise an
        error if it is
        """
        if config["sysconfig"].get("use_gpu"):
            os.environ["TF_CUDNN_DETERMINISM"] = "1"
        if num_eval_batches:
            raise ValueError("num_eval_batches shouldn't be set for poisoning scenario")
        if skip_benign:
            raise ValueError("skip_benign shouldn't be set for poisoning scenario")
        if skip_attack:
            raise ValueError("skip_attack shouldn't be set for poisoning scenario")
        if skip_misclassified:
            raise ValueError(
                "skip_misclassified shouldn't be set for poisoning scenario"
            )

        model_config = config["model"]
        # Scenario assumes canonical preprocessing_fn is used makes images all same size
        classifier, _ = load_model(model_config)
=======
class GTSRB(Poison):
    def set_dataset_kwargs(self):
        super().set_dataset_kwargs()
        self.dataset_kwargs["preprocessing_fn"] = gtsrb_scenario_preprocessing
>>>>>>> 1c4f868a

    def set_random_seed_tensorflow(self):
        # TODO: Handle automatically
        if not self.config["sysconfig"].get("use_gpu"):
            conf = ConfigProto(intra_op_parallelism_threads=1)
            set_session(Session(config=conf))
        set_random_seed(self.seed)

<<<<<<< HEAD
        # Set random seed due to large variance in attack and defense success
        np.random.seed(config_adhoc["split_id"])
        set_random_seed(config_adhoc["split_id"])
        random.seed(config_adhoc["split_id"])
        use_poison_filtering_defense = config_adhoc.get(
            "use_poison_filtering_defense", True
        )
        if self.check_run:
            # filtering defense requires more than a single batch to run properly
            use_poison_filtering_defense = False

        logger.info(f"Loading dataset {config['dataset']['name']}...")

        clean_data = load_dataset(
            config["dataset"],
            epochs=1,
            split=config["dataset"].get("train_split", "train"),
            preprocessing_fn=poison_scenario_preprocessing,
            shuffle_files=False,
        )

        attack_config = config["attack"]
        attack_type = attack_config.get("type")

        fraction_poisoned = config["adhoc"]["fraction_poisoned"]
        # Flag for whether to poison dataset -- used to evaluate
        #     performance of defense on clean data
        poison_dataset_flag = config["adhoc"]["poison_dataset"]
        # detect_poison does not currently support data generators
        #     therefore, make in memory dataset
        x_train_all, y_train_all = [], []

        if attack_type == "preloaded":
            # Number of datapoints in train split of target clasc
            num_images_tgt_class = config_adhoc["num_images_target_class"]
            logger.info(
                f"Loading poison dataset {config_adhoc['poison_samples']['name']}..."
            )
            num_poisoned = int(config_adhoc["fraction_poisoned"] * num_images_tgt_class)
            if num_poisoned == 0:
                raise ValueError(
                    "For the preloaded attack, fraction_poisoned must be set so that at least on data point is poisoned."
                )
            # Set batch size to number of poisons -- read only one batch of preloaded poisons
            config_adhoc["poison_samples"]["batch_size"] = num_poisoned
            poison_data = load_dataset(
                config["adhoc"]["poison_samples"],
                epochs=1,
                split="poison",
                preprocessing_fn=None,
            )

            logger.info(
                "Building in-memory dataset for poisoning detection and training"
            )
            for x_clean, y_clean in clean_data:
                x_train_all.append(x_clean)
                y_train_all.append(y_clean)
            poison_begin = len(np.concatenate(y_train_all, axis=0))
            x_poison, y_poison = poison_data.get_batch()
            x_poison = np.array([xp for xp in x_poison], dtype=np.float32)
            x_train_all.append(x_poison)
            y_train_all.append(y_poison)
            x_train_all = np.concatenate(x_train_all, axis=0)
            y_train_all = np.concatenate(y_train_all, axis=0)
            poison_end = len(y_train_all)
            poisoned_indices = list(range(poison_begin, poison_end))
        else:
            attack = load(attack_config)
            logger.info(
                "Building in-memory dataset for poisoning detection and training"
            )
            for x_train, y_train in clean_data:
                x_train_all.append(x_train)
                y_train_all.append(y_train)
            x_train_all = np.concatenate(x_train_all, axis=0)
            y_train_all = np.concatenate(y_train_all, axis=0)
            if poison_dataset_flag:
                total_count = np.bincount(y_train_all)[src_class]
                poison_count = int(fraction_poisoned * total_count)
                if poison_count == 0:
                    logger.warning(
                        f"No poisons generated with fraction_poisoned {fraction_poisoned} for class {src_class}."
                    )
                src_indices = np.where(y_train_all == src_class)[0]
                poisoned_indices = np.sort(
                    np.random.choice(src_indices, size=poison_count, replace=False)
                )
                x_train_all, y_train_all = poison_dataset(
                    x_train_all,
                    y_train_all,
                    src_class,
                    tgt_class,
                    y_train_all.shape[0],
                    attack,
                    poisoned_indices,
                )
                poisoned_indices = sorted(list([int(x) for x in poisoned_indices]))

        y_train_all_categorical = to_categorical(y_train_all)

        # Flag to determine whether defense_classifier is trained directly
        #     (default API) or is trained as part of detect_poisons method
        fit_defense_classifier_outside_defense = config_adhoc.get(
            "fit_defense_classifier_outside_defense", True
        )
        # Flag to determine whether defense_classifier uses sparse
        #     or categorical labels
        defense_categorical_labels = config_adhoc.get(
            "defense_categorical_labels", True
        )
        if use_poison_filtering_defense:
            if defense_categorical_labels:
                y_train_defense = y_train_all_categorical
            else:
                y_train_defense = y_train_all

            defense_config = config["defense"]
            detection_kwargs = config_adhoc.get("detection_kwargs", dict())

            defense_model_config = config_adhoc.get("defense_model", model_config)
            defense_train_epochs = config_adhoc.get(
                "defense_train_epochs", train_epochs
            )

            # Assumes classifier_for_defense and classifier use same preprocessing function
            classifier_for_defense, _ = load_model(defense_model_config)
            logger.info(
                f"Fitting model {defense_model_config['module']}.{defense_model_config['name']} "
                f"for defense {defense_config['name']}..."
            )
            if fit_defense_classifier_outside_defense:
                classifier_for_defense.fit(
                    x_train_all,
                    y_train_defense,
                    batch_size=fit_batch_size,
                    nb_epochs=defense_train_epochs,
                    verbose=False,
                    shuffle=True,
                )
            defense_fn = load_fn(defense_config)
            defense = defense_fn(classifier_for_defense, x_train_all, y_train_defense)

            _, is_clean = defense.detect_poison(**detection_kwargs)
            is_clean = np.array(is_clean)
            logger.info(f"Total clean data points: {np.sum(is_clean)}")

            logger.info("Filtering out detected poisoned samples")
            indices_to_keep = is_clean == 1
            x_train_final = x_train_all[indices_to_keep]
            y_train_final = y_train_all_categorical[indices_to_keep]

        else:
            logger.info(
                "Defense does not require filtering. Model fitting will use all data."
            )
            x_train_final = x_train_all
            y_train_final = y_train_all_categorical
        if len(x_train_final):
            logger.info(
                f"Fitting model of {model_config['module']}.{model_config['name']}..."
            )
            classifier.fit(
                x_train_final,
                y_train_final,
                batch_size=fit_batch_size,
                nb_epochs=train_epochs,
                verbose=False,
                shuffle=True,
            )
        else:
            logger.warning("All data points filtered by defense. Skipping training")

        logger.info("Validating on clean test data")
        test_data = load_dataset(
            config["dataset"],
            epochs=1,
            split=config["dataset"].get("eval_split", "test"),
            preprocessing_fn=poison_scenario_preprocessing,
            shuffle_files=False,
        )
        benign_validation_metric = metrics.MetricList("categorical_accuracy")
        benign_abstain = metrics.MetricList("abstains")
        target_class_benign_metric = metrics.MetricList("categorical_accuracy")
        benign_actual = []
        benign_predictions = []
        for x, y in tqdm(test_data, desc="Testing"):
            # Ensure that input sample isn't overwritten by classifier
            x.flags.writeable = False
            y_pred = classifier.predict(x)
            benign_actual.extend(y)
            if y_pred.ndim == 1:
                benign_predictions.extend(y_pred)
            else:
                benign_predictions.extend(y_pred.argmax(axis=1))
            benign_validation_metric.add_results(y, y_pred)
            benign_abstain.add_results(y, y_pred)
            y_pred_tgt_class = y_pred[y == src_class]
            if len(y_pred_tgt_class):
                target_class_benign_metric.add_results(
                    [src_class] * len(y_pred_tgt_class), y_pred_tgt_class
                )
        logger.info(
            f"Unpoisoned validation accuracy: {benign_validation_metric.mean():.2%}"
        )
        logger.info(
            f"Unpoisoned validation accuracy on targeted class: {target_class_benign_metric.mean():.2%}"
        )
        results = {
            "benign_categorical_accuracy": benign_validation_metric.values(),
            "benign_mean_categorical_accuracy": benign_validation_metric.mean(),
            "benign_abstains": benign_abstain.values(),
            "benign_mean_abstains": benign_abstain.mean(),
            "benign_categorical_accuracy_targeted_class": target_class_benign_metric.values(),
            "benign_mean_categorical_accuracy_targeted_class": target_class_benign_metric.mean(),
            "benign_y_true": [int(x) for x in benign_actual],
            "benign_y_pred_class": [int(x) for x in benign_predictions],
            "train_poisoned_indices": poisoned_indices,
        }

        if use_poison_filtering_defense:
            results["train_filtered_indices"] = sorted(
                [int(x) for x in np.where(~indices_to_keep)[0]]
            )
        else:
            results["train_filtered_indices"] = []

        results["train_dataset_size"] = len(y_train_all)

        poisoned_test_metric = metrics.MetricList("categorical_accuracy")
        poisoned_abstain = metrics.MetricList("abstains")
        poisoned_targeted_test_metric = metrics.MetricList("categorical_accuracy")
        adversarial_actual = []
        adversarial_predictions = []

        logger.info("Testing on poisoned test data")
        if attack_type == "preloaded":
            test_data_poison = load_dataset(
                config_adhoc["poison_samples"],
                epochs=1,
                split="poison_test",
                preprocessing_fn=None,
            )
            for x_poison_test, y_poison_test in tqdm(
                test_data_poison, desc="Testing poison"
            ):
                x_poison_test = np.array([xp for xp in x_poison_test], dtype=np.float32)
                y_pred = classifier.predict(x_poison_test)
                y_true = [src_class] * len(y_pred)
                adversarial_actual.extend(y_true)
                if y_pred.ndim == 1:
                    adversarial_predictions.extend(y_pred)
                else:
                    adversarial_predictions.extend(y_pred.argmax(axis=1))

                poisoned_targeted_test_metric.add_results(y_poison_test, y_pred)
                poisoned_test_metric.add_results(y_true, y_pred)
                poisoned_abstain.add_results(y_true, y_pred)

            test_data_clean = load_dataset(
                config["dataset"],
                epochs=1,
                split=config["dataset"].get("eval_split", "test"),
                preprocessing_fn=poison_scenario_preprocessing,
                shuffle_files=False,
            )
            for x_clean_test, y_clean_test in tqdm(
                test_data_clean, desc="Testing clean"
            ):
                x_clean_test = np.array([xp for xp in x_clean_test], dtype=np.float32)
                y_pred = classifier.predict(x_clean_test)
                adversarial_actual.extend(y_true)
                if y_pred.ndim == 1:
                    adversarial_predictions.extend(y_pred)
                else:
                    adversarial_predictions.extend(y_pred.argmax(axis=1))
                poisoned_test_metric.add_results(y_clean_test, y_pred)
                poisoned_abstain.add_results(y_clean_test, y_pred)

        elif poison_dataset_flag:
            logger.info("Testing on poisoned test data")
            test_data = load_dataset(
                config["dataset"],
                epochs=1,
                split=config["dataset"].get("eval_split", "test"),
                preprocessing_fn=poison_scenario_preprocessing,
                shuffle_files=False,
            )
            for x_test, y_test in tqdm(test_data, desc="Testing"):
                src_indices = np.where(y_test == src_class)[0]
                poisoned_indices = src_indices  # Poison entire class
                x_test, _ = poison_dataset(
                    x_test,
                    y_test,
                    src_class,
                    tgt_class,
                    len(y_test),
                    attack,
                    poisoned_indices,
                )
                y_pred = classifier.predict(x_test)
                poisoned_test_metric.add_results(y_test, y_pred)
                poisoned_abstain.add_results(y_test, y_pred)
                adversarial_actual.extend(y_test)
                if y_pred.ndim == 1:
                    adversarial_predictions.extend(y_pred)
                else:
                    adversarial_predictions.extend(y_pred.argmax(axis=1))

                y_pred_targeted = y_pred[y_test == src_class]
                if not len(y_pred_targeted):
                    continue
                poisoned_targeted_test_metric.add_results(
                    [tgt_class] * len(y_pred_targeted), y_pred_targeted
                )

        if poison_dataset_flag or attack_type == "preloaded":
            logger.info(f"Test accuracy: {poisoned_test_metric.mean():.2%}")
            logger.info(
                f"Test targeted misclassification accuracy: {poisoned_targeted_test_metric.mean():.2%}"
            )

            results.update(
                {
                    "poison_categorical_accuracy": poisoned_test_metric.values(),
                    "poison_mean_categorical_accuracy": poisoned_test_metric.mean(),
                    "poison_targeted_categorical_accuracy": poisoned_targeted_test_metric.values(),
                    "poison_mean_targeted_categorical_accuracy": poisoned_targeted_test_metric.mean(),
                    "poison_abstains": poisoned_abstain.values(),
                    "poison_mean_abstains": poisoned_abstain.mean(),
                    "poison_y_true": [int(x) for x in adversarial_actual],
                    "poison_y_pred_class": [int(x) for x in adversarial_predictions],
                }
            )

        return results
=======
    def set_random_seed(self):
        super().set_random_seed()
        self.set_random_seed_tensorflow()
>>>>>>> 1c4f868a
<|MERGE_RESOLUTION|>--- conflicted
+++ resolved
@@ -5,26 +5,6 @@
 """
 
 import numpy as np
-<<<<<<< HEAD
-
-try:
-    from tensorflow import set_random_seed, ConfigProto, Session
-    from tensorflow.keras.backend import set_session
-    from tensorflow.keras.utils import to_categorical
-except ImportError:
-    from tensorflow.compat.v1 import (
-        set_random_seed,
-        ConfigProto,
-        Session,
-        disable_v2_behavior,
-    )
-    from tensorflow.compat.v1.keras.backend import set_session
-    from tensorflow.compat.v1.keras.utils import to_categorical
-
-    disable_v2_behavior()
-from tqdm import tqdm
-=======
->>>>>>> 1c4f868a
 from PIL import ImageOps, Image
 
 try:
@@ -67,64 +47,10 @@
     return np.array(img_out, dtype=np.float32)
 
 
-<<<<<<< HEAD
-def poison_dataset(src_imgs, src_lbls, src, tgt, ds_size, attack, poisoned_indices):
-    # In this example, all images of "src" class have a trigger
-    # added and re-labeled as "tgt" class
-    poison_x = []
-    poison_y = []
-    for idx in range(ds_size):
-        if src_lbls[idx] == src and idx in poisoned_indices:
-            src_img = src_imgs[idx]
-            p_img, p_label = attack.poison(src_img, [tgt])
-            poison_x.append(p_img.astype(np.float32))
-            poison_y.append(p_label)
-        else:
-            poison_x.append(src_imgs[idx])
-            poison_y.append(src_lbls[idx])
-
-    poison_x, poison_y = np.array(poison_x), np.array(poison_y)
-
-    return poison_x, poison_y
-
-
-class GTSRB(Scenario):
-    def _evaluate(
-        self,
-        config: dict,
-        num_eval_batches: Optional[int],
-        skip_benign: Optional[bool],
-        skip_attack: Optional[bool],
-        skip_misclassified: Optional[bool],
-    ) -> dict:
-        """
-        Evaluate a config file for classification robustness against attack.
-
-        Note: num_eval_batches shouldn't be set for poisoning scenario and will raise an
-        error if it is
-        """
-        if config["sysconfig"].get("use_gpu"):
-            os.environ["TF_CUDNN_DETERMINISM"] = "1"
-        if num_eval_batches:
-            raise ValueError("num_eval_batches shouldn't be set for poisoning scenario")
-        if skip_benign:
-            raise ValueError("skip_benign shouldn't be set for poisoning scenario")
-        if skip_attack:
-            raise ValueError("skip_attack shouldn't be set for poisoning scenario")
-        if skip_misclassified:
-            raise ValueError(
-                "skip_misclassified shouldn't be set for poisoning scenario"
-            )
-
-        model_config = config["model"]
-        # Scenario assumes canonical preprocessing_fn is used makes images all same size
-        classifier, _ = load_model(model_config)
-=======
 class GTSRB(Poison):
     def set_dataset_kwargs(self):
         super().set_dataset_kwargs()
         self.dataset_kwargs["preprocessing_fn"] = gtsrb_scenario_preprocessing
->>>>>>> 1c4f868a
 
     def set_random_seed_tensorflow(self):
         # TODO: Handle automatically
@@ -133,345 +59,6 @@
             set_session(Session(config=conf))
         set_random_seed(self.seed)
 
-<<<<<<< HEAD
-        # Set random seed due to large variance in attack and defense success
-        np.random.seed(config_adhoc["split_id"])
-        set_random_seed(config_adhoc["split_id"])
-        random.seed(config_adhoc["split_id"])
-        use_poison_filtering_defense = config_adhoc.get(
-            "use_poison_filtering_defense", True
-        )
-        if self.check_run:
-            # filtering defense requires more than a single batch to run properly
-            use_poison_filtering_defense = False
-
-        logger.info(f"Loading dataset {config['dataset']['name']}...")
-
-        clean_data = load_dataset(
-            config["dataset"],
-            epochs=1,
-            split=config["dataset"].get("train_split", "train"),
-            preprocessing_fn=poison_scenario_preprocessing,
-            shuffle_files=False,
-        )
-
-        attack_config = config["attack"]
-        attack_type = attack_config.get("type")
-
-        fraction_poisoned = config["adhoc"]["fraction_poisoned"]
-        # Flag for whether to poison dataset -- used to evaluate
-        #     performance of defense on clean data
-        poison_dataset_flag = config["adhoc"]["poison_dataset"]
-        # detect_poison does not currently support data generators
-        #     therefore, make in memory dataset
-        x_train_all, y_train_all = [], []
-
-        if attack_type == "preloaded":
-            # Number of datapoints in train split of target clasc
-            num_images_tgt_class = config_adhoc["num_images_target_class"]
-            logger.info(
-                f"Loading poison dataset {config_adhoc['poison_samples']['name']}..."
-            )
-            num_poisoned = int(config_adhoc["fraction_poisoned"] * num_images_tgt_class)
-            if num_poisoned == 0:
-                raise ValueError(
-                    "For the preloaded attack, fraction_poisoned must be set so that at least on data point is poisoned."
-                )
-            # Set batch size to number of poisons -- read only one batch of preloaded poisons
-            config_adhoc["poison_samples"]["batch_size"] = num_poisoned
-            poison_data = load_dataset(
-                config["adhoc"]["poison_samples"],
-                epochs=1,
-                split="poison",
-                preprocessing_fn=None,
-            )
-
-            logger.info(
-                "Building in-memory dataset for poisoning detection and training"
-            )
-            for x_clean, y_clean in clean_data:
-                x_train_all.append(x_clean)
-                y_train_all.append(y_clean)
-            poison_begin = len(np.concatenate(y_train_all, axis=0))
-            x_poison, y_poison = poison_data.get_batch()
-            x_poison = np.array([xp for xp in x_poison], dtype=np.float32)
-            x_train_all.append(x_poison)
-            y_train_all.append(y_poison)
-            x_train_all = np.concatenate(x_train_all, axis=0)
-            y_train_all = np.concatenate(y_train_all, axis=0)
-            poison_end = len(y_train_all)
-            poisoned_indices = list(range(poison_begin, poison_end))
-        else:
-            attack = load(attack_config)
-            logger.info(
-                "Building in-memory dataset for poisoning detection and training"
-            )
-            for x_train, y_train in clean_data:
-                x_train_all.append(x_train)
-                y_train_all.append(y_train)
-            x_train_all = np.concatenate(x_train_all, axis=0)
-            y_train_all = np.concatenate(y_train_all, axis=0)
-            if poison_dataset_flag:
-                total_count = np.bincount(y_train_all)[src_class]
-                poison_count = int(fraction_poisoned * total_count)
-                if poison_count == 0:
-                    logger.warning(
-                        f"No poisons generated with fraction_poisoned {fraction_poisoned} for class {src_class}."
-                    )
-                src_indices = np.where(y_train_all == src_class)[0]
-                poisoned_indices = np.sort(
-                    np.random.choice(src_indices, size=poison_count, replace=False)
-                )
-                x_train_all, y_train_all = poison_dataset(
-                    x_train_all,
-                    y_train_all,
-                    src_class,
-                    tgt_class,
-                    y_train_all.shape[0],
-                    attack,
-                    poisoned_indices,
-                )
-                poisoned_indices = sorted(list([int(x) for x in poisoned_indices]))
-
-        y_train_all_categorical = to_categorical(y_train_all)
-
-        # Flag to determine whether defense_classifier is trained directly
-        #     (default API) or is trained as part of detect_poisons method
-        fit_defense_classifier_outside_defense = config_adhoc.get(
-            "fit_defense_classifier_outside_defense", True
-        )
-        # Flag to determine whether defense_classifier uses sparse
-        #     or categorical labels
-        defense_categorical_labels = config_adhoc.get(
-            "defense_categorical_labels", True
-        )
-        if use_poison_filtering_defense:
-            if defense_categorical_labels:
-                y_train_defense = y_train_all_categorical
-            else:
-                y_train_defense = y_train_all
-
-            defense_config = config["defense"]
-            detection_kwargs = config_adhoc.get("detection_kwargs", dict())
-
-            defense_model_config = config_adhoc.get("defense_model", model_config)
-            defense_train_epochs = config_adhoc.get(
-                "defense_train_epochs", train_epochs
-            )
-
-            # Assumes classifier_for_defense and classifier use same preprocessing function
-            classifier_for_defense, _ = load_model(defense_model_config)
-            logger.info(
-                f"Fitting model {defense_model_config['module']}.{defense_model_config['name']} "
-                f"for defense {defense_config['name']}..."
-            )
-            if fit_defense_classifier_outside_defense:
-                classifier_for_defense.fit(
-                    x_train_all,
-                    y_train_defense,
-                    batch_size=fit_batch_size,
-                    nb_epochs=defense_train_epochs,
-                    verbose=False,
-                    shuffle=True,
-                )
-            defense_fn = load_fn(defense_config)
-            defense = defense_fn(classifier_for_defense, x_train_all, y_train_defense)
-
-            _, is_clean = defense.detect_poison(**detection_kwargs)
-            is_clean = np.array(is_clean)
-            logger.info(f"Total clean data points: {np.sum(is_clean)}")
-
-            logger.info("Filtering out detected poisoned samples")
-            indices_to_keep = is_clean == 1
-            x_train_final = x_train_all[indices_to_keep]
-            y_train_final = y_train_all_categorical[indices_to_keep]
-
-        else:
-            logger.info(
-                "Defense does not require filtering. Model fitting will use all data."
-            )
-            x_train_final = x_train_all
-            y_train_final = y_train_all_categorical
-        if len(x_train_final):
-            logger.info(
-                f"Fitting model of {model_config['module']}.{model_config['name']}..."
-            )
-            classifier.fit(
-                x_train_final,
-                y_train_final,
-                batch_size=fit_batch_size,
-                nb_epochs=train_epochs,
-                verbose=False,
-                shuffle=True,
-            )
-        else:
-            logger.warning("All data points filtered by defense. Skipping training")
-
-        logger.info("Validating on clean test data")
-        test_data = load_dataset(
-            config["dataset"],
-            epochs=1,
-            split=config["dataset"].get("eval_split", "test"),
-            preprocessing_fn=poison_scenario_preprocessing,
-            shuffle_files=False,
-        )
-        benign_validation_metric = metrics.MetricList("categorical_accuracy")
-        benign_abstain = metrics.MetricList("abstains")
-        target_class_benign_metric = metrics.MetricList("categorical_accuracy")
-        benign_actual = []
-        benign_predictions = []
-        for x, y in tqdm(test_data, desc="Testing"):
-            # Ensure that input sample isn't overwritten by classifier
-            x.flags.writeable = False
-            y_pred = classifier.predict(x)
-            benign_actual.extend(y)
-            if y_pred.ndim == 1:
-                benign_predictions.extend(y_pred)
-            else:
-                benign_predictions.extend(y_pred.argmax(axis=1))
-            benign_validation_metric.add_results(y, y_pred)
-            benign_abstain.add_results(y, y_pred)
-            y_pred_tgt_class = y_pred[y == src_class]
-            if len(y_pred_tgt_class):
-                target_class_benign_metric.add_results(
-                    [src_class] * len(y_pred_tgt_class), y_pred_tgt_class
-                )
-        logger.info(
-            f"Unpoisoned validation accuracy: {benign_validation_metric.mean():.2%}"
-        )
-        logger.info(
-            f"Unpoisoned validation accuracy on targeted class: {target_class_benign_metric.mean():.2%}"
-        )
-        results = {
-            "benign_categorical_accuracy": benign_validation_metric.values(),
-            "benign_mean_categorical_accuracy": benign_validation_metric.mean(),
-            "benign_abstains": benign_abstain.values(),
-            "benign_mean_abstains": benign_abstain.mean(),
-            "benign_categorical_accuracy_targeted_class": target_class_benign_metric.values(),
-            "benign_mean_categorical_accuracy_targeted_class": target_class_benign_metric.mean(),
-            "benign_y_true": [int(x) for x in benign_actual],
-            "benign_y_pred_class": [int(x) for x in benign_predictions],
-            "train_poisoned_indices": poisoned_indices,
-        }
-
-        if use_poison_filtering_defense:
-            results["train_filtered_indices"] = sorted(
-                [int(x) for x in np.where(~indices_to_keep)[0]]
-            )
-        else:
-            results["train_filtered_indices"] = []
-
-        results["train_dataset_size"] = len(y_train_all)
-
-        poisoned_test_metric = metrics.MetricList("categorical_accuracy")
-        poisoned_abstain = metrics.MetricList("abstains")
-        poisoned_targeted_test_metric = metrics.MetricList("categorical_accuracy")
-        adversarial_actual = []
-        adversarial_predictions = []
-
-        logger.info("Testing on poisoned test data")
-        if attack_type == "preloaded":
-            test_data_poison = load_dataset(
-                config_adhoc["poison_samples"],
-                epochs=1,
-                split="poison_test",
-                preprocessing_fn=None,
-            )
-            for x_poison_test, y_poison_test in tqdm(
-                test_data_poison, desc="Testing poison"
-            ):
-                x_poison_test = np.array([xp for xp in x_poison_test], dtype=np.float32)
-                y_pred = classifier.predict(x_poison_test)
-                y_true = [src_class] * len(y_pred)
-                adversarial_actual.extend(y_true)
-                if y_pred.ndim == 1:
-                    adversarial_predictions.extend(y_pred)
-                else:
-                    adversarial_predictions.extend(y_pred.argmax(axis=1))
-
-                poisoned_targeted_test_metric.add_results(y_poison_test, y_pred)
-                poisoned_test_metric.add_results(y_true, y_pred)
-                poisoned_abstain.add_results(y_true, y_pred)
-
-            test_data_clean = load_dataset(
-                config["dataset"],
-                epochs=1,
-                split=config["dataset"].get("eval_split", "test"),
-                preprocessing_fn=poison_scenario_preprocessing,
-                shuffle_files=False,
-            )
-            for x_clean_test, y_clean_test in tqdm(
-                test_data_clean, desc="Testing clean"
-            ):
-                x_clean_test = np.array([xp for xp in x_clean_test], dtype=np.float32)
-                y_pred = classifier.predict(x_clean_test)
-                adversarial_actual.extend(y_true)
-                if y_pred.ndim == 1:
-                    adversarial_predictions.extend(y_pred)
-                else:
-                    adversarial_predictions.extend(y_pred.argmax(axis=1))
-                poisoned_test_metric.add_results(y_clean_test, y_pred)
-                poisoned_abstain.add_results(y_clean_test, y_pred)
-
-        elif poison_dataset_flag:
-            logger.info("Testing on poisoned test data")
-            test_data = load_dataset(
-                config["dataset"],
-                epochs=1,
-                split=config["dataset"].get("eval_split", "test"),
-                preprocessing_fn=poison_scenario_preprocessing,
-                shuffle_files=False,
-            )
-            for x_test, y_test in tqdm(test_data, desc="Testing"):
-                src_indices = np.where(y_test == src_class)[0]
-                poisoned_indices = src_indices  # Poison entire class
-                x_test, _ = poison_dataset(
-                    x_test,
-                    y_test,
-                    src_class,
-                    tgt_class,
-                    len(y_test),
-                    attack,
-                    poisoned_indices,
-                )
-                y_pred = classifier.predict(x_test)
-                poisoned_test_metric.add_results(y_test, y_pred)
-                poisoned_abstain.add_results(y_test, y_pred)
-                adversarial_actual.extend(y_test)
-                if y_pred.ndim == 1:
-                    adversarial_predictions.extend(y_pred)
-                else:
-                    adversarial_predictions.extend(y_pred.argmax(axis=1))
-
-                y_pred_targeted = y_pred[y_test == src_class]
-                if not len(y_pred_targeted):
-                    continue
-                poisoned_targeted_test_metric.add_results(
-                    [tgt_class] * len(y_pred_targeted), y_pred_targeted
-                )
-
-        if poison_dataset_flag or attack_type == "preloaded":
-            logger.info(f"Test accuracy: {poisoned_test_metric.mean():.2%}")
-            logger.info(
-                f"Test targeted misclassification accuracy: {poisoned_targeted_test_metric.mean():.2%}"
-            )
-
-            results.update(
-                {
-                    "poison_categorical_accuracy": poisoned_test_metric.values(),
-                    "poison_mean_categorical_accuracy": poisoned_test_metric.mean(),
-                    "poison_targeted_categorical_accuracy": poisoned_targeted_test_metric.values(),
-                    "poison_mean_targeted_categorical_accuracy": poisoned_targeted_test_metric.mean(),
-                    "poison_abstains": poisoned_abstain.values(),
-                    "poison_mean_abstains": poisoned_abstain.mean(),
-                    "poison_y_true": [int(x) for x in adversarial_actual],
-                    "poison_y_pred_class": [int(x) for x in adversarial_predictions],
-                }
-            )
-
-        return results
-=======
     def set_random_seed(self):
         super().set_random_seed()
-        self.set_random_seed_tensorflow()
->>>>>>> 1c4f868a
+        self.set_random_seed_tensorflow()
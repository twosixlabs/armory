--- conflicted
+++ resolved
@@ -86,10 +86,7 @@
         metrics_logger = metrics.MetricsLogger.from_config(
             config["metric"], skip_benign=skip_benign
         )
-<<<<<<< HEAD
-=======
 
->>>>>>> ee130349
         eval_split = config["dataset"].get("eval_split", "test")
         if skip_benign:
             logger.info("Skipping benign classification...")

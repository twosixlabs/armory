--- conflicted
+++ resolved
@@ -95,11 +95,8 @@
             epochs=1,
             split_type="test",
             preprocessing_fn=preprocessing_fn,
-<<<<<<< HEAD
             num_batches=num_eval_batches,
-=======
             shuffle_files=False,
->>>>>>> eb62b111
         )
 
         logger.info("Running inference on benign examples...")
@@ -126,11 +123,8 @@
                 epochs=1,
                 split_type="adversarial",
                 preprocessing_fn=preprocessing_fn,
-<<<<<<< HEAD
                 num_batches=num_eval_batches,
-=======
                 shuffle_files=False,
->>>>>>> eb62b111
             )
         else:
             attack = load_attack(attack_config, classifier)
@@ -140,11 +134,8 @@
                 epochs=1,
                 split_type="test",
                 preprocessing_fn=preprocessing_fn,
-<<<<<<< HEAD
                 num_batches=num_eval_batches,
-=======
                 shuffle_files=False,
->>>>>>> eb62b111
             )
         for x_batch, y_batch in tqdm(test_data, desc="Attack"):
             if attack_type == "preloaded":

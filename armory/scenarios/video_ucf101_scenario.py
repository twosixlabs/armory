--- conflicted
+++ resolved
@@ -4,15 +4,7 @@
 Scenario Contributor: MITRE Corporation
 """
 
-<<<<<<< HEAD
-import logging
-
 from armory.scenarios.scenario import Scenario
-
-logger = logging.getLogger(__name__)
-=======
-from armory.scenarios.scenario import Scenario
->>>>>>> c86a3946
 
 
 class Ucf101(Scenario):

"""
Main script for running scenarios. Users will run a scenario by calling:
    armory run <config_file.json>

The particular scenario and configs will be picked up in the "scenario" field:
    "scenario": {
        "kwargs": {},
        "module": "armory.scenarios.cifar10",
        "name": "Cifar10"
    },

    This is used to instantiate the subclass.
"""

import abc
import base64
import argparse
import json
import logging
import os
import time
from typing import Optional
import sys
import pytest

import coloredlogs
import pymongo
import pymongo.errors
import re

import armory
from armory import paths
from armory import environment
from armory.utils import config_loading
from armory.utils import external_repo
from armory.utils.configuration import load_config
from armory.scenarios import END_SENTINEL


logger = logging.getLogger(__name__)


MONGO_PORT = 27017
MONGO_DATABASE = "armory"
MONGO_COLLECTION = "scenario_results"


class Scenario(abc.ABC):
    def __init__(self):
        self.check_run = False
        self.scenario_output_dir = None

    def evaluate(
        self,
        config: dict,
        mongo_host: Optional[str],
        num_eval_batches: Optional[int],
        skip_benign: Optional[bool],
        skip_attack: Optional[bool],
    ):
        """
        Evaluate a config for robustness against attack.
        """
        self._set_output_dir(config)
        if self.check_run:
            # Modify dataset entries
            config["dataset"]["check_run"] = True
            if config["model"]["fit"]:
                config["model"]["fit_kwargs"]["nb_epochs"] = 1
            if config.get("attack", {}).get("type") == "preloaded":
                config["attack"]["check_run"] = True
            # For poisoning scenario
            if config.get("adhoc") and config.get("adhoc").get("train_epochs"):
                config["adhoc"]["train_epochs"] = 1

        try:
            results = self._evaluate(config, num_eval_batches, skip_benign, skip_attack)
        except Exception as e:
            if str(e) == "assignment destination is read-only":
                logger.exception(
                    "Encountered error during scenario evaluation. Be sure "
                    + "that the classifier's predict() isn't directly modifying the "
                    + "input variable itself, as this can cause unexpected behavior in ART."
                )
            else:
                logger.exception("Encountered error during scenario evaluation.")
            sys.exit(1)

        if results is None:
            logger.warning(f"{self._evaluate} returned None, not a dict")
        output = self._prepare_results(config, results)
        self._save(output)
        if mongo_host is not None:
            self._send_to_mongo(mongo_host, output)

    def set_check_run(self, check_run):
        """
        Set whether to check_run if the code runs (instead of a full evaluation)
        """
        self.check_run = bool(check_run)

    @abc.abstractmethod
    def _evaluate(
        self,
        config: dict,
        num_eval_batches: Optional[int],
        skip_benign: Optional[bool],
        skip_attack: Optional[bool],
    ) -> dict:
        """
        Evaluate the config and return a results dict
        """
        raise NotImplementedError

    def _prepare_results(self, config: dict, results: dict, adv_examples=None) -> dict:
        """
        Build the JSON results blob for _save() and _send_to_mongo()

        adv_examples are (optional) instances of the actual examples used.
            They will be saved in a binary format.
        """
        if adv_examples is not None:
            raise NotImplementedError("saving adversarial examples")

        timestamp = int(time.time())
        output = {
            "armory_version": armory.__version__,
            "config": config,
            "results": results,
            "timestamp": timestamp,
        }
        return output

    def _save(self, output: dict):
        """
        Save json-formattable output to a file
        """

        override_name = output["config"]["sysconfig"].get("output_filename", None)
        scenario_name = (
            override_name if override_name else output["config"]["scenario"]["name"]
        )
        filename = f"{scenario_name}_{output['timestamp']}.json"
<<<<<<< HEAD
        logger.info(f"Saving evaluation results saved to <output_dir>/{filename}")
        with open(os.path.join(self.scenario_output_dir, filename), "w") as f:
=======
        logger.info(
            f"Saving evaluation results to {scenario_output_dir}/{filename} path "
            f"inside container."
        )
        with open(os.path.join(scenario_output_dir, filename), "w") as f:
>>>>>>> a3b1fc12
            f.write(json.dumps(output, sort_keys=True, indent=4) + "\n")

    def _send_to_mongo(self, mongo_host: str, output: dict):
        """
        Send results to a Mongo database at mongo_host
        """
        client = pymongo.MongoClient(mongo_host, MONGO_PORT)
        db = client[MONGO_DATABASE]
        col = db[MONGO_COLLECTION]
        # strip user/pass off of mongodb url for logging
        tail_of_host = re.findall(r"@([^@]*$)", mongo_host)
        if len(tail_of_host) > 0:
            mongo_ip = tail_of_host[0]
        else:
            mongo_ip = mongo_host
        logger.info(
            f"Sending evaluation results to MongoDB instance {mongo_ip}:{MONGO_PORT}"
        )
        try:
            col.insert_one(output)
        except pymongo.errors.PyMongoError as e:
            logger.error(f"Encountered error {e} sending evaluation results to MongoDB")

    def _set_output_dir(self, config):
        runtime_paths = paths.runtime_paths()
        self.scenario_output_dir = os.path.join(
            runtime_paths.output_dir, config["eval_id"]
        )


def parse_config(config_path):
    with open(config_path) as f:
        config = json.load(f)
    return config


def _scenario_setup(config: dict):
    """
    Creates scenario specific tmp and output directiories.

    Also pulls external repositories ahead of running the scenario in case the scenario
    itself is found in the external repository.
    """

    runtime_paths = paths.runtime_paths()

    scenario_output_dir = os.path.join(runtime_paths.output_dir, config["eval_id"])
    scenario_tmp_dir = os.path.join(runtime_paths.tmp_dir, config["eval_id"])
    os.makedirs(scenario_output_dir, exist_ok=True)
    os.makedirs(scenario_tmp_dir, exist_ok=True)
    logger.warning(f"Outputs will be written to {scenario_output_dir}")

    # Download any external repositories and add them to the sys path for use
    if config["sysconfig"].get("external_github_repo", None):
        external_repo_dir = os.path.join(scenario_tmp_dir, "external")
        external_repo.download_and_extract_repos(
            config["sysconfig"]["external_github_repo"],
            external_repo_dir=external_repo_dir,
        )
    pythonpaths = config["sysconfig"].get("external_github_repo_pythonpath")
    if isinstance(pythonpaths, str):
        pythonpaths = [pythonpaths]
    elif pythonpaths is None:
        pythonpaths = []
    for pythonpath in pythonpaths:
        external_repo.add_pythonpath(pythonpath, external_repo_dir=external_repo_dir)
    local_paths = config["sysconfig"].get("local_repo_path")
    if isinstance(local_paths, str):
        local_paths = [local_paths]
    elif local_paths is None:
        local_paths = []
    for local_path in local_paths:
        external_repo.add_local_repo(local_path)


def _get_config(config_json, from_file=False):
    if from_file:
        config = load_config(config_json)
    else:
        config_base64_bytes = config_json.encode("utf-8")
        config_b64_bytes = base64.b64decode(config_base64_bytes)
        config_string = config_b64_bytes.decode("utf-8")
        config = json.loads(config_string)
    return config


def run_validation(
    config_json, from_file=False,
):
    config = _get_config(config_json, from_file=from_file)
    _scenario_setup(config)
    model_config = config.get("model")
    model_config = json.dumps(model_config)
    return_val = pytest.main(
        ["-x", "armory/validation/test_config/", "--model-config", model_config]
    )
    assert return_val == pytest.ExitCode.OK, "Model configuration validation failed"


def run_config(
    config_json,
    from_file=False,
    check=False,
    mongo_host=None,
    num_eval_batches=None,
    skip_benign=None,
    skip_attack=None,
):
    config = _get_config(config_json, from_file=from_file)
    scenario_config = config.get("scenario")
    if scenario_config is None:
        raise KeyError('"scenario" missing from evaluation config')
    _scenario_setup(config)
    scenario = config_loading.load(scenario_config)
    scenario.set_check_run(check)
    scenario.evaluate(config, mongo_host, num_eval_batches, skip_benign, skip_attack)


def init_interactive(config_json, from_file=True):
    """
    Init environment variables from config to setup environment for interactive use.
    """
    coloredlogs.install(level=logging.INFO)
    config = _get_config(config_json, from_file=from_file)
    _scenario_setup(config)
    return config


if __name__ == "__main__":
    parser = argparse.ArgumentParser(prog="scenario", description="run armory scenario")
    parser.add_argument(
        "config", metavar="<config json>", type=str, help="scenario config JSON",
    )
    parser.add_argument(
        "-d",
        "--debug",
        dest="log_level",
        action="store_const",
        const=logging.DEBUG,
        default=logging.INFO,
        help="Debug output (logging=DEBUG)",
    )
    parser.add_argument(
        "--no-docker",
        action="store_true",
        help="Whether to use Docker or a local environment with armory run",
    )
    parser.add_argument(
        "--load-config-from-file",
        dest="from_file",
        action="store_true",
        help="If the config argument is a path instead of serialized JSON",
    )
    parser.add_argument(
        "--mongo",
        dest="mongo_host",
        default=None,
        help="Send scenario results to a MongoDB instance at the given host (eg mongodb://USER:PASS@5.6.7.8')",
    )
    parser.add_argument(
        "--check",
        action="store_true",
        help="Whether to quickly check to see if scenario code runs",
    )
    parser.add_argument(
        "--num-eval-batches",
        type=int,
        help="Number of batches to use for evaluation of benign and adversarial examples",
    )
    parser.add_argument(
        "--skip-benign",
        action="store_true",
        help="Skip benign inference and metric calculations",
    )
    parser.add_argument(
        "--skip-attack",
        action="store_true",
        help="Skip attack generation and metric calculations",
    )
    parser.add_argument(
        "--validate-config",
        action="store_true",
        help="Validate model configuration against several checks",
    )
    args = parser.parse_args()
    coloredlogs.install(level=args.log_level)
    calling_version = os.getenv(environment.ARMORY_VERSION, "UNKNOWN")
    if calling_version != armory.__version__:
        logger.warning(
            f"armory calling version {calling_version} != "
            f"armory imported version {armory.__version__}"
        )

    if args.no_docker:
        paths.set_mode("host")

    if args.check and args.num_eval_batches:
        logger.warning(
            "--num_eval_batches will be overwritten and set to 1 since --check was passed"
        )

    if args.validate_config:
        run_validation(
            args.config, args.from_file,
        )
    else:
        run_config(
            args.config,
            args.from_file,
            args.check,
            args.mongo_host,
            args.num_eval_batches,
            args.skip_benign,
            args.skip_attack,
        )
    print(END_SENTINEL)  # indicates to host that the scenario finished w/out error<|MERGE_RESOLUTION|>--- conflicted
+++ resolved
@@ -141,16 +141,11 @@
             override_name if override_name else output["config"]["scenario"]["name"]
         )
         filename = f"{scenario_name}_{output['timestamp']}.json"
-<<<<<<< HEAD
-        logger.info(f"Saving evaluation results saved to <output_dir>/{filename}")
+        logger.info(
+            f"Saving evaluation results to {self.scenario_output_dir}/{filename} path "
+            f"inside container."
+        )
         with open(os.path.join(self.scenario_output_dir, filename), "w") as f:
-=======
-        logger.info(
-            f"Saving evaluation results to {scenario_output_dir}/{filename} path "
-            f"inside container."
-        )
-        with open(os.path.join(scenario_output_dir, filename), "w") as f:
->>>>>>> a3b1fc12
             f.write(json.dumps(output, sort_keys=True, indent=4) + "\n")
 
     def _send_to_mongo(self, mongo_host: str, output: dict):

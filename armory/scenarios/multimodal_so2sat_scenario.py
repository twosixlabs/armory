--- conflicted
+++ resolved
@@ -3,21 +3,12 @@
 """
 
 import copy
-<<<<<<< HEAD
-import logging
-=======
->>>>>>> c86a3946
 
 import numpy as np
 
 from armory.utils import metrics
 from armory.scenarios.scenario import Scenario
-<<<<<<< HEAD
-
-logger = logging.getLogger(__name__)
-=======
 from armory.logs import log
->>>>>>> c86a3946
 
 
 class So2SatClassification(Scenario):
@@ -124,11 +115,10 @@
 
     def run_attack(self):
         x, y, y_pred = self.x, self.y, self.y_pred
-<<<<<<< HEAD
 
         with metrics.resource_context(name="Attack", **self.profiler_kwargs):
             if self.attack_type == "preloaded":
-                logger.warning(
+                log.warning(
                     "Specified preloaded attack. Ignoring `attack_modality` parameter"
                 )
                 if len(x) == 2:
@@ -168,51 +158,6 @@
                         x=x, y=y_target, **self.generate_kwargs
                     )
 
-=======
-
-        with metrics.resource_context(name="Attack", **self.profiler_kwargs):
-            if self.attack_type == "preloaded":
-                log.warning(
-                    "Specified preloaded attack. Ignoring `attack_modality` parameter"
-                )
-                if len(x) == 2:
-                    x, x_adv = x
-                else:
-                    x_adv = x
-                if self.targeted:
-                    y, y_target = y
-                else:
-                    y_target = None
-
-                misclassified = False
-            else:
-                if self.use_label:
-                    y_target = y
-                elif self.targeted:
-                    y_target = self.label_targeter.generate(y)
-                elif self.skip_benign:
-                    y_target = None  # most attacks will call self.model.predict(x)
-                else:
-                    y_target = y_pred
-
-                if self.skip_misclassified:
-                    if self.targeted:
-                        misclassified = all(
-                            metrics.categorical_accuracy(y_target, y_pred)
-                        )
-                    else:
-                        misclassified = not any(metrics.categorical_accuracy(y, y_pred))
-                else:
-                    misclassified = False
-
-                if misclassified:
-                    x_adv = x
-                else:
-                    x_adv = self.attack.generate(
-                        x=x, y=y_target, **self.generate_kwargs
-                    )
-
->>>>>>> c86a3946
         if misclassified:
             y_pred_adv = y_pred
         else:

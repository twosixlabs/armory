--- conflicted
+++ resolved
@@ -26,11 +26,7 @@
         "fit": true,
         "fit_kwargs": {},
         "model_kwargs": {},
-<<<<<<< HEAD
         "module": "armory.baseline_models.keras.micronnet_gtsrb",
-=======
-        "module": "armory.baseline_models.keras.gtsrb_micronnet",
->>>>>>> 0ea3485f
         "name": "get_art_model",
         "wrapper_kwargs": {}
     },
@@ -42,11 +38,7 @@
     "sysconfig": {
         "docker_image": "twosixarmory/tf1:0.6.0-dev",
         "external_github_repo": null,
-<<<<<<< HEAD
-        "use_gpu": true
-=======
         "gpus": "all",
         "use_gpu": false
->>>>>>> 0ea3485f
     }
 }
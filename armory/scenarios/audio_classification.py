--- conflicted
+++ resolved
@@ -84,11 +84,8 @@
             epochs=1,
             split_type="test",
             preprocessing_fn=predict_preprocessing_fn,
-<<<<<<< HEAD
             num_batches=num_eval_batches,
-=======
             shuffle_files=False,
->>>>>>> eb62b111
         )
         logger.info("Running inference on benign examples...")
         metrics_logger = metrics.MetricsLogger.from_config(config["metric"])
@@ -111,11 +108,8 @@
                 epochs=1,
                 split_type="adversarial",
                 preprocessing_fn=predict_preprocessing_fn,
-<<<<<<< HEAD
                 num_batches=num_eval_batches,
-=======
                 shuffle_files=False,
->>>>>>> eb62b111
             )
         else:
             attack = load_attack(attack_config, classifier)
@@ -124,11 +118,8 @@
                 epochs=1,
                 split_type="test",
                 preprocessing_fn=predict_preprocessing_fn,
-<<<<<<< HEAD
                 num_batches=num_eval_batches,
-=======
                 shuffle_files=False,
->>>>>>> eb62b111
             )
         for x, y in tqdm(test_data, desc="Attack"):
             if attack_type == "preloaded":

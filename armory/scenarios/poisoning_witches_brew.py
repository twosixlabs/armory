import os
import copy

import numpy as np

from armory.scenarios.poison import Poison
from armory.logs import log
from armory.utils import config_loading
from armory import metrics, paths
from armory.instrument import Meter, LogWriter, ResultsWriter


class DatasetPoisonerWitchesBrew:
    def __init__(
        self,
        attack,
        x_test,
        y_test,
        source_class,
        target_class,
        trigger_index,
        data_filepath,
    ):
        """
        Individual source-class triggers are chosen from x_test.  At poison time, the
        train set is modified to induce misclassification of the triggers as target_class.

        """
        self.attack = attack
        self.x_test = x_test
        self.y_test = y_test
        self.source_class = source_class
        self.target_class = target_class
        self.trigger_index = trigger_index
        self.data_filepath = data_filepath

    def poison_dataset(self, x_train, y_train, return_index=True):
        """
        Return a poisoned version of dataset x, y
            if return_index, return x, y, index
        """
        if len(x_train) != len(y_train):
            raise ValueError("Sizes of x and y do not match")

        if (
            None in self.source_class
            and None in self.target_class
            and None in self.trigger_index
        ):
            # In this case we just want to use the saved dataset, use empty x_trigger and y_trigger to signal that
            x_trigger = []
            y_trigger = []

        else:
            x_trigger = self.x_test[self.trigger_index]
            if len(x_trigger.shape) == 3:
                x_trigger = np.expand_dims(x_trigger, axis=0)

            y_trigger = self.target_class

        (
            poison_x,
            poison_y,
            poison_index,
            new_trigger_index,
            new_source_class,
            new_target_class,
        ) = self.attack.poison(
            self.data_filepath,
            x_trigger,
            y_trigger,
            x_train,
            y_train,
            self.trigger_index,
        )

        # attack.poison() may have modified trigger, source, and target,
        # if they were None in the config, and loaded from a pre-saved file.
        self.trigger_index = new_trigger_index
        self.source_class = new_source_class
        self.target_class = new_target_class

        if return_index:
            return (
                poison_x,
                poison_y,
                self.trigger_index,
                self.source_class,
                self.target_class,
                poison_index,
            )
        return (
            poison_x,
            poison_y,
            self.trigger_index,
            self.source_class,
            self.target_class,
        )


class WitchesBrewScenario(Poison):
    def _validate_attack_args(self, adhoc_config, y_test):
        """Ensures that the attack parameters from the config are valid and
        sufficient to create a poisoned dataset.

        Returns a standardized version of trigger_index, source_class, and
        target_class from the config, as well as a bool indicating whether
        the triggers were selected randomly.
        """

        ###
        # A word of explanation.
        #
        # We have three lists: target_class, trigger_index, source_class.
        # If source (or target) contains only 1 value, but either of the other lists contains more,
        # that source (or target) value is repeated to the length of the longer list.
        #
        # Source or trigger may be None.
        # If trigger_index is None, choose randomly from source class.
        # If source_class is None, infer from trigger_index.
        #
        # Target_class may only be None if the other two are also both None.
        # In this case, the scenario expects to load a presaved dataset specified elsewhere in the config.
        # It would be possible to choose target_class randomly as well,
        # but that was not something the poison group asked for and it significantly complicates things.
        ###

        trigger_index = adhoc_config["trigger_index"]
        if not isinstance(trigger_index, list):
            trigger_index = [trigger_index]

        target_class = adhoc_config["target_class"]
        if not isinstance(target_class, list):
            target_class = [target_class]

        source_class = adhoc_config["source_class"]
        if not isinstance(source_class, list):
            source_class = [source_class]

        if None in target_class and None in source_class and None in trigger_index:
            # If all three are None, we'll just use the saved dataset
            return [], [], [], False

        if None in target_class:
            raise ValueError("Please specify target_class in the config.")

        if None in source_class and None in trigger_index:
            raise ValueError(
                "Either source_class or trigger_index may be None but not both; please specify one."
            )

        # Now, target is not None, and only one of source or trigger is None.

        lengths = [len(trigger_index), len(target_class), len(source_class)]
        names = ["trigger_index", "target_class", "source_class"]
        max_name = names[np.argmax(lengths)]
        N = max(lengths)

        # Can't accept single int trigger_index if N > 1
        if N > 1 and len(trigger_index) == 1 and trigger_index[0] is not None:
            raise ValueError(
                f"trigger_index must have {N} unique elements to match {max_name}"
            )
        # now, trigger is one None, many Nones, or many ints.  Or one int if N is 1.
        if len(trigger_index) == 1:
            trigger_index = trigger_index * N
        # now, trigger is N Nones or N ints, or a wrong number
        if len(trigger_index) != N:
            if None in trigger_index:
                raise ValueError(
                    f"trigger_index should be 'null' or a list of {N} 'null's to match {max_name}"
                )
            else:
                raise
        # now, trigger is N Nones or N ints.
        if None not in trigger_index:
            if len(np.unique(trigger_index)) != len(trigger_index):
                raise ValueError("All elements of trigger_index must be unique")
        # now, trigger is N Nones or N unique ints.  As we need it.

        if len(target_class) == 1:
            target_class = target_class * N
        elif len(target_class) != N:
            raise ValueError(
                f"target_class must have one element or as many as {max_name}"
            )

        if len(source_class) == 1:
            source_class = source_class * N
        elif len(source_class) != N:
            raise ValueError(
                f"source_class must have one element or as many as {max_name}"
            )

        # Now, source, target, and trigger have length N.  Either source or trigger may be lists of None, but not both.
        # If source or trigger contain None, select randomly, but set a flag for reference in attack.

        triggers_chosen_randomly = False

        if None in trigger_index:
            log.info("Selecting random trigger images according to source_class")
            triggers_chosen_randomly = True
            used = []  # want to avoid using any trigger twice
            for i, class_i in enumerate(source_class):
                if class_i not in y_test:
                    raise ValueError(
                        f"Test set contains no examples of class {class_i}"
                    )
                options = [
                    index
                    for index in np.where(y_test == class_i)[0]
                    if index not in used
                ]
                trig_ind = np.random.choice(options)
                used.append(trig_ind)
                trigger_index[i] = trig_ind

            if len(np.unique(trigger_index)) != len(trigger_index):
                raise ValueError(
                    "Selected same trigger image multiple times.  If this happens, there is a bug in the 'for' block preceding this line of code"
                )

        if None in source_class:
            log.info(
                "Inferring source_class from the classes of the chosen trigger images"
            )
            for i, trig_ind in enumerate(trigger_index):
                source_class[i] = y_test[trig_ind]

        for i, trigger_ind in enumerate(trigger_index):
            if y_test[trigger_ind] != source_class[i]:
                raise ValueError(
                    f"Trigger image {i} does not belong to source class (class {y_test[trigger_ind]} != class {source_class[i]})"
                )

        if sum([t == s for t, s in zip(target_class, source_class)]) > 0:
            raise ValueError(
                f" No target class may equal source class; got target = {target_class} and source = {source_class}"
            )

        return trigger_index, target_class, source_class, triggers_chosen_randomly

    def load_poisoner(self):
        adhoc_config = self.config.get("adhoc") or {}
        attack_config = copy.deepcopy(self.config["attack"])
        if attack_config.get("type") == "preloaded":
            raise ValueError("preloaded attacks not currently supported for poisoning")

        self.use_poison = bool(adhoc_config["poison_dataset"])

        dataset_config = self.config["dataset"]
        test_dataset = config_loading.load_dataset(
            dataset_config, split="test", num_batches=None, **self.dataset_kwargs
        )
        x_test, y_test = (np.concatenate(z, axis=0) for z in zip(*list(test_dataset)))

        (
            self.trigger_index,
            self.target_class,
            self.source_class,
            triggers_chosen_randomly,
        ) = self._validate_attack_args(adhoc_config, y_test)

        if self.use_poison:

            attack_config["kwargs"]["percent_poison"] = adhoc_config[
                "fraction_poisoned"
            ]
            attack_config["kwargs"]["source_class"] = self.source_class
            attack_config["kwargs"]["target_class"] = self.target_class
            attack_config["kwargs"][
                "triggers_chosen_randomly"
            ] = triggers_chosen_randomly

            data_filepath = (
                attack_config["kwargs"].pop("data_filepath")
                if "data_filepath" in attack_config["kwargs"].keys()
                else None
            )

            attack_dir = os.path.join(paths.runtime_paths().saved_model_dir, "attacks")
            os.makedirs(attack_dir, exist_ok=True)
            if data_filepath is not None:
                data_filepath = os.path.join(attack_dir, data_filepath)

            log.info("Loading proxy model for attack . . .")
            proxy_weights = attack_config.get(
                "proxy_classifier_weights_file", None
            )  # you can pass in saved weights, but so far, this won't save them for you.
            proxy_config = copy.deepcopy(self.config["model"])
            proxy_config["weights_file"] = proxy_weights
            proxy_model, _ = config_loading.load_model(proxy_config)

            #  Train proxy model for gradient matching attack, if no pre-saved dataset or if we are overwriting it.
            if (
                data_filepath is None
                or not os.path.exists(data_filepath)
                or attack_config["kwargs"].get("overwrite_presaved_data")
            ):

                if proxy_weights is None:
                    log.info("Fitting proxy model for attack . . .")
                    proxy_model.fit(
                        self.x_clean,
                        self.label_function(self.y_clean),
                        batch_size=self.fit_batch_size,
                        nb_epochs=self.train_epochs,
                        verbose=False,
                        shuffle=True,
                    )

            attack = config_loading.load_attack(attack_config, proxy_model)

            self.poisoner = DatasetPoisonerWitchesBrew(
                attack,
                x_test,
                y_test,
                self.source_class,
                self.target_class,
                self.trigger_index,
                data_filepath,
            )
            self.test_poisoner = self.poisoner

    def poison_dataset(self):
        self.hub.set_context(stage="poison")
        # Over-ridden because poisoner returns possibly-modified trigger_index, target_class, source_class

        if self.use_poison:
            (
                self.x_poison,
                self.y_poison,
                self.trigger_index,
                self.source_class,
                self.target_class,
                self.poison_index,
            ) = self.poisoner.poison_dataset(
                self.x_clean, self.y_clean, return_index=True
            )
        else:
            self.x_poison, self.y_poison, self.poison_index = (
                self.x_clean,
                self.y_clean,
                np.array([]),
            )

        # make sure config has updated and serializable versions of source, target, and trigger
        self.config["adhoc"]["trigger_index"] = [int(t) for t in self.trigger_index]
        self.config["adhoc"]["source_class"] = [int(c) for c in self.source_class]
        self.config["adhoc"]["target_class"] = [int(c) for c in self.target_class]

        self.record_poison_and_data_info()

    def load_dataset(self, eval_split_default="test"):
        # Over-ridden because we need batch_size = 1 for the test set for this attack.

        dataset_config = self.config["dataset"]
        dataset_config = copy.deepcopy(dataset_config)
        dataset_config["batch_size"] = 1
        eval_split = dataset_config.get("eval_split", eval_split_default)
        log.info(f"Loading test dataset {dataset_config['name']}...")
        self.test_dataset = config_loading.load_dataset(
            dataset_config,
            split=eval_split,
            num_batches=self.num_eval_batches,
            **self.dataset_kwargs,
        )
        self.i = -1
        if self.explanatory_model is not None:
            self.init_explanatory()

    def load_metrics(self):
        if self.use_filtering_defense:
            # Filtering metrics
            self.hub.connect_meter(
                Meter(
                    "filter",
                    metrics.get("tpr_fpr"),
                    "scenario.poisoned",
                    "scenario.removed",
                )
            )

        self.hub.connect_meter(
            Meter(
                "accuracy_on_non_trigger_images",
                metrics.get("categorical_accuracy"),
                "scenario.y[non-trigger]",
                "scenario.y_pred[non-trigger]",
                final=np.mean,
                final_name="accuracy_on_non_trigger_images",
                record_final_only=True,
            )
        )
        self.hub.connect_meter(
            Meter(
                "accuracy_on_trigger_images",
                metrics.get("categorical_accuracy"),
                "scenario.y[trigger]",
                "scenario.y_pred[trigger]",
                final=np.mean,
                final_name="accuracy_on_trigger_images",
                record_final_only=True,
            )
        )

<<<<<<< HEAD
        self.hub.connect_meter(
            Meter(
                "attack_success_rate",  # percent of triggers classified as target
                metrics.get_supported_metric("categorical_accuracy"),
                "scenario.target[trigger]",
                "scenario.y_pred[trigger]",
                final=np.mean,
                final_name="attack_success_rate",
                record_final_only=True,
            )
        )

        per_class_mean_accuracy = metrics.get_supported_metric(
            "per_class_mean_accuracy"
        )
=======
        per_class_mean_accuracy = metrics.get("per_class_mean_accuracy")
>>>>>>> b1a923aa
        self.hub.connect_meter(
            Meter(
                "accuracy_on_non_trigger_images_per_class",
                metrics.get("identity_unzip"),
                "scenario.y[non-trigger]",
                "scenario.y_pred[non-trigger]",
                final=lambda x: per_class_mean_accuracy(*metrics.task.identity_zip(x)),
                final_name="accuracy_on_non_trigger_images_per_class",
                record_final_only=True,
            )
        )

        if self.config["adhoc"].get("compute_fairness_metrics"):
            self.load_fairness_metrics()
        self.results_writer = ResultsWriter(sink=None)
        self.hub.connect_writer(self.results_writer, default=True)
        self.hub.connect_writer(LogWriter(), default=True)

    def run_benign(self):
        self.hub.set_context(stage="non-trigger")
        # Called for all non-triggers

        x, y = self.x, self.y

        x.flags.writeable = False
        y_pred = self.model.predict(x, **self.predict_kwargs)

        self.probe.update(y=y, y_pred=y_pred)

        self.y_pred = y_pred  # for exporting when function returns
        if self.explanatory_model is not None:
            self.run_explanatory()

    def run_attack(self):
        self.hub.set_context(stage="trigger")
        # Only called for the trigger images

        # get target for this image
        ind = self.trigger_index.index(self.i)
        target = np.array([self.target_class[ind]])

        x, y = self.x, self.y

        x.flags.writeable = False
        y_pred_adv = self.model.predict(x, **self.predict_kwargs)

        self.probe.update(y=y, y_pred=y_pred_adv, y_pred_adv=y_pred_adv, target=target)

        self.y_pred_adv = y_pred_adv  # for exporting when function returns

    def evaluate_current(self):
        if self.i in self.trigger_index:
            self.run_attack()
            for batch_idx in range(self.x.shape[0]):
                basename = f"trigger_batch_{self.i}_ex_{batch_idx}"
                self.sample_exporter.export(self.x[batch_idx], basename)
        else:
            self.run_benign()

    def load_export_meters(self):
        super().load_export_meters()

        # Remove x_adv export meter since witches brew scenario doesn't probe.update() x_adv
        meter_names = [m.name for m in self.hub.meters]
        if "x_adv_exporter" in meter_names:
            self.hub.disconnect_meter(
                self.hub.meters[meter_names.index("x_adv_exporter")]
            )<|MERGE_RESOLUTION|>--- conflicted
+++ resolved
@@ -404,7 +404,6 @@
             )
         )
 
-<<<<<<< HEAD
         self.hub.connect_meter(
             Meter(
                 "attack_success_rate",  # percent of triggers classified as target
@@ -420,9 +419,6 @@
         per_class_mean_accuracy = metrics.get_supported_metric(
             "per_class_mean_accuracy"
         )
-=======
-        per_class_mean_accuracy = metrics.get("per_class_mean_accuracy")
->>>>>>> b1a923aa
         self.hub.connect_meter(
             Meter(
                 "accuracy_on_non_trigger_images_per_class",

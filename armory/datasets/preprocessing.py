--- conflicted
+++ resolved
@@ -39,19 +39,24 @@
     return (image_to_canon(element["image"]), element["label"])
 
 
+mnist = register(supervised_image_classification, "mnist")
+cifar10 = register(supervised_image_classification, "cifar10")
+resisc45 = register(supervised_image_classification, "resisc45")
+
+
 @register
 def digit(element):
     return (audio_to_canon(element["audio"]), element["label"])
 
 
 @register
-<<<<<<< HEAD
 def carla_obj_det_dev(element, modality="rgb"):
     return carla_over_obj_det_image(
         element["image"], modality=modality
-    ), carla_over_obj_det_dev_label(
-        element["image"], element["objects"], element["patch_metadata"]
-=======
+    ), convert_tf_obj_det_label_to_pytorch(
+        element["image"], element["objects"], element["patch_metadata"])
+
+@register
 def carla_over_obj_det_dev(element, modality="rgb"):
     return carla_over_obj_det_image(element["image"], modality=modality), (
         convert_tf_obj_det_label_to_pytorch(element["image"], element["objects"]),
@@ -63,7 +68,6 @@
 def xview(element):
     return image_to_canon(element["image"]), convert_tf_obj_det_label_to_pytorch(
         element["image"], element["objects"]
->>>>>>> b2cae8f7
     )
 
 

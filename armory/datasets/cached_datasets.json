{
    "carla_over_obj_det_dev": {
        "sha256": "77761f1d5c6eca40984aa40f38fab0568b9bb4a4dca696e876fccaa2dd9be56d",
        "size": 59760259,
        "subdir": "carla_over_obj_det_dev/1.0.0",
        "url": null,
        "version": "1.0.0"
    },
    "digit": {
        "sha256": "805fb5e33caf2029e13f4146c9d06fdb437ac5b0f0aa9668e3201922b617c559",
        "size": 8349857,
        "subdir": "digit/1.0.8",
        "url": null,
        "version": "1.0.8"
    },
    "mnist": {
        "sha256": "fdc3408e29580367145e95ac7cb1d51e807105b174314cd52c16d27a13b98979",
        "size": 16920751,
        "subdir": "mnist/3.0.1",
        "url": null,
        "version": "3.0.1"
    },
<<<<<<< HEAD
    "xview": {
        "sha256": "8e5d67c2b6419bf7ff7cb9851a590903078f608501b65735a14e65717f1bc9a1",
        "size": 1327668423,
        "subdir": "xview/1.0.1",
        "url": null,
        "version": "1.0.1"
=======
    "resisc45": {
        "sha256": "93db2fd71eaa8d83c0b963e97fde91abf8949d7c3e6060af2a066810b958dacc",
        "size": 408525721,
        "subdir": "resisc45/3.0.0",
        "url": null,
        "version": "3.0.0"
>>>>>>> c4e863c6
    }
}<|MERGE_RESOLUTION|>--- conflicted
+++ resolved
@@ -20,20 +20,18 @@
         "url": null,
         "version": "3.0.1"
     },
-<<<<<<< HEAD
+    "resisc45": {
+        "sha256": "93db2fd71eaa8d83c0b963e97fde91abf8949d7c3e6060af2a066810b958dacc",
+        "size": 408525721,
+        "subdir": "resisc45/3.0.0",
+        "url": null,
+        "version": "3.0.0"
+    },
     "xview": {
         "sha256": "8e5d67c2b6419bf7ff7cb9851a590903078f608501b65735a14e65717f1bc9a1",
         "size": 1327668423,
         "subdir": "xview/1.0.1",
         "url": null,
         "version": "1.0.1"
-=======
-    "resisc45": {
-        "sha256": "93db2fd71eaa8d83c0b963e97fde91abf8949d7c3e6060af2a066810b958dacc",
-        "size": 408525721,
-        "subdir": "resisc45/3.0.0",
-        "url": null,
-        "version": "3.0.0"
->>>>>>> c4e863c6
     }
 }
"""
python -m armory run <json_config>
OR
armory run <json_config>

Try:
    <json_config> = 'examples/fgm_attack_binary_search.json'

This runs an arbitrary config file. Results are output to the `outputs/` directory.
"""

import argparse
import json
import os
import re
import sys

from jsonschema import ValidationError

import armory
from armory import arguments, paths
<<<<<<< HEAD
from armory.cli.tools import (
    collect_armory_outputs,
    log_current_branch,
    plot_mAP_by_giou_with_patch_cli,
    rgb_depth_convert,
)
=======
from armory.cli import CLI_COMMANDS
>>>>>>> 4fc0d37f
from armory.configuration import load_global_config, save_config
from armory.eval import Evaluator
import armory.logs
from armory.logs import log
from armory.utils.configuration import load_config, load_config_stdin
from armory.utils.version import to_docker_tag
import docker


class PortNumber(argparse.Action):
    def __call__(self, parser, namespace, values, option_string=None):
        if not 0 < values < 2**16:
            raise argparse.ArgumentError(self, "port numbers must be in (0, 65535]")
        setattr(namespace, self.dest, values)


def sorted_unique_nonnegative_numbers(values, warning_string):
    if not isinstance(values, str):
        raise ValueError(f"{values} invalid.\n Must be a string input.")

    if not re.match(r"^\s*\d+(\s*,\s*\d+)*\s*$", values):
        raise ValueError(
            f"{values} invalid. Must be ','-separated nonnegative integers"
        )

    numbers = [int(x) for x in values.split(",")]
    sorted_unique_numbers = sorted(set(numbers))
    if numbers != sorted_unique_numbers:
        log.info(
            f"WARNING: {warning_string} sorted and made unique: {sorted_unique_numbers}"
        )
    return sorted_unique_numbers


class Index(argparse.Action):
    def __call__(self, parser, namespace, values, option_string=None):
        sorted_unique_numbers = sorted_unique_nonnegative_numbers(values, "--index")
        setattr(namespace, self.dest, sorted_unique_numbers)


class Classes(argparse.Action):
    def __call__(self, parser, namespace, values, option_string=None):
        sorted_unique_numbers = sorted_unique_nonnegative_numbers(values, "--classes")
        setattr(namespace, self.dest, sorted_unique_numbers)


class Command(argparse.Action):
    def __call__(self, parser, namespace, values, option_string=None):
        if values not in COMMANDS:
            raise argparse.ArgumentError(
                self,
                f"{values} invalid.\n" f"<command> must be one of {list(COMMANDS)}",
            )
        setattr(namespace, self.dest, values)


class DockerImage(argparse.Action):
    def __call__(self, parser, namespace, values, option_string=None):
        images = armory.docker.images.IMAGE_MAP
        if values in images.values():
            setattr(namespace, self.dest, values)
        elif values.lower() in images.keys():
            setattr(namespace, self.dest, images[values])
        else:
            log.info(
                f"WARNING: {values} not in "
                f"{list(images.keys()) + list(images.values())}. "
                "Attempting to load custom Docker image."
            )
            setattr(namespace, self.dest, values)


OLD_SCENARIOS = [
    "https://github.com/twosixlabs/armory-example/blob/master/scenario_download_configs/scenarios-set1.json"
]
DEFAULT_SCENARIO = "https://github.com/twosixlabs/armory-example/blob/master/scenario_download_configs/scenarios-set2.json"


class DownloadConfig(argparse.Action):
    def __call__(self, parser, namespace, values, option_string=None):
        if values.lower().endswith(".json") and os.path.isfile(values):
            setattr(namespace, self.dest, values)
        else:
            raise argparse.ArgumentError(
                self,
                f"Please provide a json config file. See the armory-example repo: "
                f"{DEFAULT_SCENARIO}",
            )


# Helper functions for parsers


def _debug(parser):
    parser.add_argument(
        "-d",
        "--debug",
        action="store_true",
        help="synonym for --log-level=armory:debug",
    )
    parser.add_argument(
        "--log-level",
        action="append",
        help="set log level per-module (ex. art:debug) can be used mulitple times",
    )


def _interactive(parser):
    parser.add_argument(
        "-i",
        "--interactive",
        action="store_true",
        help="Whether to allow interactive access to container",
    )


def _jupyter(parser):
    parser.add_argument(
        "-j",
        "--jupyter",
        action="store_true",
        help="Whether to set up Jupyter notebook from container",
    )


def _port(parser):
    parser.add_argument(
        "-p",
        "--port",
        type=int,
        action=PortNumber,
        metavar="",
        default=None,
        help=(
            "Port number {0, ..., 65535} to expose from docker container. If --jupyter "
            "flag is set then this port will be used for the jupyter server."
        ),
    )


def _no_gpu(parser):
    parser.add_argument(
        "--no-gpu",
        action="store_true",
        help="Whether to not use GPU(s)",
    )


def _use_gpu(parser):
    parser.add_argument(
        "--use-gpu",
        action="store_true",
        help="Whether to use GPU(s)",
    )


def _gpus(parser):
    parser.add_argument(
        "--gpus",
        type=str,
        help="Which specific GPU(s) to use, such as '3', '1,5', or 'all'",
    )


def _docker_image(parser):
    parser.add_argument(
        "docker_image",
        metavar="<docker image>",
        type=str,
        help="docker image framework: 'armory', or 'pytorch-deepspeech'",
        action=DockerImage,
    )


def _docker_image_optional(parser):
    parser.add_argument(
        "--docker-image",
        default=armory.docker.images.ARMORY_IMAGE_NAME,
        metavar="<docker image>",
        type=str,
        help="docker image framework: 'armory', or 'pytorch-deepspeech'",
        action=DockerImage,
    )


def _skip_docker_images(parser):
    parser.add_argument(
        "--skip-docker-images",
        action="store_true",
        help="Whether to skip downloading docker images",
    )


def _no_docker(parser):
    parser.add_argument(
        "--no-docker",
        action="store_true",
        help="Whether to use Docker or the local host environment",
    )


def _root(parser):
    parser.add_argument(
        "--root",
        action="store_true",
        help="Whether to run docker as root",
    )


def _index(parser):
    parser.add_argument(
        "--index",
        type=str,
        help="Comma-separated nonnegative index for evaluation data point filtering"
        "e.g.: `2` or ``1,3,7`",
        action=Index,
    )


def _classes(parser):
    parser.add_argument(
        "--classes",
        type=str,
        help="Comma-separated nonnegative class ids for filtering"
        "e.g.: `2` or ``1,3,7`",
        action=Classes,
    )


# Config


def _set_gpus(config, use_gpu, no_gpu, gpus):
    """
    Set gpu values from parser in config
    """
    if (use_gpu or gpus) and no_gpu:
        raise ValueError("no_gpu cannot be set with use_gpu or gpus!")

    if gpus:
        if not use_gpu:
            log.info("--gpus field specified. Setting --use-gpu to True")
            use_gpu = True
        config["sysconfig"]["gpus"] = gpus

    if use_gpu or "use_gpu" not in config["sysconfig"]:
        # Override if use_gpu, otherwise if config exists, leave config setting in place
        config["sysconfig"]["use_gpu"] = use_gpu
    elif no_gpu:
        config["sysconfig"]["use_gpu"] = False


def _set_outputs(config, output_dir, output_filename):
    if output_dir:
        config["sysconfig"]["output_dir"] = output_dir
    if output_filename:
        config["sysconfig"]["output_filename"] = output_filename


# Commands


def run(command_args, prog, description) -> int:
    parser = argparse.ArgumentParser(prog=prog, description=description)
    parser.add_argument(
        "filepath",
        metavar="<json_config>",
        type=str,
        help="json config file. Use '-' to accept standard input or pipe.",
    )
    _debug(parser)
    _interactive(parser)
    _jupyter(parser)
    _port(parser)
    _use_gpu(parser)
    _no_gpu(parser)
    _gpus(parser)
    _no_docker(parser)
    _root(parser)
    _index(parser)
    _classes(parser)
    parser.add_argument(
        "--output-dir",
        type=str,
        help="Override of default output directory prefix",
    )
    parser.add_argument(
        "--output-filename",
        type=str,
        help="Override of default output filename prefix",
    )
    parser.add_argument(
        "--check",
        action="store_true",
        help="Whether to quickly check to see if scenario code runs",
    )
    parser.add_argument(
        "--num-eval-batches",
        type=int,
        help="Number of batches to use for evaluation of benign and adversarial examples",
    )
    parser.add_argument(
        "--skip-benign",
        action="store_true",
        help="Skip benign inference and metric calculations",
    )
    parser.add_argument(
        "--skip-attack",
        action="store_true",
        help="Skip attack generation and metric calculations",
    )
    parser.add_argument(
        "--skip-misclassified",
        action="store_true",
        help="Skip attack of inputs that are already misclassified",
    )
    parser.add_argument(
        "--validate-config",
        action="store_true",
        help="Validate model configuration against several checks",
    )

    args = parser.parse_args(command_args)
    armory.logs.update_filters(args.log_level, args.debug)

    try:
        if args.filepath == "-":
            if sys.stdin.isatty():
                log.error(
                    "Cannot read config from raw 'stdin'; must pipe or redirect a file"
                )
                return 1
            log.info("Reading config from stdin...")
            config = load_config_stdin()
        else:
            config = load_config(args.filepath)
    except ValidationError as e:
        log.error(
            f"Could not validate config: {e.message} @ {'.'.join(e.absolute_path)}"
        )
        return 1
    except json.decoder.JSONDecodeError:
        if args.filepath == "-":
            log.error("'stdin' did not provide a json-parsable input")
        else:
            log.error(f"Could not decode '{args.filepath}' as a json file.")
            if not args.filepath.lower().endswith(".json"):
                log.warning(f"{args.filepath} is not a '*.json' file")
        return 1
    _set_gpus(config, args.use_gpu, args.no_gpu, args.gpus)
    _set_outputs(config, args.output_dir, args.output_filename)
    log.debug(f"unifying sysconfig {config['sysconfig']} and args {args}")
    (config, args) = arguments.merge_config_and_args(config, args)

    if args.num_eval_batches and args.index:
        raise ValueError("Cannot have --num-eval-batches and --index")
    if args.index and config["dataset"].get("index"):
        log.info("Overriding index in config with command line argument")
    if args.index:
        config["dataset"]["index"] = args.index
    if args.classes and config["dataset"].get("class_ids"):
        log.info("Overriding class_ids in config with command line argument")
    if args.classes:
        config["dataset"]["class_ids"] = args.classes

    rig = Evaluator(config, no_docker=args.no_docker, root=args.root)
    exit_code = rig.run(
        interactive=args.interactive,
        jupyter=args.jupyter,
        host_port=args.port,
        check_run=args.check,
        num_eval_batches=args.num_eval_batches,
        skip_benign=args.skip_benign,
        skip_attack=args.skip_attack,
        skip_misclassified=args.skip_misclassified,
        validate_config=args.validate_config,
    )
    return exit_code


def _pull_docker_images(docker_client=None):
    if docker_client is None:
        docker_client = docker.from_env(version="auto")
    for image in armory.docker.images.IMAGE_MAP.values():
        try:
            docker_client.images.get(image)
        except docker.errors.ImageNotFound:
            try:
                log.info(f"Image {image} was not found. Downloading...")
                repository, tag = ":".split(image)
                armory.docker.images.pull_verbose(docker_client, repository, tag=tag)
            except docker.errors.NotFound:
                log.exception(
                    f"Docker image {image} does not exist for this version. "
                    f"Please run 'python docker/build.py {image}' before running armory"
                )
                raise ValueError(f"Docker image {image} not built")


def download(command_args, prog, description):
    """
    Script to download all datasets and model weights for offline usage.
    """
    parser = argparse.ArgumentParser(prog=prog, description=description)
    _debug(parser)
    _docker_image_optional(parser)
    _skip_docker_images(parser)
    parser.add_argument(
        metavar="<download data config file>",
        dest="download_config",
        type=str,
        default="armory/configs/download_data.json",
        action=DownloadConfig,
        help=f"Configuration for download of data. See {DEFAULT_SCENARIO}. Note: file must be under current working directory.",
    )
    parser.add_argument(
        metavar="<scenario>",
        dest="scenario",
        type=str,
        default="all",
        help="scenario for which to download data, 'list' for available scenarios, or blank to download all scenarios",
        nargs="?",
    )
    _no_docker(parser)

    args = parser.parse_args(command_args)
    armory.logs.update_filters(args.log_level, args.debug)

    if args.no_docker:
        log.info("Downloading requested datasets and model weights in host mode...")
        paths.set_mode("host")
        from armory.data import datasets, model_weights

        datasets.download_all(args.download_config, args.scenario)
        model_weights.download_all(args.download_config, args.scenario)
        return

    if args.skip_docker_images:
        log.info("Skipping docker image downloads...")
    else:
        log.info("Downloading all docker images...")
        _pull_docker_images()

    log.info("Downloading requested datasets and model weights...")
    config = {"sysconfig": {"docker_image": args.docker_image}}

    rig = Evaluator(config)
    cmd = "; ".join(
        [
            "from armory.data import datasets",
            "from armory.data import model_weights",
            "from armory.logs import log, update_filters",
            f"update_filters({args.log_level}, {args.debug})",
            f'datasets.download_all("{args.download_config}", "{args.scenario}")',
            f'model_weights.download_all("{args.download_config}", "{args.scenario}")',
        ]
    )
    exit_code = rig.run(command=f"python -c '{cmd}'")
    sys.exit(exit_code)


def _get_path(name, default_path, absolute_required=True):
    answer = None
    while answer is None:
        try:
            answer = input(f'{name} [DEFAULT: "{default_path}"]: ')
        except EOFError:
            answer = ""
        if not answer:
            answer = default_path
        answer = os.path.expanduser(answer)
        if os.path.isabs(answer):
            answer = os.path.abspath(answer)
        elif absolute_required:
            print(f"Invalid answer: '{answer}' Absolute path required for {name}")
            answer = None
        else:
            answer = os.path.relpath(answer)
    return answer


def _get_verify_ssl():
    verify_ssl = None
    while verify_ssl is None:
        answer = input("Verify SSL during downloads? [Y/n] ")
        if answer in ("Y", "y", ""):
            verify_ssl = True
        elif answer in ("N", "n"):
            verify_ssl = False
        else:
            print(f"Invalid selection: {answer}")
        print()
        return verify_ssl


def configure(command_args, prog, description):
    parser = argparse.ArgumentParser(prog=prog, description=description)
    _debug(parser)

    parser.add_argument(
        "--use-defaults", default=False, action="store_true", help="Use Defaults"
    )

    args = parser.parse_args(command_args)
    armory.logs.update_filters(args.log_level, args.debug)

    default_host_paths = paths.HostDefaultPaths()

    config = None

    if args.use_defaults:
        config = {
            "dataset_dir": default_host_paths.dataset_dir,
            "local_git_dir": default_host_paths.local_git_dir,
            "saved_model_dir": default_host_paths.saved_model_dir,
            "tmp_dir": default_host_paths.tmp_dir,
            "output_dir": default_host_paths.output_dir,
            "verify_ssl": True,
        }
        print("Saving configuration...")
        save_config(config, default_host_paths.armory_dir)
        print("Configure successful")
        print("Configure complete")
        return

    elif os.path.exists(default_host_paths.armory_config):
        response = None
        while response is None:
            prompt = f"Existing configuration found: {default_host_paths.armory_config}"
            print(prompt)

            response = input("Load existing configuration? [Y/n]")
            if response in ("Y", "y", ""):
                print("Loading configuration...")
                config = load_global_config(
                    default_host_paths.armory_config, validate=False
                )
                print("Load successful")
            elif response in ("N", "n"):
                print("Configuration not loaded")
            else:
                print(f"Invalid selection: {response}")
                response = None
            print()

    instructions = "\n".join(
        [
            "Configuring paths for armory usage",
            f'    This configuration will be stored at "{default_host_paths.armory_config}"',
            "",
            "Please enter desired target directory for the following paths.",
            "    If left empty, the default path will be used.",
            "    Absolute paths (which include '~' user paths) are required.",
            "",
        ]
    )
    print(instructions)

    default_dataset_dir = (
        config["dataset_dir"]
        if config is not None and "dataset_dir" in config.keys()
        else default_host_paths.dataset_dir
    )
    default_local_dir = (
        config["local_git_dir"]
        if config is not None and "local_git_dir" in config.keys()
        else default_host_paths.local_git_dir
    )
    default_saved_model_dir = (
        config["saved_model_dir"]
        if config is not None and "saved_model_dir" in config.keys()
        else default_host_paths.saved_model_dir
    )
    default_tmp_dir = (
        config["tmp_dir"]
        if config is not None and "tmp_dir" in config.keys()
        else default_host_paths.tmp_dir
    )
    default_output_dir = (
        config["output_dir"]
        if config is not None and "output_dir" in config.keys()
        else default_host_paths.output_dir
    )

    config = {
        "dataset_dir": _get_path("dataset_dir", default_dataset_dir),
        "local_git_dir": _get_path("local_git_dir", default_local_dir),
        "saved_model_dir": _get_path("saved_model_dir", default_saved_model_dir),
        "tmp_dir": _get_path("tmp_dir", default_tmp_dir),
        "output_dir": _get_path("output_dir", default_output_dir),
        "verify_ssl": _get_verify_ssl(),
    }
    resolved = "\n".join(
        [
            "Resolved paths:",
            f"    dataset_dir:     {config['dataset_dir']}",
            f"    local_git_dir:   {config['local_git_dir']}",
            f"    saved_model_dir: {config['saved_model_dir']}",
            f"    tmp_dir:         {config['tmp_dir']}",
            f"    output_dir:      {config['output_dir']}",
            "Download options:",
            f"    verify_ssl:      {config['verify_ssl']}",
            "",
        ]
    )
    print(resolved)
    save = None
    while save is None:
        if os.path.isfile(default_host_paths.armory_config):
            print("WARNING: this will overwrite existing configuration.")
            print("    Press Ctrl-C to abort.")
        answer = input("Save this configuration? [Y/n] ")
        if answer in ("Y", "y", ""):
            print("Saving configuration...")
            save_config(config, default_host_paths.armory_dir)
            print("Configure successful")
            save = True
        elif answer in ("N", "n"):
            print("Configuration not saved")
            save = False
        else:
            print(f"Invalid selection: {answer}")
        print()
    print("Configure complete")


def launch(command_args, prog, description):
    parser = argparse.ArgumentParser(prog=prog, description=description)
    _docker_image(parser)
    _debug(parser)
    _interactive(parser)
    _jupyter(parser)
    _port(parser)
    _use_gpu(parser)
    _no_gpu(parser)
    _gpus(parser)
    _root(parser)

    args = parser.parse_args(command_args)
    armory.logs.update_filters(args.log_level, args.debug)

    config = {"sysconfig": {"docker_image": args.docker_image}}
    _set_gpus(config, args.use_gpu, args.no_gpu, args.gpus)
    (config, args) = arguments.merge_config_and_args(config, args)

    rig = Evaluator(config, root=args.root)

    # this is the expected meaning of `launch()` that is, start an interactive session even if `--interactive` was not specified
    if not args.interactive and not args.jupyter:
        args.interactive = True

    exit_code = rig.run(
        interactive=args.interactive,
        jupyter=args.jupyter,
        host_port=args.port,
        command="true # No-op",
    )
    sys.exit(exit_code)


def exec(command_args, prog, description):
    delimiter = "--"
    usage = f"armory exec <docker image> [-d] [--use-gpu] {delimiter} <exec command>"
    parser = argparse.ArgumentParser(prog=prog, description=description, usage=usage)
    _docker_image(parser)
    _debug(parser)
    _use_gpu(parser)
    _gpus(parser)
    _no_gpu(parser)
    _root(parser)

    try:
        index = command_args.index(delimiter)
    except ValueError:
        print(f"ERROR: delimiter '{delimiter}' is required.")
        parser.print_help()
        sys.exit(1)
    exec_args = command_args[index + 1 :]
    armory_args = command_args[:index]
    if exec_args:
        command = " ".join(exec_args)
    else:
        print("WARNING: no exec command provided. Using no-op.")
        command = "true # No-op"

    args = parser.parse_args(armory_args)
    armory.logs.update_filters(args.log_level, args.debug)

    config = {"sysconfig": {"docker_image": args.docker_image}}
    # Config
    _set_gpus(config, args.use_gpu, args.no_gpu, args.gpus)
    (config, args) = arguments.merge_config_and_args(config, args)

    rig = Evaluator(config, root=args.root)
    exit_code = rig.run(command=command)
    sys.exit(exit_code)


<<<<<<< HEAD
UTILS_COMMANDS = {
    "get-branch": (log_current_branch, "log the current git branch of armory"),
    "rgb-convert": (rgb_depth_convert, "converts rgb depth images to another format"),
    "plot-mAP-by-giou": (
        plot_mAP_by_giou_with_patch_cli,
        "Visualize the output of the metric 'object_detection_AP_per_class_by_giou_from_patch.'",
    ),
    "collect-output": (collect_armory_outputs, "clean armory outputs directory"),
}


=======
>>>>>>> 4fc0d37f
def utils_usage():
    lines = [
        f"{PROGRAM} <command>",
        "",
        "ARMORY Adversarial Robustness Evaluation Test Bed",
        "https://github.com/twosixlabs/armory",
        "",
        "Commands:",
    ]
    for name, (func, description) in CLI_COMMANDS.items():
        lines.append(f"    {name} - {description}")
    lines.extend(
        [
            "    -v, --version - get current armory version",
            "",
            f"Run '{PROGRAM} <command> --help' for more information on a command.",
            " ",
        ]
    )
    return "\n".join(lines)


def utils(command_args, prog, description):
    parser = argparse.ArgumentParser(prog=prog, usage=utils_usage())
    parser.add_argument(
        "command",
        choices=CLI_COMMANDS.keys(),
        help="utility command to run",
    )
    args = parser.parse_args(sys.argv[2:3])

    func, description = CLI_COMMANDS[args.command]
    prog = f"{PROGRAM} {args.command}"
    return func(sys.argv[3:], prog, description)


# command, (function, description)
PROGRAM = "armory"
COMMANDS = {
    "run": (run, "run armory from config file"),
    "download": (
        download,
        "download datasets and model weights used for a given evaluation scenario",
    ),
    "configure": (configure, "set up armory and dataset paths"),
    "launch": (launch, "launch a given docker container in armory"),
    "exec": (exec, "run a single exec command in the container"),
    "utils": (utils, "run a utility script"),
}


def usage():
    lines = [
        f"{PROGRAM} <command>",
        "",
        "ARMORY Adversarial Robustness Evaluation Test Bed",
        "https://github.com/twosixlabs/armory",
        "",
        "Commands:",
    ]
    for name, (func, description) in COMMANDS.items():
        lines.append(f"    {name} - {description}")
    lines.extend(
        [
            "    -v, --version - get current armory version",
            "",
            f"Run '{PROGRAM} <command> --help' for more information on a command.",
            " ",
        ]
    )
    return "\n".join(lines)


def main() -> int:
    # TODO the run method now returns a status code instead of sys.exit directly
    # the rest of the COMMANDS should conform
    if len(sys.argv) < 2 or sys.argv[1] in ("-h", "--help", "help"):
        print(usage())
        sys.exit(1)
    elif sys.argv[1] in ("-v", "--version", "version"):
        print(f"{armory.__version__}")
        sys.exit(0)
    elif sys.argv[1] == "--show-docker-version-tag":
        print(to_docker_tag(armory.__version__))
        sys.exit(0)

    parser = argparse.ArgumentParser(prog="armory", usage=usage())
    parser.add_argument(
        "command",
        metavar="<command>",
        type=str,
        help="armory command",
        action=Command,
    )
    args = parser.parse_args(sys.argv[1:2])

    func, description = COMMANDS[args.command]
    prog = f"{PROGRAM} {args.command}"
    return func(sys.argv[2:], prog, description)


if __name__ == "__main__":
    sys.exit(main())<|MERGE_RESOLUTION|>--- conflicted
+++ resolved
@@ -19,16 +19,7 @@
 
 import armory
 from armory import arguments, paths
-<<<<<<< HEAD
-from armory.cli.tools import (
-    collect_armory_outputs,
-    log_current_branch,
-    plot_mAP_by_giou_with_patch_cli,
-    rgb_depth_convert,
-)
-=======
 from armory.cli import CLI_COMMANDS
->>>>>>> 4fc0d37f
 from armory.configuration import load_global_config, save_config
 from armory.eval import Evaluator
 import armory.logs
@@ -727,20 +718,6 @@
     sys.exit(exit_code)
 
 
-<<<<<<< HEAD
-UTILS_COMMANDS = {
-    "get-branch": (log_current_branch, "log the current git branch of armory"),
-    "rgb-convert": (rgb_depth_convert, "converts rgb depth images to another format"),
-    "plot-mAP-by-giou": (
-        plot_mAP_by_giou_with_patch_cli,
-        "Visualize the output of the metric 'object_detection_AP_per_class_by_giou_from_patch.'",
-    ),
-    "collect-output": (collect_armory_outputs, "clean armory outputs directory"),
-}
-
-
-=======
->>>>>>> 4fc0d37f
 def utils_usage():
     lines = [
         f"{PROGRAM} <command>",

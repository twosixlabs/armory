"""
python -m armory run <json_config>
OR
armory run <json_config>

Try:
    <json_config> = 'examples/fgm_attack_binary_search.json'

This runs an arbitrary config file. Results are output to the `outputs/` directory.
"""

import argparse
import json
import os
import re
import sys

from jsonschema import ValidationError

import armory
<<<<<<< HEAD
from armory import arguments, paths
from armory.configuration import load_global_config, save_config
from armory.docker import images
from armory.eval import Evaluator
import armory.logs
from armory.logs import log
from armory.utils.configuration import load_config, load_config_stdin
from armory.utils.version import to_docker_tag
import docker
=======

from armory import arguments, paths
from armory.configuration import load_global_config, save_config
from armory.eval import Evaluator
from armory.utils.configuration import load_config, load_config_stdin
from armory.utils.version import to_docker_tag

import armory.logs
from armory.logs import log
>>>>>>> e829a05d


class PortNumber(argparse.Action):
    def __call__(self, parser, namespace, values, option_string=None):
        if not 0 < values < 2**16:
            raise argparse.ArgumentError(self, "port numbers must be in (0, 65535]")
        setattr(namespace, self.dest, values)


def sorted_unique_nonnegative_numbers(values, warning_string):
    if not isinstance(values, str):
        raise ValueError(f"{values} invalid.\n Must be a string input.")

    if not re.match(r"^\s*\d+(\s*,\s*\d+)*\s*$", values):
        raise ValueError(
            f"{values} invalid. Must be ','-separated nonnegative integers"
        )

    numbers = [int(x) for x in values.split(",")]
    sorted_unique_numbers = sorted(set(numbers))
    if numbers != sorted_unique_numbers:
        log.info(
            f"WARNING: {warning_string} sorted and made unique: {sorted_unique_numbers}"
        )
    return sorted_unique_numbers


class Index(argparse.Action):
    def __call__(self, parser, namespace, values, option_string=None):
        sorted_unique_numbers = sorted_unique_nonnegative_numbers(values, "--index")
        setattr(namespace, self.dest, sorted_unique_numbers)


class Classes(argparse.Action):
    def __call__(self, parser, namespace, values, option_string=None):
        sorted_unique_numbers = sorted_unique_nonnegative_numbers(values, "--classes")
        setattr(namespace, self.dest, sorted_unique_numbers)


class Command(argparse.Action):
    def __call__(self, parser, namespace, values, option_string=None):
        if values not in COMMANDS:
            raise argparse.ArgumentError(
                self,
                f"{values} invalid.\n" f"<command> must be one of {list(COMMANDS)}",
            )
        setattr(namespace, self.dest, values)


class DockerImage(argparse.Action):
    def __call__(self, parser, namespace, values, option_string=None):
        images = armory.docker.images.IMAGE_MAP
        if values in images.values():
            setattr(namespace, self.dest, values)
        elif values.lower() in images.keys():
            setattr(namespace, self.dest, images[values])
        else:
            log.info(
                f"WARNING: {values} not in "
                f"{list(images.keys()) + list(images.values())}. "
                "Attempting to load custom Docker image."
            )
            setattr(namespace, self.dest, values)


OLD_SCENARIOS = [
    "https://github.com/twosixlabs/armory-example/blob/master/scenario_download_configs/scenarios-set1.json"
]
DEFAULT_SCENARIO = "https://github.com/twosixlabs/armory-example/blob/master/scenario_download_configs/scenarios-set2.json"


class DownloadConfig(argparse.Action):
    def __call__(self, parser, namespace, values, option_string=None):
        if values.lower().endswith(".json") and os.path.isfile(values):
            setattr(namespace, self.dest, values)
        else:
            raise argparse.ArgumentError(
                self,
                f"Please provide a json config file. See the armory-example repo: "
                f"{DEFAULT_SCENARIO}",
            )


# Helper functions for parsers


def _debug(parser):
    parser.add_argument(
        "-d",
        "--debug",
        action="store_true",
        help="synonym for --log-level=armory:debug",
    )
    parser.add_argument(
        "--log-level",
        action="append",
        help="set log level per-module (ex. art:debug) can be used mulitple times",
    )


def _interactive(parser):
    parser.add_argument(
        "-i",
        "--interactive",
        action="store_true",
        help="Whether to allow interactive access to container",
    )


def _jupyter(parser):
    parser.add_argument(
        "-j",
        "--jupyter",
        action="store_true",
        help="Whether to set up Jupyter notebook from container",
    )


def _port(parser):
    parser.add_argument(
        "-p",
        "--port",
        type=int,
        action=PortNumber,
        metavar="",
        default=None,
        help=(
            "Port number {0, ..., 65535} to expose from docker container. If --jupyter "
            "flag is set then this port will be used for the jupyter server."
        ),
    )


def _no_gpu(parser):
    parser.add_argument(
        "--no-gpu",
        action="store_true",
        help="Whether to not use GPU(s)",
    )


def _use_gpu(parser):
    parser.add_argument(
        "--use-gpu",
        action="store_true",
        help="Whether to use GPU(s)",
    )


def _gpus(parser):
    parser.add_argument(
        "--gpus",
        type=str,
        help="Which specific GPU(s) to use, such as '3', '1,5', or 'all'",
    )


def _docker_image(parser):
    parser.add_argument(
        "docker_image",
        metavar="<docker image>",
        type=str,
        help="docker image framework: 'armory', or 'pytorch-deepspeech'",
        action=DockerImage,
    )


def _docker_image_optional(parser):
    parser.add_argument(
        "--docker-image",
        default=armory.docker.images.ARMORY_IMAGE_NAME,
        metavar="<docker image>",
        type=str,
        help="docker image framework: 'armory', or 'pytorch-deepspeech'",
        action=DockerImage,
    )


def _skip_docker_images(parser):
    parser.add_argument(
        "--skip-docker-images",
        action="store_true",
        help="Whether to skip downloading docker images",
    )


def _no_docker(parser):
    parser.add_argument(
        "--no-docker",
        action="store_true",
        help="Whether to use Docker or the local host environment",
    )


def _root(parser):
    parser.add_argument(
        "--root",
        action="store_true",
        help="Whether to run docker as root",
    )


def _index(parser):
    parser.add_argument(
        "--index",
        type=str,
        help="Comma-separated nonnegative index for evaluation data point filtering"
        "e.g.: `2` or ``1,3,7`",
        action=Index,
    )


def _classes(parser):
    parser.add_argument(
        "--classes",
        type=str,
        help="Comma-separated nonnegative class ids for filtering"
        "e.g.: `2` or ``1,3,7`",
        action=Classes,
    )


# Config


def _set_gpus(config, use_gpu, no_gpu, gpus):
    """
    Set gpu values from parser in config
    """
    if (use_gpu or gpus) and no_gpu:
        raise ValueError("no_gpu cannot be set with use_gpu or gpus!")

    if gpus:
        if not use_gpu:
            log.info("--gpus field specified. Setting --use-gpu to True")
            use_gpu = True
        config["sysconfig"]["gpus"] = gpus

    if use_gpu or "use_gpu" not in config["sysconfig"]:
        # Override if use_gpu, otherwise if config exists, leave config setting in place
        config["sysconfig"]["use_gpu"] = use_gpu
    elif no_gpu:
        config["sysconfig"]["use_gpu"] = False


def _set_outputs(config, output_dir, output_filename):
    if output_dir:
        config["sysconfig"]["output_dir"] = output_dir
    if output_filename:
        config["sysconfig"]["output_filename"] = output_filename


# Commands


def run(command_args, prog, description) -> int:
    parser = argparse.ArgumentParser(prog=prog, description=description)
    parser.add_argument(
        "filepath",
        metavar="<json_config>",
        type=str,
        help="json config file. Use '-' to accept standard input or pipe.",
    )
    _debug(parser)
    _interactive(parser)
    _jupyter(parser)
    _port(parser)
    _use_gpu(parser)
    _no_gpu(parser)
    _gpus(parser)
    _no_docker(parser)
    _root(parser)
    _index(parser)
    _classes(parser)
    parser.add_argument(
        "--output-dir",
        type=str,
        help="Override of default output directory prefix",
    )
    parser.add_argument(
        "--output-filename",
        type=str,
        help="Override of default output filename prefix",
    )
    parser.add_argument(
        "--check",
        action="store_true",
        help="Whether to quickly check to see if scenario code runs",
    )
    parser.add_argument(
        "--num-eval-batches",
        type=int,
        help="Number of batches to use for evaluation of benign and adversarial examples",
    )
    parser.add_argument(
        "--skip-benign",
        action="store_true",
        help="Skip benign inference and metric calculations",
    )
    parser.add_argument(
        "--skip-attack",
        action="store_true",
        help="Skip attack generation and metric calculations",
    )
    parser.add_argument(
        "--skip-misclassified",
        action="store_true",
        help="Skip attack of inputs that are already misclassified",
    )
    parser.add_argument(
        "--validate-config",
        action="store_true",
        help="Validate model configuration against several checks",
    )

    args = parser.parse_args(command_args)
    armory.logs.update_filters(args.log_level, args.debug)

    try:
        if args.filepath == "-":
            if sys.stdin.isatty():
                log.error(
                    "Cannot read config from raw 'stdin'; must pipe or redirect a file"
                )
                return 1
            log.info("Reading config from stdin...")
            config = load_config_stdin()
        else:
            config = load_config(args.filepath)
    except ValidationError as e:
        log.error(
            f"Could not validate config: {e.message} @ {'.'.join(e.absolute_path)}"
        )
        return 1
    except json.decoder.JSONDecodeError:
        if args.filepath == "-":
            log.error("'stdin' did not provide a json-parsable input")
        else:
            log.error(f"Could not decode '{args.filepath}' as a json file.")
            if not args.filepath.lower().endswith(".json"):
                log.warning(f"{args.filepath} is not a '*.json' file")
        return 1
    _set_gpus(config, args.use_gpu, args.no_gpu, args.gpus)
    _set_outputs(config, args.output_dir, args.output_filename)
    log.debug(f"unifying sysconfig {config['sysconfig']} and args {args}")
    (config, args) = arguments.merge_config_and_args(config, args)

    if args.num_eval_batches and args.index:
        raise ValueError("Cannot have --num-eval-batches and --index")
    if args.index and config["dataset"].get("index"):
        log.info("Overriding index in config with command line argument")
    if args.index:
        config["dataset"]["index"] = args.index
    if args.classes and config["dataset"].get("class_ids"):
        log.info("Overriding class_ids in config with command line argument")
    if args.classes:
        config["dataset"]["class_ids"] = args.classes

    rig = Evaluator(config, no_docker=args.no_docker, root=args.root)
    exit_code = rig.run(
        interactive=args.interactive,
        jupyter=args.jupyter,
        host_port=args.port,
        check_run=args.check,
        num_eval_batches=args.num_eval_batches,
        skip_benign=args.skip_benign,
        skip_attack=args.skip_attack,
        skip_misclassified=args.skip_misclassified,
        validate_config=args.validate_config,
    )
    return exit_code


def _pull_docker_images(docker_client=None):
    if docker_client is None:
        docker_client = docker.from_env(version="auto")
    for image in armory.docker.images.IMAGE_MAP.values():
        try:
            docker_client.images.get(image)
        except docker.errors.ImageNotFound:
            try:
                log.info(f"Image {image} was not found. Downloading...")
                repository, tag = ":".split(image)
                armory.docker.images.pull_verbose(docker_client, repository, tag=tag)
            except docker.errors.NotFound:
                log.exception(
                    f"Docker image {image} does not exist for this version. "
                    f"Please run 'python docker/build.py {image}' before running armory"
                )
                raise ValueError(f"Docker image {image} not built")


def download(command_args, prog, description):
    """
    Script to download all datasets and model weights for offline usage.
    """
    parser = argparse.ArgumentParser(prog=prog, description=description)
    _debug(parser)
    _docker_image_optional(parser)
    _skip_docker_images(parser)
    parser.add_argument(
        metavar="<download data config file>",
        dest="download_config",
        type=str,
        default="armory/configs/download_data.json",
        action=DownloadConfig,
        help=f"Configuration for download of data. See {DEFAULT_SCENARIO}. Note: file must be under current working directory.",
    )
    parser.add_argument(
        metavar="<scenario>",
        dest="scenario",
        type=str,
        default="all",
        help="scenario for which to download data, 'list' for available scenarios, or blank to download all scenarios",
        nargs="?",
    )
    _no_docker(parser)

    args = parser.parse_args(command_args)
    armory.logs.update_filters(args.log_level, args.debug)

    if args.no_docker:
        log.info("Downloading requested datasets and model weights in host mode...")
        paths.set_mode("host")
        from armory.data import datasets, model_weights

        datasets.download_all(args.download_config, args.scenario)
        model_weights.download_all(args.download_config, args.scenario)
        return

    if args.skip_docker_images:
        log.info("Skipping docker image downloads...")
    else:
        log.info("Downloading all docker images...")
        _pull_docker_images()

    log.info("Downloading requested datasets and model weights...")
    config = {"sysconfig": {"docker_image": args.docker_image}}

    rig = Evaluator(config)
    cmd = "; ".join(
        [
            "from armory.data import datasets",
            "from armory.data import model_weights",
            "from armory.logs import log, update_filters",
            f"update_filters({args.log_level}, {args.debug})",
            f'datasets.download_all("{args.download_config}", "{args.scenario}")',
            f'model_weights.download_all("{args.download_config}", "{args.scenario}")',
        ]
    )
    exit_code = rig.run(command=f"python -c '{cmd}'")
    sys.exit(exit_code)


def _get_path(name, default_path, absolute_required=True):
    answer = None
    while answer is None:
        try:
            answer = input(f'{name} [DEFAULT: "{default_path}"]: ')
        except EOFError:
            answer = ""
        if not answer:
            answer = default_path
        answer = os.path.expanduser(answer)
        if os.path.isabs(answer):
            answer = os.path.abspath(answer)
        elif absolute_required:
            print(f"Invalid answer: '{answer}' Absolute path required for {name}")
            answer = None
        else:
            answer = os.path.relpath(answer)
    return answer


def _get_verify_ssl():
    verify_ssl = None
    while verify_ssl is None:
        answer = input("Verify SSL during downloads? [Y/n] ")
        if answer in ("Y", "y", ""):
            verify_ssl = True
        elif answer in ("N", "n"):
            verify_ssl = False
        else:
            print(f"Invalid selection: {answer}")
        print()
        return verify_ssl


def configure(command_args, prog, description):
    parser = argparse.ArgumentParser(prog=prog, description=description)
    _debug(parser)

    parser.add_argument(
        "--use-defaults", default=False, action="store_true", help="Use Defaults"
    )

    args = parser.parse_args(command_args)
    armory.logs.update_filters(args.log_level, args.debug)

    default_host_paths = paths.HostDefaultPaths()

    config = None

    if args.use_defaults:
        config = {
            "dataset_dir": default_host_paths.dataset_dir,
            "local_git_dir": default_host_paths.local_git_dir,
            "saved_model_dir": default_host_paths.saved_model_dir,
            "tmp_dir": default_host_paths.tmp_dir,
            "output_dir": default_host_paths.output_dir,
            "verify_ssl": True,
        }
        print("Saving configuration...")
        save_config(config, default_host_paths.armory_dir)
        print("Configure successful")
        print("Configure complete")
        return

    elif os.path.exists(default_host_paths.armory_config):
        response = None
        while response is None:
            prompt = f"Existing configuration found: {default_host_paths.armory_config}"
            print(prompt)

            response = input("Load existing configuration? [Y/n]")
            if response in ("Y", "y", ""):
                print("Loading configuration...")
                config = load_global_config(
                    default_host_paths.armory_config, validate=False
                )
                print("Load successful")
            elif response in ("N", "n"):
                print("Configuration not loaded")
            else:
                print(f"Invalid selection: {response}")
                response = None
            print()

    instructions = "\n".join(
        [
            "Configuring paths for armory usage",
            f'    This configuration will be stored at "{default_host_paths.armory_config}"',
            "",
            "Please enter desired target directory for the following paths.",
            "    If left empty, the default path will be used.",
            "    Absolute paths (which include '~' user paths) are required.",
            "",
        ]
    )
    print(instructions)

    default_dataset_dir = (
        config["dataset_dir"]
        if config is not None and "dataset_dir" in config.keys()
        else default_host_paths.dataset_dir
    )
    default_local_dir = (
        config["local_git_dir"]
        if config is not None and "local_git_dir" in config.keys()
        else default_host_paths.local_git_dir
    )
    default_saved_model_dir = (
        config["saved_model_dir"]
        if config is not None and "saved_model_dir" in config.keys()
        else default_host_paths.saved_model_dir
    )
    default_tmp_dir = (
        config["tmp_dir"]
        if config is not None and "tmp_dir" in config.keys()
        else default_host_paths.tmp_dir
    )
    default_output_dir = (
        config["output_dir"]
        if config is not None and "output_dir" in config.keys()
        else default_host_paths.output_dir
    )

    config = {
        "dataset_dir": _get_path("dataset_dir", default_dataset_dir),
        "local_git_dir": _get_path("local_git_dir", default_local_dir),
        "saved_model_dir": _get_path("saved_model_dir", default_saved_model_dir),
        "tmp_dir": _get_path("tmp_dir", default_tmp_dir),
        "output_dir": _get_path("output_dir", default_output_dir),
        "verify_ssl": _get_verify_ssl(),
    }
    resolved = "\n".join(
        [
            "Resolved paths:",
            f"    dataset_dir:     {config['dataset_dir']}",
            f"    local_git_dir:   {config['local_git_dir']}",
            f"    saved_model_dir: {config['saved_model_dir']}",
            f"    tmp_dir:         {config['tmp_dir']}",
            f"    output_dir:      {config['output_dir']}",
            "Download options:",
            f"    verify_ssl:      {config['verify_ssl']}",
            "",
        ]
    )
    print(resolved)
    save = None
    while save is None:

        if os.path.isfile(default_host_paths.armory_config):
            print("WARNING: this will overwrite existing configuration.")
            print("    Press Ctrl-C to abort.")
        answer = input("Save this configuration? [Y/n] ")
        if answer in ("Y", "y", ""):
            print("Saving configuration...")
            save_config(config, default_host_paths.armory_dir)
            print("Configure successful")
            save = True
        elif answer in ("N", "n"):
            print("Configuration not saved")
            save = False
        else:
            print(f"Invalid selection: {answer}")
        print()
    print("Configure complete")


def launch(command_args, prog, description):
    parser = argparse.ArgumentParser(prog=prog, description=description)
    _docker_image(parser)
    _debug(parser)
    _interactive(parser)
    _jupyter(parser)
    _port(parser)
    _use_gpu(parser)
    _no_gpu(parser)
    _gpus(parser)
    _root(parser)

    args = parser.parse_args(command_args)
    armory.logs.update_filters(args.log_level, args.debug)

    config = {"sysconfig": {"docker_image": args.docker_image}}
    _set_gpus(config, args.use_gpu, args.no_gpu, args.gpus)
    (config, args) = arguments.merge_config_and_args(config, args)

    rig = Evaluator(config, root=args.root)

    # this is the expected meaning of `launch()` that is, start an interactive session even if `--interactive` was not specified
    if not args.interactive and not args.jupyter:
        args.interactive = True

    exit_code = rig.run(
        interactive=args.interactive,
        jupyter=args.jupyter,
        host_port=args.port,
        command="true # No-op",
    )
    sys.exit(exit_code)


def exec(command_args, prog, description):
    delimiter = "--"
    usage = f"armory exec <docker image> [-d] [--use-gpu] {delimiter} <exec command>"
    parser = argparse.ArgumentParser(prog=prog, description=description, usage=usage)
    _docker_image(parser)
    _debug(parser)
    _use_gpu(parser)
    _gpus(parser)
    _no_gpu(parser)
    _root(parser)

    try:
        index = command_args.index(delimiter)
    except ValueError:
        print(f"ERROR: delimiter '{delimiter}' is required.")
        parser.print_help()
        sys.exit(1)
    exec_args = command_args[index + 1 :]
    armory_args = command_args[:index]
    if exec_args:
        command = " ".join(exec_args)
    else:
        print("WARNING: no exec command provided. Using no-op.")
        command = "true # No-op"

    args = parser.parse_args(armory_args)
    armory.logs.update_filters(args.log_level, args.debug)

    config = {"sysconfig": {"docker_image": args.docker_image}}
    # Config
    _set_gpus(config, args.use_gpu, args.no_gpu, args.gpus)
    (config, args) = arguments.merge_config_and_args(config, args)

    rig = Evaluator(config, root=args.root)
    exit_code = rig.run(command=command)
    sys.exit(exit_code)


# command, (function, description)
PROGRAM = "armory"
COMMANDS = {
    "run": (run, "run armory from config file"),
    "download": (
        download,
        "download datasets and model weights used for a given evaluation scenario",
    ),
    "configure": (configure, "set up armory and dataset paths"),
    "launch": (launch, "launch a given docker container in armory"),
    "exec": (exec, "run a single exec command in the container"),
}


def usage():
    lines = [
        f"{PROGRAM} <command>",
        "",
        "ARMORY Adversarial Robustness Evaluation Test Bed",
        "https://github.com/twosixlabs/armory",
        "",
        "Commands:",
    ]
    for name, (func, description) in COMMANDS.items():
        lines.append(f"    {name} - {description}")
    lines.extend(
        [
            "    -v, --version - get current armory version",
            "",
            f"Run '{PROGRAM} <command> --help' for more information on a command.",
            " ",
        ]
    )
    return "\n".join(lines)


def main() -> int:
    # TODO the run method now returns a status code instead of sys.exit directly
    # the rest of the COMMANDS should conform
    if len(sys.argv) < 2 or sys.argv[1] in ("-h", "--help", "help"):
        print(usage())
        sys.exit(1)
    elif sys.argv[1] in ("-v", "--version", "version"):
        print(f"{armory.__version__}")
        sys.exit(0)
    elif sys.argv[1] == "--show-docker-version-tag":
        print(to_docker_tag(armory.__version__))
        sys.exit(0)

    parser = argparse.ArgumentParser(prog="armory", usage=usage())
    parser.add_argument(
        "command",
        metavar="<command>",
        type=str,
        help="armory command",
        action=Command,
    )
    args = parser.parse_args(sys.argv[1:2])

    func, description = COMMANDS[args.command]
    prog = f"{PROGRAM} {args.command}"
    return func(sys.argv[2:], prog, description)


if __name__ == "__main__":
    sys.exit(main())<|MERGE_RESOLUTION|>--- conflicted
+++ resolved
@@ -18,7 +18,7 @@
 from jsonschema import ValidationError
 
 import armory
-<<<<<<< HEAD
+
 from armory import arguments, paths
 from armory.configuration import load_global_config, save_config
 from armory.docker import images
@@ -28,17 +28,7 @@
 from armory.utils.configuration import load_config, load_config_stdin
 from armory.utils.version import to_docker_tag
 import docker
-=======
-
-from armory import arguments, paths
-from armory.configuration import load_global_config, save_config
-from armory.eval import Evaluator
-from armory.utils.configuration import load_config, load_config_stdin
-from armory.utils.version import to_docker_tag
-
-import armory.logs
-from armory.logs import log
->>>>>>> e829a05d
+
 
 
 class PortNumber(argparse.Action):

"""
python -m armory run <json_config>
OR
armory run <json_config>

Try:
    <json_config> = 'examples/fgm_attack_binary_search.json'

This runs an arbitrary config file. Results are output to the `outputs/` directory.
"""

import argparse
import json
import os
import re
import sys

import docker
from jsonschema import ValidationError

import armory

from armory.logs import log

from armory import paths
from armory import arguments
from armory.configuration import load_global_config, save_config
from armory.eval import Evaluator
from armory.docker import images
from armory.utils import docker_api
from armory.utils.configuration import load_config, load_config_stdin
import armory.logs


class PortNumber(argparse.Action):
    def __call__(self, parser, namespace, values, option_string=None):
        if not 0 < values < 2 ** 16:
            raise argparse.ArgumentError(self, "port numbers must be in (0, 65535]")
        setattr(namespace, self.dest, values)


def sorted_unique_nonnegative_numbers(values, warning_string):
    if not isinstance(values, str):
        raise ValueError(f"{values} invalid.\n Must be a string input.")

    if not re.match(r"^\s*\d+(\s*,\s*\d+)*\s*$", values):
        raise ValueError(
            f"{values} invalid. Must be ','-separated nonnegative integers"
        )

    numbers = [int(x) for x in values.split(",")]
    sorted_unique_numbers = sorted(set(numbers))
    if numbers != sorted_unique_numbers:
<<<<<<< HEAD
        print(
=======
        log.info(
>>>>>>> c86a3946
            f"WARNING: {warning_string} sorted and made unique: {sorted_unique_numbers}"
        )
    return sorted_unique_numbers


class Index(argparse.Action):
    def __call__(self, parser, namespace, values, option_string=None):
        sorted_unique_numbers = sorted_unique_nonnegative_numbers(values, "--index")
        setattr(namespace, self.dest, sorted_unique_numbers)


class Classes(argparse.Action):
    def __call__(self, parser, namespace, values, option_string=None):
        sorted_unique_numbers = sorted_unique_nonnegative_numbers(values, "--classes")
        setattr(namespace, self.dest, sorted_unique_numbers)


class Command(argparse.Action):
    def __call__(self, parser, namespace, values, option_string=None):
        if values not in COMMANDS:
            raise argparse.ArgumentError(
                self,
                f"{values} invalid.\n" f"<command> must be one of {list(COMMANDS)}",
            )
        setattr(namespace, self.dest, values)


class DockerImage(argparse.Action):
    def __call__(self, parser, namespace, values, option_string=None):
        if values in images.ALL:
            setattr(namespace, self.dest, values)
        elif values.lower() in images.IMAGE_MAP:
            setattr(namespace, self.dest, images.IMAGE_MAP[values])
        else:
            log.info(
                f"WARNING: {values} not in "
                f"{list(images.IMAGE_MAP.keys()) + list(images.IMAGE_MAP.values())}. "
                "Attempting to load custom Docker image."
            )
            setattr(namespace, self.dest, values)


OLD_SCENARIOS = [
    "https://github.com/twosixlabs/armory-example/blob/master/scenario_download_configs/scenarios-set1.json"
]
DEFAULT_SCENARIO = "https://github.com/twosixlabs/armory-example/blob/master/scenario_download_configs/scenarios-set2.json"


class DownloadConfig(argparse.Action):
    def __call__(self, parser, namespace, values, option_string=None):
        if values.lower().endswith(".json") and os.path.isfile(values):
            setattr(namespace, self.dest, values)
        else:
            raise argparse.ArgumentError(
                self,
                f"Please provide a json config file. See the armory-example repo: "
                f"{DEFAULT_SCENARIO}",
            )


# Helper functions for parsers


def _debug(parser):
    parser.add_argument(
        "-d",
        "--debug",
        action="store_true",
        help="synonym for --log-level=armory:debug",
    )
    parser.add_argument(
        "--log-level",
        action="append",
        help="set log level per-module (ex. art:debug) can be used mulitple times",
    )


def _interactive(parser):
    parser.add_argument(
        "-i",
        "--interactive",
        action="store_true",
        help="Whether to allow interactive access to container",
    )


def _jupyter(parser):
    parser.add_argument(
        "-j",
        "--jupyter",
        action="store_true",
        help="Whether to set up Jupyter notebook from container",
    )


def _port(parser):
    parser.add_argument(
        "-p",
        "--port",
        type=int,
        action=PortNumber,
        metavar="",
        default=None,
        help=(
            "Port number {0, ..., 65535} to expose from docker container. If --jupyter "
            "flag is set then this port will be used for the jupyter server."
        ),
    )


def _no_gpu(parser):
    parser.add_argument(
        "--no-gpu", action="store_true", help="Whether to not use GPU(s)",
    )


def _use_gpu(parser):
    parser.add_argument(
        "--use-gpu", action="store_true", help="Whether to use GPU(s)",
    )


def _gpus(parser):
    parser.add_argument(
        "--gpus",
        type=str,
        help="Which specific GPU(s) to use, such as '3', '1,5', or 'all'",
    )


def _docker_image(parser):
    parser.add_argument(
        "docker_image",
        metavar="<docker image>",
        type=str,
        help="docker image framework: 'tf2', 'pytorch', or 'pytorch-deepspeech'",
        action=DockerImage,
    )


def _docker_image_optional(parser):
    parser.add_argument(
        "--docker-image",
        default=images.PYTORCH,
        metavar="<docker image>",
        type=str,
        help="docker image framework: 'tf2', 'pytorch', or 'pytorch-deepspeech'",
        action=DockerImage,
    )


def _skip_docker_images(parser):
    parser.add_argument(
        "--skip-docker-images",
        action="store_true",
        help="Whether to skip downloading docker images",
    )


def _no_docker(parser):
    parser.add_argument(
        "--no-docker",
        action="store_true",
        help="Whether to use Docker or the local host environment",
    )


def _root(parser):
    parser.add_argument(
        "--root", action="store_true", help="Whether to run docker as root",
    )


def _index(parser):
    parser.add_argument(
        "--index",
        type=str,
        help="Comma-separated nonnegative index for evaluation data point filtering"
        "e.g.: `2` or ``1,3,7`",
        action=Index,
    )


def _classes(parser):
    parser.add_argument(
        "--classes",
        type=str,
        help="Comma-separated nonnegative class ids for filtering"
        "e.g.: `2` or ``1,3,7`",
        action=Classes,
    )


# Config


def _set_gpus(config, use_gpu, no_gpu, gpus):
    """
    Set gpu values from parser in config
    """
    if (use_gpu or gpus) and no_gpu:
        raise ValueError("no_gpu cannot be set with use_gpu or gpus!")

    if gpus:
        if not use_gpu:
            log.info("--gpus field specified. Setting --use-gpu to True")
            use_gpu = True
        config["sysconfig"]["gpus"] = gpus

    if use_gpu or "use_gpu" not in config["sysconfig"]:
        # Override if use_gpu, otherwise if config exists, leave config setting in place
        config["sysconfig"]["use_gpu"] = use_gpu
    elif no_gpu:
        config["sysconfig"]["use_gpu"] = False


def _set_outputs(config, output_dir, output_filename):
    if output_dir:
        config["sysconfig"]["output_dir"] = output_dir
    if output_filename:
        config["sysconfig"]["output_filename"] = output_filename


# Commands


def run(command_args, prog, description):
    parser = argparse.ArgumentParser(prog=prog, description=description)
    parser.add_argument(
        "filepath",
        metavar="<json_config>",
        type=str,
        help="json config file. Use '-' to accept standard input or pipe.",
    )
    _debug(parser)
    _interactive(parser)
    _jupyter(parser)
    _port(parser)
    _use_gpu(parser)
    _no_gpu(parser)
    _gpus(parser)
    _no_docker(parser)
    _root(parser)
    _index(parser)
    _classes(parser)
    parser.add_argument(
        "--output-dir", type=str, help="Override of default output directory prefix",
    )
    parser.add_argument(
        "--output-filename",
        type=str,
        help="Override of default output filename prefix",
    )
    parser.add_argument(
        "--check",
        action="store_true",
        help="Whether to quickly check to see if scenario code runs",
    )
    parser.add_argument(
        "--num-eval-batches",
        type=int,
        help="Number of batches to use for evaluation of benign and adversarial examples",
    )
    parser.add_argument(
        "--skip-benign",
        action="store_true",
        help="Skip benign inference and metric calculations",
    )
    parser.add_argument(
        "--skip-attack",
        action="store_true",
        help="Skip attack generation and metric calculations",
    )
    parser.add_argument(
        "--skip-misclassified",
        action="store_true",
        help="Skip attack of inputs that are already misclassified",
    )
    parser.add_argument(
        "--validate-config",
        action="store_true",
        help="Validate model configuration against several checks",
    )

    args = parser.parse_args(command_args)
    armory.logs.update_filters(args.log_level, args.debug)

    try:
        if args.filepath == "-":
            if sys.stdin.isatty():
                log.error(
                    "Cannot read config from raw 'stdin'; must pipe or redirect a file"
                )
                sys.exit(1)
            log.info("Reading config from stdin...")
            config = load_config_stdin()
        else:
            config = load_config(args.filepath)
    except ValidationError as e:
        log.error(
            f"Could not validate config: {e.message} @ {'.'.join(e.absolute_path)}"
        )
        sys.exit(1)
    except json.decoder.JSONDecodeError:
        if args.filepath == "-":
            log.error("'stdin' did not provide a json-parsable input")
        else:
            log.error(f"Could not decode '{args.filepath}' as a json file.")
            if not args.filepath.lower().endswith(".json"):
                log.warning(f"{args.filepath} is not a '*.json' file")
        sys.exit(1)
    _set_gpus(config, args.use_gpu, args.no_gpu, args.gpus)
    _set_outputs(config, args.output_dir, args.output_filename)
    log.debug(f"unifying sysconfig {config['sysconfig']} and args {args}")
    (config, args) = arguments.merge_config_and_args(config, args)

    if args.num_eval_batches and args.index:
        raise ValueError("Cannot have --num-eval-batches and --index")
    if args.index and config["dataset"].get("index"):
        log.info("Overriding index in config with command line argument")
    if args.index:
        config["dataset"]["index"] = args.index
    if args.classes and config["dataset"].get("class_ids"):
        log.info("Overriding class_ids in config with command line argument")
    if args.classes:
        config["dataset"]["class_ids"] = args.classes

    if args.num_eval_batches and args.index:
        raise ValueError("Cannot have --num-eval-batches and --index")
    if args.index and config["dataset"].get("index"):
        logging.info("Overriding index in config with command line argument")
    if args.index:
        config["dataset"]["index"] = args.index
    if args.classes and config["dataset"].get("class_ids"):
        logging.info("Overriding class_ids in config with command line argument")
    if args.classes:
        config["dataset"]["class_ids"] = args.classes

    rig = Evaluator(config, no_docker=args.no_docker, root=args.root)
    exit_code = rig.run(
        interactive=args.interactive,
        jupyter=args.jupyter,
        host_port=args.port,
        check_run=args.check,
        num_eval_batches=args.num_eval_batches,
        skip_benign=args.skip_benign,
        skip_attack=args.skip_attack,
        skip_misclassified=args.skip_misclassified,
        validate_config=args.validate_config,
    )
    sys.exit(exit_code)


def _pull_docker_images(docker_client=None):
    if docker_client is None:
        docker_client = docker.from_env(version="auto")
    for image in images.ALL:
        try:
            docker_client.images.get(image)
        except docker.errors.ImageNotFound:
            try:
                log.info(f"Image {image} was not found. Downloading...")
                docker_api.pull_verbose(docker_client, image)
            except docker.errors.NotFound:
                log.exception(
                    f"Docker image {image} does not exist for this version. "
                    f"Please run 'python docker/build.py {image}' before running armory"
                )
                raise ValueError(f"Docker image {image} not built")


def download(command_args, prog, description):
    """
    Script to download all datasets and model weights for offline usage.
    """
    parser = argparse.ArgumentParser(prog=prog, description=description)
    _debug(parser)
    _docker_image_optional(parser)
    _skip_docker_images(parser)
    parser.add_argument(
        metavar="<download data config file>",
        dest="download_config",
        type=str,
        action=DownloadConfig,
        help=f"Configuration for download of data. See {DEFAULT_SCENARIO}. Note: file must be under current working directory.",
    )
    parser.add_argument(
        metavar="<scenario>",
        dest="scenario",
        type=str,
        default="all",
        help="scenario for which to download data, 'list' for available scenarios, or blank to download all scenarios",
        nargs="?",
    )
    _no_docker(parser)

    args = parser.parse_args(command_args)
    armory.logs.update_filters(args.log_level, args.debug)

    if args.no_docker:
        log.info("Downloading requested datasets and model weights in host mode...")
        paths.set_mode("host")
        from armory.data import datasets
        from armory.data import model_weights

        datasets.download_all(args.download_config, args.scenario)
        model_weights.download_all(args.download_config, args.scenario)
        return

    if args.skip_docker_images:
        log.info("Skipping docker image downloads...")
    else:
        log.info("Downloading all docker images...")
        _pull_docker_images()

    log.info("Downloading requested datasets and model weights...")
    config = {"sysconfig": {"docker_image": args.docker_image}}

    rig = Evaluator(config)
    cmd = "; ".join(
        [
            "from armory.data import datasets",
            "from armory.data import model_weights",
            "from armory.logs import log, update_filters",
            f"update_filters({args.log_level}, {args.debug})",
            f'datasets.download_all("{args.download_config}", "{args.scenario}")',
            f'model_weights.download_all("{args.download_config}", "{args.scenario}")',
        ]
    )
    exit_code = rig.run(command=f"python -c '{cmd}'")
    sys.exit(exit_code)


def clean(command_args, prog, description):
    parser = argparse.ArgumentParser(prog=prog, description=description)
    _debug(parser)
    parser.add_argument(
        "-f",
        "--force",
        action="store_true",
        help="Whether to remove images of running containers",
    )
    parser.add_argument(
        "--no-download",
        dest="download",
        action="store_false",
        help="If set, will not attempt to pull images before removing existing",
    )

    args = parser.parse_args(command_args)
    armory.logs.update_filters(args.log_level, args.debug)

    docker_client = docker.from_env(version="auto")
    if args.download:
        log.info("Pulling the latest docker images")
        _pull_docker_images(docker_client)

    log.info("Deleting old docker images")
    tags = set()
    for image in docker_client.images.list():
        tags.update(image.tags)

    # If dev version, only remove old dev-tagged containers
    for tag in sorted(tags):
        if images.is_old(tag):
            log.info(f"Attempting to remove tag {tag}")
            try:
                docker_client.images.remove(tag, force=args.force)
                log.info(f"* Tag {tag} removed")
            except docker.errors.APIError as e:
                if not args.force and "(must force)" in str(e):
                    log.exception(f"Cannot delete tag {tag}. Must use `--force`")
                else:
                    raise


def _get_path(name, default_path, absolute_required=True):
    answer = None
    while answer is None:
        try:
            answer = input(f'{name} [DEFAULT: "{default_path}"]: ')
        except EOFError:
            answer = ""
        if not answer:
            answer = default_path
        answer = os.path.expanduser(answer)
        if os.path.isabs(answer):
            answer = os.path.abspath(answer)
        elif absolute_required:
            print(f"Invalid answer: '{answer}' Absolute path required for {name}")
            answer = None
        else:
            answer = os.path.relpath(answer)
    return answer


def _get_verify_ssl():
    verify_ssl = None
    while verify_ssl is None:
        answer = input("Verify SSL during downloads? [Y/n] ")
        if answer in ("Y", "y", ""):
            verify_ssl = True
        elif answer in ("N", "n"):
            verify_ssl = False
        else:
            print(f"Invalid selection: {answer}")
        print()
        return verify_ssl


def configure(command_args, prog, description):
    parser = argparse.ArgumentParser(prog=prog, description=description)
    _debug(parser)

    parser.add_argument(
        "--use-defaults", default=False, action="store_true", help="Use Defaults"
    )

    args = parser.parse_args(command_args)
    armory.logs.update_filters(args.log_level, args.debug)

    default_host_paths = paths.HostDefaultPaths()

    config = None

    if args.use_defaults:
        config = {
            "dataset_dir": default_host_paths.dataset_dir,
            "local_git_dir": default_host_paths.local_git_dir,
            "saved_model_dir": default_host_paths.saved_model_dir,
            "tmp_dir": default_host_paths.tmp_dir,
            "output_dir": default_host_paths.output_dir,
            "verify_ssl": True,
        }
        print("Saving configuration...")
        save_config(config, default_host_paths.armory_dir)
        print("Configure successful")
        print("Configure complete")
        return

    elif os.path.exists(default_host_paths.armory_config):
        response = None
        while response is None:
            prompt = f"Existing configuration found: {default_host_paths.armory_config}"
            print(prompt)

            response = input("Load existing configuration? [Y/n]")
            if response in ("Y", "y", ""):
                print("Loading configuration...")
                config = load_global_config(
                    default_host_paths.armory_config, validate=False
                )
                print("Load successful")
            elif response in ("N", "n"):
                print("Configuration not loaded")
            else:
                print(f"Invalid selection: {response}")
                response = None
            print()

    instructions = "\n".join(
        [
            "Configuring paths for armory usage",
            f'    This configuration will be stored at "{default_host_paths.armory_config}"',
            "",
            "Please enter desired target directory for the following paths.",
            "    If left empty, the default path will be used.",
            "    Absolute paths (which include '~' user paths) are required.",
            "",
        ]
    )
    print(instructions)

    default_dataset_dir = (
        config["dataset_dir"]
        if config is not None and "dataset_dir" in config.keys()
        else default_host_paths.dataset_dir
    )
    default_local_dir = (
        config["local_git_dir"]
        if config is not None and "local_git_dir" in config.keys()
        else default_host_paths.local_git_dir
    )
    default_saved_model_dir = (
        config["saved_model_dir"]
        if config is not None and "saved_model_dir" in config.keys()
        else default_host_paths.saved_model_dir
    )
    default_tmp_dir = (
        config["tmp_dir"]
        if config is not None and "tmp_dir" in config.keys()
        else default_host_paths.tmp_dir
    )
    default_output_dir = (
        config["output_dir"]
        if config is not None and "output_dir" in config.keys()
        else default_host_paths.output_dir
    )

    config = {
        "dataset_dir": _get_path("dataset_dir", default_dataset_dir),
        "local_git_dir": _get_path("local_git_dir", default_local_dir),
        "saved_model_dir": _get_path("saved_model_dir", default_saved_model_dir),
        "tmp_dir": _get_path("tmp_dir", default_tmp_dir),
        "output_dir": _get_path("output_dir", default_output_dir),
        "verify_ssl": _get_verify_ssl(),
    }
    resolved = "\n".join(
        [
            "Resolved paths:",
            f"    dataset_dir:     {config['dataset_dir']}",
            f"    local_git_dir:   {config['local_git_dir']}",
            f"    saved_model_dir: {config['saved_model_dir']}",
            f"    tmp_dir:         {config['tmp_dir']}",
            f"    output_dir:      {config['output_dir']}",
            "Download options:",
            f"    verify_ssl:      {config['verify_ssl']}",
            "",
        ]
    )
    print(resolved)
    save = None
    while save is None:

        if os.path.isfile(default_host_paths.armory_config):
            print("WARNING: this will overwrite existing configuration.")
            print("    Press Ctrl-C to abort.")
        answer = input("Save this configuration? [Y/n] ")
        if answer in ("Y", "y", ""):
            print("Saving configuration...")
            save_config(config, default_host_paths.armory_dir)
            print("Configure successful")
            save = True
        elif answer in ("N", "n"):
            print("Configuration not saved")
            save = False
        else:
            print(f"Invalid selection: {answer}")
        print()
    print("Configure complete")


def launch(command_args, prog, description):
    parser = argparse.ArgumentParser(prog=prog, description=description)
    _docker_image(parser)
    _debug(parser)
    _interactive(parser)
    _jupyter(parser)
    _port(parser)
    _use_gpu(parser)
    _no_gpu(parser)
    _gpus(parser)
    _root(parser)

    args = parser.parse_args(command_args)
    armory.logs.update_filters(args.log_level, args.debug)

    config = {"sysconfig": {"docker_image": args.docker_image}}
    _set_gpus(config, args.use_gpu, args.no_gpu, args.gpus)
    (config, args) = arguments.merge_config_and_args(config, args)

    rig = Evaluator(config, root=args.root)
    exit_code = rig.run(
        interactive=args.interactive,
        jupyter=args.jupyter,
        host_port=args.port,
        command="true # No-op",
    )
    sys.exit(exit_code)


def exec(command_args, prog, description):
    delimiter = "--"
    usage = f"armory exec <docker image> [-d] [--use-gpu] {delimiter} <exec command>"
    parser = argparse.ArgumentParser(prog=prog, description=description, usage=usage)
    _docker_image(parser)
    _debug(parser)
    _use_gpu(parser)
    _gpus(parser)
    _no_gpu(parser)
    _root(parser)

    try:
        index = command_args.index(delimiter)
    except ValueError:
        print(f"ERROR: delimiter '{delimiter}' is required.")
        parser.print_help()
        sys.exit(1)
    exec_args = command_args[index + 1 :]
    armory_args = command_args[:index]
    if exec_args:
        command = " ".join(exec_args)
    else:
        print("ERROR: exec command required")
        parser.print_help()
        sys.exit(1)

    args = parser.parse_args(armory_args)
    armory.logs.update_filters(args.log_level, args.debug)

    config = {"sysconfig": {"docker_image": args.docker_image}}
    # Config
    _set_gpus(config, args.use_gpu, args.no_gpu, args.gpus)
    (config, args) = arguments.merge_config_and_args(config, args)

    rig = Evaluator(config, root=args.root)
    exit_code = rig.run(command=command)
    sys.exit(exit_code)


# command, (function, description)
PROGRAM = "armory"
COMMANDS = {
    "run": (run, "run armory from config file"),
    "download": (
        download,
        "download datasets and model weights used for a given evaluation scenario",
    ),
    "clean": (clean, "download new and remove all old armory docker images"),
    "configure": (configure, "set up armory and dataset paths"),
    "launch": (launch, "launch a given docker container in armory"),
    "exec": (exec, "run a single exec command in the container"),
}


def usage():
    lines = [
        f"{PROGRAM} <command>",
        "",
        "ARMORY Adversarial Robustness Evaluation Test Bed",
        "https://github.com/twosixlabs/armory",
        "",
        "Commands:",
    ]
    for name, (func, description) in COMMANDS.items():
        lines.append(f"    {name} - {description}")
    lines.extend(
        [
            "    -v, --version - get current armory version",
            "",
            f"Run '{PROGRAM} <command> --help' for more information on a command.",
            " ",
        ]
    )
    return "\n".join(lines)


def main():
    if len(sys.argv) < 2 or sys.argv[1] in ("-h", "--help", "help"):
        print(usage())
        sys.exit(1)
    elif sys.argv[1] in ("-v", "--version", "version"):
        print(f"{armory.__version__}")
        sys.exit(0)

    parser = argparse.ArgumentParser(prog="armory", usage=usage())
    parser.add_argument(
        "command", metavar="<command>", type=str, help="armory command", action=Command,
    )
    args = parser.parse_args(sys.argv[1:2])

    func, description = COMMANDS[args.command]
    prog = f"{PROGRAM} {args.command}"
    func(sys.argv[2:], prog, description)


if __name__ == "__main__":
    main()<|MERGE_RESOLUTION|>--- conflicted
+++ resolved
@@ -51,11 +51,7 @@
     numbers = [int(x) for x in values.split(",")]
     sorted_unique_numbers = sorted(set(numbers))
     if numbers != sorted_unique_numbers:
-<<<<<<< HEAD
-        print(
-=======
         log.info(
->>>>>>> c86a3946
             f"WARNING: {warning_string} sorted and made unique: {sorted_unique_numbers}"
         )
     return sorted_unique_numbers

--- conflicted
+++ resolved
@@ -29,10 +29,6 @@
         with open(path, "w") as f:
             json.dump(config, f)
 
-<<<<<<< HEAD
-    os.makedirs(config["cached_dataset_dir"], exist_ok=True)
-    os.makedirs(config["output_dir"], exist_ok=True)
-=======
     try:
         os.makedirs(config["cached_dataset_dir"], exist_ok=True)
         os.makedirs(config["output_dir"], exist_ok=True)
@@ -44,7 +40,6 @@
             "version of armory you may need to remove the ~/.armory directory since"
             "permission changes."
         )
->>>>>>> 09739150
     return config
 
 

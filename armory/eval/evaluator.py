--- conflicted
+++ resolved
@@ -7,7 +7,6 @@
 from armory.docker.management import ManagementInstance
 
 import logging
-
 logger = logging.getLogger(__name__)
 
 
@@ -40,17 +39,7 @@
 
         try:
             logger.info("Running Evaluation...")
-<<<<<<< HEAD
             runner.exec_cmd(f"python -m {self.config['eval_type']} {tmp_config_fn}",)
-            logger.info(
-                "Evaluation Results written to `outputs/evaluation-results.json"
-=======
-            runner.docker_container.exec_run(
-                f"python -m armory.eval.classification {tmp_config}",
-                stdout=True,
-                stderr=True,
->>>>>>> 4be4dfb4
-            )
         except KeyboardInterrupt:
             logger.warning("Evaluation interrupted by user. Stopping container.")
         finally:

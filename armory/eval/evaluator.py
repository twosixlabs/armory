"""
Evaluators control launching of ARMORY evaluations.
"""

import os
import json
import logging
import shutil
import time
from pathlib import Path

import docker
import requests
from docker.errors import ImageNotFound

from armory.docker.management import ManagementInstance
from armory.utils.configuration import load_config
from armory.utils import external_repo
from armory.utils.printing import bold, red
from armory.paths import HostPaths, DockerPaths

logger = logging.getLogger(__name__)


class Evaluator(object):
    def __init__(self, config_path: str, container_config_name="eval-config.json"):
        self.host_paths = HostPaths()
        self.docker_paths = DockerPaths()

<<<<<<< HEAD
=======
        if os.name != "nt":
            self.user_id, self.group_id = os.getuid(), os.getgid()
        else:
            self.user_id, self.group_id = 0, 0

>>>>>>> 09739150
        self.extra_env_vars = None
        self.config = load_config(config_path)
        self.tmp_config = os.path.join(self.host_paths.tmp_dir, container_config_name)
        self.docker_config_path = Path(
            os.path.join(self.docker_paths.tmp_dir, container_config_name)
        ).as_posix()

        kwargs = dict(runtime="runc")
        if self.config["sysconfig"].get("use_gpu", None):
            kwargs["runtime"] = "nvidia"

        if self.config["sysconfig"].get("external_github_repo", None):
            self._download_external()

        if self.config["sysconfig"].get("use_armory_private", None):
            self._download_private()

        image_name = self.config["sysconfig"].get("docker_image")
        kwargs["image_name"] = image_name

        # Download docker image on host
        docker_client = docker.from_env()
        try:
            docker_client.images.get(kwargs["image_name"])
        except ImageNotFound:
            logger.info(f"Image {image_name} was not found. Downloading...")
            docker_client.images.pull(image_name)

        self.manager = ManagementInstance(**kwargs)

    def _download_external(self):
        external_repo.download_and_extract_repo(
            self.config["sysconfig"]["external_github_repo"]
        )

    def _download_private(self):
        external_repo.download_and_extract_repo("twosixlabs/armory-private")
        self.extra_env_vars = {
            "ARMORY_PRIVATE_S3_ID": os.getenv("ARMORY_PRIVATE_S3_ID"),
            "ARMORY_PRIVATE_S3_KEY": os.getenv("ARMORY_PRIVATE_S3_KEY"),
        }

    def _write_tmp(self):
        os.makedirs(self.host_paths.tmp_dir, exist_ok=True)
        if os.path.exists(self.tmp_config):
            logger.warning(f"Overwriting previous temp config: {self.tmp_config}...")
        with open(self.tmp_config, "w") as f:
            json.dump(self.config, f)

    def _delete_tmp(self):
        if os.path.exists(self.host_paths.external_repo_dir):
            try:
                shutil.rmtree(self.host_paths.external_repo_dir)
            except OSError as e:
                if not isinstance(e, FileNotFoundError):
                    logger.exception(
                        f"Error removing external repo {self.host_paths.external_repo_dir}"
                    )
        try:
            os.remove(self.tmp_config)
        except OSError as e:
            if not isinstance(e, FileNotFoundError):
                logger.exception(f"Error removing tmp config {self.tmp_config}")

    def run(self, interactive=False, jupyter=False, host_port=8888) -> None:
        container_port = 8888
        self._write_tmp()
        ports = {container_port: host_port} if jupyter else None
        try:
            runner = self.manager.start_armory_instance(
                envs=self.extra_env_vars, ports=ports
            )
            try:
                if jupyter:
                    self._run_jupyter(runner, host_port=host_port)
                elif interactive:
                    self._run_interactive_bash(runner)
                else:
                    self._run_config(runner)
            except KeyboardInterrupt:
                logger.warning("Keyboard interrupt caught")
            finally:
                logger.warning("Shutting down container")
                self.manager.stop_armory_instance(runner)
        except requests.exceptions.RequestException as e:
            logger.exception("Starting instance failed.")
            if str(e).endswith(
                f'Bind for 0.0.0.0:{host_port} failed: port is already allocated")'
            ):
                logger.error(
                    f"Port {host_port} already in use. Try a different one with '--port <port>'"
                )
            elif (
                isinstance(e, docker.errors.APIError)
                and str(e)
                == r'400 Client Error: Bad Request ("Unknown runtime specified nvidia")'
                and self.config.get("use_gpu")
            ):
                logger.error('nvidia runtime failed. Set config "use_gpu" to false')
            else:
                logger.error("Is Docker Daemon running?")
        self._delete_tmp()

    def _run_config(self, runner) -> None:
        logger.info(bold(red("Running evaluation script")))
        runner.exec_cmd(
            f"python -m {self.config['evaluation']['eval_file']} {self.docker_config_path}"
        )

    def _run_interactive_bash(self, runner) -> None:
        if os.name != "nt":
            user_id = os.getuid()
        else:
            user_id = 0
        lines = [
            "Container ready for interactive use.",
            bold(
                "*** In a new terminal, run the following to attach to the container:"
            ),
            bold(
                red(
<<<<<<< HEAD
                    f"    docker exec -itu{user_id} {runner.docker_container.short_id} bash"
=======
                    f"    docker exec -it -u {self.user_id}:{self.group_id} {runner.docker_container.short_id} bash"
>>>>>>> 09739150
                )
            ),
            bold("*** To run your script in the container:"),
            bold(
                red(
                    f"    python -m {self.config['evaluation']['eval_file']} {self.docker_config_path}"
                )
            ),
            bold("*** To gracefully shut down container, press: Ctrl-C"),
            "",
        ]
        logger.info("\n".join(lines))
        while True:
            time.sleep(1)

    def _run_jupyter(self, runner, host_port=8888) -> None:
        lines = [
            "About to launch jupyter.",
            bold("*** To connect to jupyter, please open the following in a browser:"),
            bold(red(f"    http://127.0.0.1:{host_port}")),
            bold("*** To connect on the command line as well, in a new terminal, run:"),
            bold(
                f"    docker exec -it -u {self.user_id}:{self.group_id} {runner.docker_container.short_id} bash"
            ),
            bold("*** To gracefully shut down container, press: Ctrl-C"),
            "",
            "Jupyter notebook log:",
        ]
        logger.info("\n".join(lines))
        runner.exec_cmd(
            "jupyter lab --ip=0.0.0.0 --no-browser --allow-root --NotebookApp.token=''",
            user="root",
        )<|MERGE_RESOLUTION|>--- conflicted
+++ resolved
@@ -27,14 +27,11 @@
         self.host_paths = HostPaths()
         self.docker_paths = DockerPaths()
 
-<<<<<<< HEAD
-=======
         if os.name != "nt":
             self.user_id, self.group_id = os.getuid(), os.getgid()
         else:
             self.user_id, self.group_id = 0, 0
 
->>>>>>> 09739150
         self.extra_env_vars = None
         self.config = load_config(config_path)
         self.tmp_config = os.path.join(self.host_paths.tmp_dir, container_config_name)
@@ -145,10 +142,6 @@
         )
 
     def _run_interactive_bash(self, runner) -> None:
-        if os.name != "nt":
-            user_id = os.getuid()
-        else:
-            user_id = 0
         lines = [
             "Container ready for interactive use.",
             bold(
@@ -156,11 +149,7 @@
             ),
             bold(
                 red(
-<<<<<<< HEAD
-                    f"    docker exec -itu{user_id} {runner.docker_container.short_id} bash"
-=======
                     f"    docker exec -it -u {self.user_id}:{self.group_id} {runner.docker_container.short_id} bash"
->>>>>>> 09739150
                 )
             ),
             bold("*** To run your script in the container:"),

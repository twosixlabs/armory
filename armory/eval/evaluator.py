"""
Evaluators control launching of ARMORY evaluations.
"""
import os
import json
import requests

from armory.webapi.data import SUPPORTED_DATASETS
from armory.docker.management import ManagementInstance

import logging

logger = logging.getLogger(__name__)


class Evaluator(object):
    def __init__(self, config: dict):
        self.config = config
        self._verify_config()
        self.manager = ManagementInstance()

    def _verify_config(self) -> None:
        assert isinstance(self.config, dict)

        if self.config["data"] not in SUPPORTED_DATASETS:
            raise ValueError(
                f"Configured data {self.config['data']} not found in"
                f" supported datasets: {list(SUPPORTED_DATASETS.keys())}"
            )

    def run_config(self) -> None:
<<<<<<< HEAD
        tmp_config_fn = ".tmp-eval-config.json"
        with open(tmp_config_fn, "w") as fp:
=======
        tmp_dir = "tmp"
        os.makedirs(tmp_dir, exist_ok=True)
        tmp_config = os.path.join(tmp_dir, "eval-config.json")
        with open(tmp_config, "w") as fp:
>>>>>>> 40565a7c
            json.dump(self.config, fp)

        try:
            runner = self.manager.start_armory_instance()
        except requests.exceptions.ConnectionError:
            logger.exception("Starting instance failed. Is Docker Daemon running?")
            return

        try:
            logger.info("Running Evaluation...")
            runner.exec_cmd(f"python -m {self.config['eval_type']} {tmp_config_fn}",)
        except KeyboardInterrupt:
            logger.warning("Evaluation interrupted by user. Stopping container.")
        finally:
<<<<<<< HEAD
            os.remove(tmp_config_fn)
=======
            os.remove(tmp_config)
>>>>>>> 40565a7c
            self.manager.stop_armory_instance(runner)<|MERGE_RESOLUTION|>--- conflicted
+++ resolved
@@ -29,15 +29,10 @@
             )
 
     def run_config(self) -> None:
-<<<<<<< HEAD
-        tmp_config_fn = ".tmp-eval-config.json"
-        with open(tmp_config_fn, "w") as fp:
-=======
         tmp_dir = "tmp"
         os.makedirs(tmp_dir, exist_ok=True)
         tmp_config = os.path.join(tmp_dir, "eval-config.json")
         with open(tmp_config, "w") as fp:
->>>>>>> 40565a7c
             json.dump(self.config, fp)
 
         try:
@@ -52,9 +47,5 @@
         except KeyboardInterrupt:
             logger.warning("Evaluation interrupted by user. Stopping container.")
         finally:
-<<<<<<< HEAD
-            os.remove(tmp_config_fn)
-=======
             os.remove(tmp_config)
->>>>>>> 40565a7c
             self.manager.stop_armory_instance(runner)
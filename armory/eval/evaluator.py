"""
Evaluators control launching of ARMORY evaluations.
"""
import base64
import os
import json
import shutil
import time
import datetime
import sys

import docker
import requests

import armory
from armory.configuration import load_global_config
from armory.docker import images
from armory.docker.management import ManagementInstance, ArmoryInstance
from armory.docker.host_management import HostManagementInstance
from armory.utils.printing import bold, red
from armory.utils import docker_api
from armory import paths
from armory import environment
from armory.logs import log, is_debug, added_filters


class Evaluator(object):
    def __init__(
        self, config: dict, no_docker: bool = False, root: bool = False,
    ):
        log.info("Constructing Evaluator Object")
        if not isinstance(config, dict):
            raise ValueError(f"config {config} must be a dict")
        self.config = config

        self.host_paths = paths.HostPaths()
        if os.path.exists(self.host_paths.armory_config):
            self.armory_global_config = load_global_config(
                self.host_paths.armory_config
            )
        else:
            self.armory_global_config = {"verify_ssl": True}

        date_time = datetime.datetime.utcnow().isoformat().replace(":", "")
        output_dir = self.config["sysconfig"].get("output_dir", None)
        eval_id = f"{output_dir}_{date_time}" if output_dir else date_time

        self.config["eval_id"] = eval_id
        self.output_dir = os.path.join(self.host_paths.output_dir, eval_id)
        self.tmp_dir = os.path.join(self.host_paths.tmp_dir, eval_id)

        if self.config["sysconfig"].get("use_gpu", None):
            kwargs = dict(runtime="nvidia")
        else:
            kwargs = dict(runtime="runc")
        image_name = self.config["sysconfig"].get("docker_image")
        kwargs["image_name"] = image_name
        self.no_docker = not image_name or no_docker
        self.root = root

        # Retrieve environment variables that should be used in evaluation
        log.info("Retrieving Environment Variables")
        self.extra_env_vars = dict()
        self._gather_env_variables()

        if self.no_docker:
            if self.root:
                raise ValueError("running with --root is incompatible with --no-docker")
            self.manager = HostManagementInstance()
            return

<<<<<<< HEAD
        # Download docker image on host
        # TODO This seems like it still needs docker even in no docker mode
        #  we should fix this
        log.info("Attempting to get Docker Client")
=======
        kwargs["image_name"] = self.ensure_image_present(image_name)
        self.manager = ManagementInstance(**kwargs)

    def ensure_image_present(self, image_name: str) -> str:
        """if image_name is available, return it. Otherwise, pull it from dockerhub"""
        # TODO This seems like it still needs docker even in no docker mode
        #  we should fix this

        log.trace(f"ensure_image_present {image_name}")

>>>>>>> 6bf7e26d
        docker_client = docker.from_env()

        # look first for  the versioned and then the unversioned, return if hit
        # if there is a tag present, use that. otherwise add the current version
        if ":" in image_name:
            check = image_name
        else:
            check = f"{image_name}:{armory.__version__}"

        log.trace(f"asking local docker for image {check}")
        try:
            docker_client.images.get(check)
            log.success(f"found docker image {image_name} as {check}")
            return check
        except docker.errors.ImageNotFound:
<<<<<<< HEAD
            log.info(f"Image {image_name} was not found. Downloading...")
            try:
                docker_api.pull_verbose(docker_client, image_name)
            except docker.errors.NotFound:
                if image_name in images.ALL:
                    image_name.lstrip(f"{images.DOCKER_REPOSITORY}/").rstrip(
                        f":{armory.__version__}"
                    )
                    raise ValueError(
                        "You are attempting to pull an unpublished armory docker image.\n"
                        "This is likely because you're running armory from a dev branch. "
                        "If you want a stable release with "
                        "published docker images try pip installing 'armory-testbed' "
                        "or using out one of the release branches on the git repository. "
                        "If you'd like to continue working on the developer image please "
                        "build it from source on your machine as described here:\n"
                        "https://armory.readthedocs.io/en/latest/contributing/#development-docker-containers\n"
                        "bash docker/build.sh --framework all --tag dev"
                    )
                else:
                    log.error(f"Image {image_name} could not be downloaded")
                    raise
        except requests.exceptions.ConnectionError:
            log.error("Docker connection refused. Is Docker Daemon running?")
=======
            log.trace(f"image {check} not found")
        except requests.exceptions.HTTPError:
            log.trace(f"http error when looking for image {check}")
>>>>>>> 6bf7e26d
            raise

        log.info(f"image {image_name} not found. downloading...")
        try:
            docker_api.pull_verbose(docker_client, image_name)
            return image_name
        except docker.errors.NotFound:
            if image_name in images.ALL:
                raise ValueError(
                    "You are attempting to pull an unpublished armory docker image.\n"
                    "This is likely because you're running armory from a dev branch. "
                    "If you want a stable release with "
                    "published docker images try pip installing 'armory-testbed' "
                    "or using out one of the release branches on the git repository. "
                    "If you'd like to continue working on the developer image please "
                    "build it from source on your machine as described here:\n"
                    "https://armory.readthedocs.io/en/latest/contributing/#development-docker-containers\n"
                    "python docker/build.py --help"
                )
            else:
                log.error(f"Image {image_name} could not be downloaded")
                raise
        except requests.exceptions.ConnectionError:
            log.error("Docker connection refused. Is Docker Daemon running?")
            raise

    def _gather_env_variables(self):
        """
        Update the extra env variable dictionary to pass into container or run on host
        """
        self.extra_env_vars["ARMORY_GITHUB_TOKEN"] = os.getenv(
            "ARMORY_GITHUB_TOKEN", default=""
        )
        self.extra_env_vars["ARMORY_PRIVATE_S3_ID"] = os.getenv(
            "ARMORY_PRIVATE_S3_ID", default=""
        )
        self.extra_env_vars["ARMORY_PRIVATE_S3_KEY"] = os.getenv(
            "ARMORY_PRIVATE_S3_KEY", default=""
        )
        self.extra_env_vars["ARMORY_INCLUDE_SUBMISSION_BUCKETS"] = os.getenv(
            "ARMORY_INCLUDE_SUBMISSION_BUCKETS", default=""
        )

        if not self.armory_global_config["verify_ssl"]:
            self.extra_env_vars["VERIFY_SSL"] = "false"

        if self.config["sysconfig"].get("use_gpu", None):
            gpus = self.config["sysconfig"].get("gpus")
            if gpus is not None:
                self.extra_env_vars["NVIDIA_VISIBLE_DEVICES"] = gpus
        if self.config["sysconfig"].get("set_pythonhashseed"):
            self.extra_env_vars["PYTHONHASHSEED"] = "0"

        if not self.no_docker:
            self.extra_env_vars["HOME"] = "/tmp"

        # Because we may want to allow specification of ARMORY_TORCH_HOME
        # this constant path is placed here among the other imports
        if self.no_docker:
            torch_home = paths.HostPaths().pytorch_dir
        else:
            torch_home = paths.DockerPaths().pytorch_dir
        self.extra_env_vars["TORCH_HOME"] = torch_home

        self.extra_env_vars[environment.ARMORY_VERSION] = armory.__version__

    def _cleanup(self):
        log.info(f"deleting tmp_dir {self.tmp_dir}")
        try:
            shutil.rmtree(self.tmp_dir)
        except OSError as e:
            if not isinstance(e, FileNotFoundError):
                log.exception(f"Error removing tmp_dir {self.tmp_dir}")

        try:
            os.rmdir(self.output_dir)
            log.warning(f"removed output_dir {self.output_dir} because it was empty")
        except OSError:
            pass

    def run(
        self,
        interactive=False,
        jupyter=False,
        host_port=None,
        command=None,
        check_run=False,
        num_eval_batches=None,
        skip_benign=None,
        skip_attack=None,
        skip_misclassified=None,
        validate_config=None,
    ) -> int:
        exit_code = 0
        if self.no_docker:
            if jupyter or interactive or command:
                raise ValueError(
                    "jupyter, interactive, or bash commands only supported when running Docker containers."
                )
            runner = self.manager.start_armory_instance(envs=self.extra_env_vars,)
            try:
                exit_code = self._run_config(
                    runner,
                    check_run=check_run,
                    num_eval_batches=num_eval_batches,
                    skip_benign=skip_benign,
                    skip_attack=skip_attack,
                    skip_misclassified=skip_misclassified,
                    validate_config=validate_config,
                )
            except KeyboardInterrupt:
                log.warning("Keyboard interrupt caught")
            finally:
                log.info("cleaning up...")
            self._cleanup()
            return exit_code

        if check_run and (jupyter or interactive or command):
            raise ValueError(
                "check_run incompatible with interactive, jupyter, or command"
            )

        # Handle docker and jupyter ports
        if jupyter or host_port:
            if host_port:
                ports = {host_port: host_port}
            else:
                ports = {8888: 8888}
        else:
            ports = None

        try:
            runner = self.manager.start_armory_instance(
                envs=self.extra_env_vars, ports=ports, user=self.get_id(),
            )
            try:
                if jupyter:
                    self._run_jupyter(
                        runner,
                        ports,
                        check_run=check_run,
                        num_eval_batches=num_eval_batches,
                        skip_benign=skip_benign,
                        skip_attack=skip_attack,
                        skip_misclassified=skip_misclassified,
                    )
                elif interactive:
                    self._run_interactive_bash(
                        runner,
                        check_run=check_run,
                        num_eval_batches=num_eval_batches,
                        skip_benign=skip_benign,
                        skip_attack=skip_attack,
                        skip_misclassified=skip_misclassified,
                        validate_config=validate_config,
                    )
                elif command:
                    exit_code = self._run_command(runner, command)
                else:
                    exit_code = self._run_config(
                        runner,
                        check_run=check_run,
                        num_eval_batches=num_eval_batches,
                        skip_benign=skip_benign,
                        skip_attack=skip_attack,
                        skip_misclassified=skip_misclassified,
                        validate_config=validate_config,
                    )
            except KeyboardInterrupt:
                log.warning("keyboard interrupt caught")
            finally:
                log.trace("Shutting down container {self.manager.instances.keys()}")
                self.manager.stop_armory_instance(runner)
        except requests.exceptions.RequestException as e:
            log.exception("Starting instance failed.")
            if str(e).endswith(
                f'Bind for 0.0.0.0:{host_port} failed: port is already allocated")'
            ):
                log.error(
                    f"Port {host_port} already in use. Try a different one with '--port <port>'"
                )
            elif (
                str(e)
                == '400 Client Error: Bad Request ("Unknown runtime specified nvidia")'
            ):
                log.error(
                    'NVIDIA runtime failed. Either install nvidia-docker or set config "use_gpu" to false'
                )
            else:
                log.error("Is Docker Daemon running?")
        self._cleanup()
        return exit_code

    def _b64_encode_config(self):
        bytes_config = json.dumps(self.config).encode("utf-8")
        base64_bytes = base64.b64encode(bytes_config)
        return base64_bytes.decode("utf-8")

    def _run_config(
        self,
        runner: ArmoryInstance,
        check_run=False,
        num_eval_batches=None,
        skip_benign=None,
        skip_attack=None,
        skip_misclassified=None,
        validate_config=None,
    ) -> int:
        log.info(bold(red("Running evaluation script")))

        b64_config = self._b64_encode_config()
        options = self._build_options(
            check_run=check_run,
            num_eval_batches=num_eval_batches,
            skip_benign=skip_benign,
            skip_attack=skip_attack,
            skip_misclassified=skip_misclassified,
            validate_config=validate_config,
        )
        if self.no_docker:
            kwargs = {}
            python = sys.executable
        else:
            kwargs = {"user": self.get_id()}
            python = "python"

        cmd = f"{python} -m armory.scenarios.main {b64_config}{options} --base64"
        return runner.exec_cmd(cmd, **kwargs)

    def _run_command(self, runner: ArmoryInstance, command: str) -> int:
        log.info(bold(red(f"Running bash command: {command}")))
        return runner.exec_cmd(command, user=self.get_id(), expect_sentinel=False)

    def get_id(self):
        """
        Return uid, gid
        """
        # Windows docker does not require synchronizing file and
        # directory permissions via uid and gid.
        if os.name == "nt" or self.root:
            user_id = 0
            group_id = 0
        else:
            user_id = os.getuid()
            group_id = os.getgid()
        return f"{user_id}:{group_id}"

    def _run_interactive_bash(
        self,
        runner: ArmoryInstance,
        check_run=False,
        num_eval_batches=None,
        skip_benign=None,
        skip_attack=None,
        skip_misclassified=None,
        validate_config=None,
    ) -> None:
        user_group_id = self.get_id()
        lines = [
            "Container ready for interactive use.",
            bold("# In a new terminal, run the following to attach to the container:"),
            bold(
                red(
                    f"docker exec -it -u {user_group_id} {runner.docker_container.short_id} bash"
                )
            ),
            "",
        ]
        if self.config.get("scenario"):
            options = self._build_options(
                check_run=check_run,
                num_eval_batches=num_eval_batches,
                skip_benign=skip_benign,
                skip_attack=skip_attack,
                skip_misclassified=skip_misclassified,
                validate_config=validate_config,
            )
            init_options = self._constructor_options(
                check_run=check_run,
                num_eval_batches=num_eval_batches,
                skip_benign=skip_benign,
                skip_attack=skip_attack,
                skip_misclassified=skip_misclassified,
            )

            tmp_dir = os.path.join(self.host_paths.tmp_dir, self.config["eval_id"])
            os.makedirs(tmp_dir)
            self.tmp_config = os.path.join(tmp_dir, "interactive-config.json")
            docker_config_path = os.path.join(
                paths.runtime_paths().tmp_dir,
                self.config["eval_id"],
                "interactive-config.json",
            )
            with open(self.tmp_config, "w") as f:
                f.write(json.dumps(self.config, sort_keys=True, indent=4) + "\n")

            lines.extend(
                [
                    bold("# To run your scenario in the container:"),
                    bold(
                        red(
                            f"python -m armory.scenarios.main {docker_config_path}{options}"
                        )
                    ),
                    "",
                    bold("# To run your scenario interactively:"),
                    bold(
                        red(
                            "python\n"
                            "from armory import scenarios\n"
                            f's = scenarios.get("{docker_config_path}"{init_options}).load()\n'
                            "s.evaluate()"
                        )
                    ),
                    "",
                    bold("# To gracefully shut down container, press: Ctrl-C"),
                    "",
                ]
            )
        log.info("\n".join(lines))
        while True:
            time.sleep(1)

    def _run_jupyter(
        self,
        runner: ArmoryInstance,
        ports: dict,
        check_run=False,
        num_eval_batches=None,
        skip_benign=None,
        skip_attack=None,
        skip_misclassified=None,
    ) -> None:
        if not self.root:
            log.warning("Running Jupyter Lab as root inside the container.")

        user_group_id = self.get_id()
        port = list(ports.keys())[0]
        tmp_dir = os.path.join(self.host_paths.tmp_dir, self.config["eval_id"])
        os.makedirs(tmp_dir)
        self.tmp_config = os.path.join(tmp_dir, "interactive-config.json")
        docker_config_path = os.path.join(
            paths.runtime_paths().tmp_dir,
            self.config["eval_id"],
            "interactive-config.json",
        )
        with open(self.tmp_config, "w") as f:
            f.write(json.dumps(self.config, sort_keys=True, indent=4) + "\n")
        init_options = self._constructor_options(
            check_run=check_run,
            num_eval_batches=num_eval_batches,
            skip_benign=skip_benign,
            skip_attack=skip_attack,
            skip_misclassified=skip_misclassified,
        )
        lines = [
            "About to launch jupyter.",
            bold("# To connect on the command line as well, in a new terminal, run:"),
            bold(
                red(
                    f"docker exec -it -u {user_group_id} {runner.docker_container.short_id} bash"
                )
            ),
            "",
            bold("# To run, inside of a notebook:"),
            bold(
                red(
                    "from armory import scenarios\n"
                    f's = scenarios.get("{docker_config_path}"{init_options}).load()\n'
                    "s.evaluate()"
                )
            ),
            "",
            bold("# To gracefully shut down container, press: Ctrl-C"),
            "",
            "Jupyter notebook log:",
        ]
        log.info("\n".join(lines))
        runner.exec_cmd(
            f"jupyter lab --ip=0.0.0.0 --port {port} --no-browser",
            user=user_group_id,
            expect_sentinel=False,
        )

    def _build_options(
        self,
        check_run,
        num_eval_batches,
        skip_benign,
        skip_attack,
        skip_misclassified,
        validate_config,
    ):
        options = ""
        if self.no_docker:
            options += " --no-docker"
        if check_run:
            options += " --check"
        if is_debug():
            options += " --debug"
        if num_eval_batches:
            options += f" --num-eval-batches {num_eval_batches}"
        if skip_benign:
            options += " --skip-benign"
        if skip_attack:
            options += " --skip-attack"
        if skip_misclassified:
            options += " --skip-misclassified"
        if validate_config:
            options += " --validate-config"
        for module, level in added_filters.items():
            options += f" --log-level {module}:{level}"
        return options

    def _constructor_options(
        self,
        check_run=False,
        num_eval_batches=None,
        skip_benign=None,
        skip_attack=None,
        skip_misclassified=None,
    ):
        kwargs = dict(
            check_run=check_run,
            num_eval_batches=num_eval_batches,
            skip_benign=skip_benign,
            skip_attack=skip_attack,
            skip_misclassified=skip_misclassified,
        )
        options = "".join(f", {str(k)}={str(v)}" for k, v in kwargs.items() if v)
        return options<|MERGE_RESOLUTION|>--- conflicted
+++ resolved
@@ -69,12 +69,6 @@
             self.manager = HostManagementInstance()
             return
 
-<<<<<<< HEAD
-        # Download docker image on host
-        # TODO This seems like it still needs docker even in no docker mode
-        #  we should fix this
-        log.info("Attempting to get Docker Client")
-=======
         kwargs["image_name"] = self.ensure_image_present(image_name)
         self.manager = ManagementInstance(**kwargs)
 
@@ -85,7 +79,6 @@
 
         log.trace(f"ensure_image_present {image_name}")
 
->>>>>>> 6bf7e26d
         docker_client = docker.from_env()
 
         # look first for  the versioned and then the unversioned, return if hit
@@ -101,36 +94,9 @@
             log.success(f"found docker image {image_name} as {check}")
             return check
         except docker.errors.ImageNotFound:
-<<<<<<< HEAD
-            log.info(f"Image {image_name} was not found. Downloading...")
-            try:
-                docker_api.pull_verbose(docker_client, image_name)
-            except docker.errors.NotFound:
-                if image_name in images.ALL:
-                    image_name.lstrip(f"{images.DOCKER_REPOSITORY}/").rstrip(
-                        f":{armory.__version__}"
-                    )
-                    raise ValueError(
-                        "You are attempting to pull an unpublished armory docker image.\n"
-                        "This is likely because you're running armory from a dev branch. "
-                        "If you want a stable release with "
-                        "published docker images try pip installing 'armory-testbed' "
-                        "or using out one of the release branches on the git repository. "
-                        "If you'd like to continue working on the developer image please "
-                        "build it from source on your machine as described here:\n"
-                        "https://armory.readthedocs.io/en/latest/contributing/#development-docker-containers\n"
-                        "bash docker/build.sh --framework all --tag dev"
-                    )
-                else:
-                    log.error(f"Image {image_name} could not be downloaded")
-                    raise
-        except requests.exceptions.ConnectionError:
-            log.error("Docker connection refused. Is Docker Daemon running?")
-=======
             log.trace(f"image {check} not found")
         except requests.exceptions.HTTPError:
             log.trace(f"http error when looking for image {check}")
->>>>>>> 6bf7e26d
             raise
 
         log.info(f"image {image_name} not found. downloading...")

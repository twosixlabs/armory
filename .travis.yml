dist: xenial
language: minimal

services:
  - docker

stages:
  - test
  - lint

jobs:
  include:
    - stage: test
      language: python
      python: 3.7
      name: "PyTest"
      before_install:
        - python --version
        - python -m pip install -r requirements.txt
        - python -m pip install -r test-requirements.txt
      script:
        - docker build -t twosixlabs/armory:0.1 .
        - pytest -s --disable-warnings
    - stage: lint
      language: python
      python: 3.7
      name: "Lint and Formatting"
      before_install:
        - python --version
        - python -m pip install black flake8
      script:
        - black --check ./
<<<<<<< HEAD
        - python -m tools.format_json --check 
=======
        - flake8
>>>>>>> cbde3536
<|MERGE_RESOLUTION|>--- conflicted
+++ resolved
@@ -30,8 +30,5 @@
         - python -m pip install black flake8
       script:
         - black --check ./
-<<<<<<< HEAD
         - python -m tools.format_json --check 
-=======
-        - flake8
->>>>>>> cbde3536
+        - flake8
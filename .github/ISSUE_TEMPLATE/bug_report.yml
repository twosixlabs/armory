---
name: 🐛Bug Report

description: File a bug report here

title: "[BUG]: "

<<<<<<< HEAD
labels: ["bug"]

=======
>>>>>>> a3c0509f
body:
  - type: markdown
    attributes:
      value: |
        🤗 Thank you for taking the time to fill out this bug report!
        Be sure to check the [open](https://github.com/twosixlabs/armory/issues)/[closed](https://github.com/twosixlabs/armory/issues?q=is%3Aissue+is%3Aclosed) issues possible resolutions or updates 😃

  - type: textarea
    id: bug-description
    attributes:
      label: Description of the bug
      description: Give us a brief description of what happened and what should have happened
    validations:
      required: true

  - type: textarea
    id: steps-to-reproduce
    attributes:
      label: Steps To Reproduce
      description: Steps to reproduce the behavior.
      placeholder: |
        1. Go to '...'
        2. Add configuration '...'
        3. Run command '...'
        4. See error
    validations:
      required: true

  - type: textarea
    id: additional-information
    attributes:
      label: Additional Information
      description: |
<<<<<<< HEAD
        Include any additional information such as logs, screenshots, or scenarios in which the bug occurs in order to facilitates resolving the issue.
=======
        Include any additional information such as logs, screenshots, or scenarios in which the bug occurs in order to facilitates resolving the issue.
# yamllint enable rule:line-length
>>>>>>> a3c0509f
<|MERGE_RESOLUTION|>--- conflicted
+++ resolved
@@ -5,11 +5,8 @@
 
 title: "[BUG]: "
 
-<<<<<<< HEAD
 labels: ["bug"]
 
-=======
->>>>>>> a3c0509f
 body:
   - type: markdown
     attributes:
@@ -43,9 +40,4 @@
     attributes:
       label: Additional Information
       description: |
-<<<<<<< HEAD
-        Include any additional information such as logs, screenshots, or scenarios in which the bug occurs in order to facilitates resolving the issue.
-=======
-        Include any additional information such as logs, screenshots, or scenarios in which the bug occurs in order to facilitates resolving the issue.
-# yamllint enable rule:line-length
->>>>>>> a3c0509f
+        Include any additional information such as logs, screenshots, or scenarios in which the bug occurs in order to facilitates resolving the issue.
<div align="center">
  <img src="tools/static_content/logo.png" width="50%" title="ARMORY logo">
</div>

-----------------
[![Travis Nightly](https://travis-ci.com/twosixlabs/armory.svg?token=mDXSPweWiXNcpsV8rz4z&branch=master)](https://travis-ci.com/twosixlabs/armory)
[![License: MIT](https://img.shields.io/badge/License-MIT-yellow.svg)](https://opensource.org/licenses/MIT)
[![Code style: black](https://img.shields.io/badge/code%20style-black-000000.svg)](https://github.com/ambv/black)

ARMORY is a test bed for running scalable evaluations of adversarial defenses. 
Configuration files are used to launch local or cloud instances of the ARMORY docker 
container. Models, datasets, and evaluation scripts can be pulled from external 
repositories or from the baselines within this project.

# Setup
Python 3.6+ is required.

### Installation
```
pip install git+https://github.com/twosixlabs/armory.git
```

### Docker
Armory is intended to be a lightweight python package which standardizes all evaluations
inside a docker container. Users are encouraged to use the available image on dockerhub:
```
docker pull twosixarmory/armory:0.1.1
```

However if there are issues downloading (e.g. proxy) it can be built within this repo:
```
<<<<<<< HEAD
To use PyTorch inside the container, build the following container after the previous command:
```
docker build -t twosixlabs/armory-pytorch:0.1.1 --file Dockerfile-pytorch .
```

=======
docker build -t twosixarmory/armory:0.1.1 .
```

Docker memory for an ARMORY container must be at least 8 GB to run properly (preferably 16+ GB).
On Mac and Windows Desktop versions, this defaults to 2 GB. See the docs to change this:
* [Mac](https://docs.docker.com/docker-for-mac/).
* [Windows](https://docs.docker.com/docker-for-windows/)
* [Linux](https://docs.docker.com/install/linux/docker-ce/ubuntu/)


# Usage
>>>>>>> 2e04a3fa
Since ARMORY launches Docker containers, the python package must be ran on system host.

Typically evaluations are ran using the [run_evaluation script](run_evaluation.py). 
Please [see example configuration files](examples/).


Debugging evaluations can be performed interactively by passing `--interactive` and 
following the instructions to attach to the container in order to use pdb or other
interactive tools.<|MERGE_RESOLUTION|>--- conflicted
+++ resolved
@@ -25,18 +25,14 @@
 inside a docker container. Users are encouraged to use the available image on dockerhub:
 ```
 docker pull twosixarmory/armory:0.1.1
+docker pull twosixlabs/armory-pytorch:0.1.1
 ```
 
 However if there are issues downloading (e.g. proxy) it can be built within this repo:
 ```
-<<<<<<< HEAD
-To use PyTorch inside the container, build the following container after the previous command:
-```
+docker build -t twosixarmory/armory:0.1.1 .
 docker build -t twosixlabs/armory-pytorch:0.1.1 --file Dockerfile-pytorch .
-```
 
-=======
-docker build -t twosixarmory/armory:0.1.1 .
 ```
 
 Docker memory for an ARMORY container must be at least 8 GB to run properly (preferably 16+ GB).
@@ -47,7 +43,6 @@
 
 
 # Usage
->>>>>>> 2e04a3fa
 Since ARMORY launches Docker containers, the python package must be ran on system host.
 
 Typically evaluations are ran using the [run_evaluation script](run_evaluation.py). 

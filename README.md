--- conflicted
+++ resolved
@@ -20,30 +20,23 @@
 pip install git+https://github.com/twosixlabs/armory.git
 ```
 
-<<<<<<< HEAD
 ### Docker
-=======
-# Docker
-Docker is required to run ARMORY.
+Armory is intended to be a lightweight python package which standardizes all evaluations
+inside a docker container. Users are encouraged to use the available image on dockerhub:
+```
+docker pull twosixarmory/armory:0.1.1
+```
+
+However if there are issues downloading (e.g. proxy) it can be built within this repo:
+```
+docker build -t twosixarmory/armory:0.1.1 .
+```
 
 Docker memory for an ARMORY container must be at least 8 GB to run properly (preferably 16+ GB).
 On Mac and Windows Desktop versions, this defaults to 2 GB. See the docs to change this:
 * [Mac](https://docs.docker.com/docker-for-mac/).
 * [Windows](https://docs.docker.com/docker-for-windows/)
 * [Linux](https://docs.docker.com/install/linux/docker-ce/ubuntu/)
-
->>>>>>> b37b447c
-Armory is intended to be a lightweight python package which standardizes all evaluations
-inside a docker container. Users are encouraged to use the available image on dockerhub:
-```
-docker pull twosixarmory/armory:0.1.1
-```
-
-
-However if there are issues downloading (e.g. proxy) it can be built within this repo:
-```
-docker build -t twosixarmory/armory:0.1.1 .
-```
 
 
 # Usage

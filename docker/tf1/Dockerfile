########## ARMORY Base #################

FROM nvidia/cuda:11.2.1-cudnn8-runtime-ubuntu20.04 AS armory

# Temporary fix for broken nvidia package checksum
RUN rm -f /etc/apt/sources.list.d/nvidia-ml.list

RUN apt-get -y -qq update && \
    DEBIAN_FRONTEND=noninteractive apt-get install -y wget vim build-essential git curl libgl1-mesa-glx libglib2.0-0

# Install Conda
RUN wget --quiet https://repo.anaconda.com/miniconda/Miniconda3-py37_4.9.2-Linux-x86_64.sh -O ~/miniconda.sh && \
    /bin/bash ~/miniconda.sh -b -p /opt/conda && \
    rm ~/miniconda.sh && \
    /opt/conda/bin/conda clean -tipsy && \
    ln -s /opt/conda/etc/profile.d/conda.sh /etc/profile.d/conda.sh && \
    echo ". /opt/conda/etc/profile.d/conda.sh" >> ~/.bashrc && \
    echo "conda activate base" >> ~/.bashrc && \
    echo 'alias ll="ls -al"' >> ~/.bashrc

ENV PATH=/opt/conda/bin:$PATH

RUN /opt/conda/bin/conda install \
    tensorflow-gpu==1.15.0 \
    numpy==1.19.2 \
    h5py==2.10.0 \
    pandas==1.3.3 \
    jupyterlab==3.1.7 \
    boto3==1.18.21 \
    dill=0.3.4 \
    pytest==6.2.4


RUN /opt/conda/bin/conda install -c conda-forge ffmpeg==4.2.3

RUN /opt/conda/bin/pip install --no-cache-dir \
    tensorflow-datasets==3.2.0 \
    Pillow==8.2.0 \
    pydub==0.24.1 \
    apache-beam==2.22.0 \
<<<<<<< HEAD
    dill==0.3.1.1 \
    pytest==6.2.2 \
    opencv-python==4.5.1.48 \
    pandas==1.2.4 \
    ffmpeg-python==0.2.0


=======
    opencv-python==4.5.1.48 \
    ffmpeg-python==0.2.0

# the numpy install was moved above in order to group conda installs together before pip installs
# as recommended by https://www.anaconda.com/blog/using-pip-in-a-conda-environment
# the numpy version is pinned until a TF issue is resolved https://github.com/tensorflow/models/issues/9706
# pip packages that exist in conda have been moved to the conda install above to allow the
# dependency resolution to cover as many packages as possible
>>>>>>> 9df65eb4


WORKDIR /workspace

########## TF 1 Base #################

ARG armory_version
FROM armory AS armory-tf1-base


WORKDIR /tmp
RUN git clone https://github.com/tensorflow/models.git && cd models/research && git checkout 79354e14a4b41ff9019f4a5ebd12cfa498917182
WORKDIR /tmp/models/research
RUN protoc object_detection/protos/*.proto --python_out=.
RUN cp object_detection/packages/tf1/setup.py .
RUN /opt/conda/bin/pip install .
<<<<<<< HEAD
RUN /opt/conda/bin/pip install --no-cache-dir adversarial-robustness-toolbox==1.6.2

# Note: this is necessary until the following TF issue is resolved: https://github.com/tensorflow/models/issues/9706
RUN /opt/conda/bin/pip install --no-cache-dir numpy==1.19.2
RUN /opt/conda/bin/pip install "h5py<3.0.0"
=======
RUN /opt/conda/bin/pip install --no-cache-dir git+https://github.com/Trusted-AI/adversarial-robustness-toolbox.git@development_object_tracking_attack

>>>>>>> 9df65eb4

WORKDIR /workspace

########## TF 1 Dev #################

FROM armory-tf1-base AS armory-tf1-dev
ARG armory_version

COPY . /armory_dev/
RUN /opt/conda/bin/pip install /armory_dev/ --no-cache-dir

WORKDIR /workspace
CMD tail -f /dev/null

########## TF 1 Release #################

FROM armory-tf1-base AS armory-tf1
ARG armory_version

RUN /opt/conda/bin/pip install armory-testbed==${armory_version} --no-cache-dir

WORKDIR /workspace
CMD tail -f /dev/null<|MERGE_RESOLUTION|>--- conflicted
+++ resolved
@@ -38,15 +38,6 @@
     Pillow==8.2.0 \
     pydub==0.24.1 \
     apache-beam==2.22.0 \
-<<<<<<< HEAD
-    dill==0.3.1.1 \
-    pytest==6.2.2 \
-    opencv-python==4.5.1.48 \
-    pandas==1.2.4 \
-    ffmpeg-python==0.2.0
-
-
-=======
     opencv-python==4.5.1.48 \
     ffmpeg-python==0.2.0
 
@@ -55,7 +46,6 @@
 # the numpy version is pinned until a TF issue is resolved https://github.com/tensorflow/models/issues/9706
 # pip packages that exist in conda have been moved to the conda install above to allow the
 # dependency resolution to cover as many packages as possible
->>>>>>> 9df65eb4
 
 
 WORKDIR /workspace
@@ -72,16 +62,8 @@
 RUN protoc object_detection/protos/*.proto --python_out=.
 RUN cp object_detection/packages/tf1/setup.py .
 RUN /opt/conda/bin/pip install .
-<<<<<<< HEAD
-RUN /opt/conda/bin/pip install --no-cache-dir adversarial-robustness-toolbox==1.6.2
-
-# Note: this is necessary until the following TF issue is resolved: https://github.com/tensorflow/models/issues/9706
-RUN /opt/conda/bin/pip install --no-cache-dir numpy==1.19.2
-RUN /opt/conda/bin/pip install "h5py<3.0.0"
-=======
 RUN /opt/conda/bin/pip install --no-cache-dir git+https://github.com/Trusted-AI/adversarial-robustness-toolbox.git@development_object_tracking_attack
 
->>>>>>> 9df65eb4
 
 WORKDIR /workspace
 

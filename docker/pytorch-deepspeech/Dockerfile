########## ARMORY Base #################

FROM nvidia/cuda:10.2-cudnn7-runtime-ubuntu18.04 AS armory

# Temporary fix for broken nvidia package checksum
RUN rm -f /etc/apt/sources.list.d/nvidia-ml.list

RUN apt-get -y -qq update && \
    apt-get install -y wget vim build-essential git curl

# Install Conda
RUN wget --quiet https://repo.anaconda.com/miniconda/Miniconda3-py37_4.9.2-Linux-x86_64.sh -O ~/miniconda.sh && \
    /bin/bash ~/miniconda.sh -b -p /opt/conda && \
    rm ~/miniconda.sh && \
    /opt/conda/bin/conda clean -tipsy && \
    ln -s /opt/conda/etc/profile.d/conda.sh /etc/profile.d/conda.sh && \
    echo ". /opt/conda/etc/profile.d/conda.sh" >> ~/.bashrc && \
    echo "conda activate base" >> ~/.bashrc && \
    echo 'alias ll="ls -al"' >> ~/.bashrc

ENV PATH=/opt/conda/bin:$PATH

RUN /opt/conda/bin/pip install --no-cache-dir \
    tensorflow-datasets==3.2.0 \
    jupyterlab==3.0.9 \
    boto3==1.17.20 \
    Pillow==8.2.0 \
    pydub==0.24.1 \
    apache-beam==2.22.0 \
    dill==0.3.1.1 \
    pytest==6.2.2 \
    pandas==1.2.4 \
    ffmpeg-python==0.2.0


RUN /opt/conda/bin/conda install -c conda-forge ffmpeg==4.2.3 && \
    /opt/conda/bin/conda clean --all

WORKDIR /workspace


########## PyTorch 1 Deep Speech Base #################

ARG armory_version
FROM armory AS armory-pytorch-deepspeech-base

ENV NUMBA_CACHE_DIR /tmp
ENV LD_LIBRARY_PATH="${LD_LIBRARY_PATH}:/usr/local/cuda/lib64"

RUN /opt/conda/bin/conda install pytorch==1.6 \
    torchvision==0.7.0 \
    cudatoolkit=10.1 -c pytorch && \
    /opt/conda/bin/conda clean --all


RUN /opt/conda/bin/conda install -c conda-forge librosa
RUN /opt/conda/bin/pip install hydra-core==1.0.6 \
<<<<<<< HEAD
  tensorflow-gpu==2.4.1 \
  python-levenshtein \
  torchaudio==0.6.0 \
  numba==0.52.0 \
  --ignore-installed llvmlite==0.35.0 \
  soundfile \
  sox \
  warpctc-pytorch==0.2.1+torch16.cuda102 \
  adversarial-robustness-toolbox==1.6.2 --no-cache-dir
=======
    tensorflow-gpu==2.4.1 \
    python-levenshtein \
    torchaudio==0.6.0 \
    numba==0.52.0 \
    --ignore-installed llvmlite==0.35.0 \
    soundfile \
    sox \
    warpctc-pytorch==0.2.1+torch16.cuda102 \
    git+https://github.com/Trusted-AI/adversarial-robustness-toolbox.git@development_object_tracking_attack --no-cache-dir
>>>>>>> 1c4f868a


########## PyTorch 1 Deep Speech Dev #################

FROM armory-pytorch-deepspeech-base AS armory-pytorch-deepspeech-dev
ARG armory_version

COPY . /armory_dev/
RUN /opt/conda/bin/pip install /armory_dev/ --no-cache-dir

WORKDIR /workspace
CMD tail -f /dev/null

########## PyTorch 1 Deep Speech Release #################

FROM armory-pytorch-deepspeech-base as armory-pytorch-deepspeech
ARG armory_version

RUN /opt/conda/bin/pip install armory-testbed==${armory_version} --no-cache-dir

WORKDIR /workspace
CMD tail -f /dev/null<|MERGE_RESOLUTION|>--- conflicted
+++ resolved
@@ -55,17 +55,6 @@
 
 RUN /opt/conda/bin/conda install -c conda-forge librosa
 RUN /opt/conda/bin/pip install hydra-core==1.0.6 \
-<<<<<<< HEAD
-  tensorflow-gpu==2.4.1 \
-  python-levenshtein \
-  torchaudio==0.6.0 \
-  numba==0.52.0 \
-  --ignore-installed llvmlite==0.35.0 \
-  soundfile \
-  sox \
-  warpctc-pytorch==0.2.1+torch16.cuda102 \
-  adversarial-robustness-toolbox==1.6.2 --no-cache-dir
-=======
     tensorflow-gpu==2.4.1 \
     python-levenshtein \
     torchaudio==0.6.0 \
@@ -75,7 +64,6 @@
     sox \
     warpctc-pytorch==0.2.1+torch16.cuda102 \
     git+https://github.com/Trusted-AI/adversarial-robustness-toolbox.git@development_object_tracking_attack --no-cache-dir
->>>>>>> 1c4f868a
 
 
 ########## PyTorch 1 Deep Speech Dev #################

--- conflicted
+++ resolved
@@ -96,26 +96,6 @@
     echo "    ->  $CMD"
     exit 0;
 fi
-<<<<<<< HEAD
-echo "Armory version $version"
-
-# Build images
-for framework in "tf1" "tf2" "pytorch" "pytorch-deepspeech"; do
-    if [[ "$1" == "$framework" || "$1" == "all" ]]; then
-        echo ""
-        echo "------------------------------------------------"
-        echo "Building docker image for framework: $framework"
-        echo docker build --cache-from twosixarmory/${framework}:latest --force-rm --file docker/${framework}/Dockerfile --build-arg armory_version=${version} --target armory-${framework}${dev} -t twosixarmory/${framework}:${version} .
-        docker build --cache-from twosixarmory/${framework}:latest --force-rm --file docker/${framework}/Dockerfile --build-arg armory_version=${version} --target armory-${framework}${dev} -t twosixarmory/${framework}:${version} .
-        if [[ $dev == "-dev" ]]; then
-            echo "Tagging docker image as latest"
-            echo docker tag twosixarmory/${framework}:${version} twosixarmory/${framework}:latest
-            docker tag twosixarmory/${framework}:${version} twosixarmory/${framework}:latest
-        fi
-    fi
-done
-=======
 
 set +x
-$CMD
->>>>>>> c86a3946
+$CMD
{
    "_description": "Baseline adversarial defended cifar10 image classification",
    "adhoc": null,
    "attack": {
        "knowledge": "white",
        "kwargs": {
            "batch_size": 1,
            "eps": 0.2,
            "eps_step": 0.1,
            "minimal": false,
            "num_random_init": 0,
            "targeted": false
        },
        "module": "art.attacks.evasion",
        "name": "FastGradientMethod",
        "use_label": true
    },
    "dataset": {
        "batch_size": 16,
        "framework": "numpy",
        "module": "armory.data.datasets",
        "name": "cifar10"
    },
    "defense": {
        "kwargs": {
            "eps": 0.03,
            "eps_step": 0.008,
            "max_iter": 7,
            "ratio": 0.45
        },
        "module": "armory.art_experimental.defences.madry_trainer_generator",
        "name": "AdversarialTrainerMadryPGD",
        "type": "Trainer"
    },
    "metric": {
        "means": true,
        "perturbation": "linf",
        "record_metric_per_sample": false,
        "task": [
            "categorical_accuracy"
        ]
    },
    "model": {
        "fit": true,
        "fit_kwargs": {
            "nb_epochs": 3
        },
        "model_kwargs": {},
        "module": "armory.baseline_models.pytorch.cifar",
        "name": "get_art_model",
        "weights_file": null,
        "wrapper_kwargs": {}
    },
    "scenario": {
        "kwargs": {},
        "module": "armory.scenarios.image_classification",
        "name": "ImageClassificationTask"
    },
    "sysconfig": {
<<<<<<< HEAD
        "docker_image": "twosixarmory/pytorch:0.14.0",
=======
        "docker_image": "twosixarmory/pytorch:0.13.2",
>>>>>>> b013f6c7
        "external_github_repo": null,
        "gpus": "all",
        "output_dir": null,
        "output_filename": null,
        "use_gpu": false
    }
}<|MERGE_RESOLUTION|>--- conflicted
+++ resolved
@@ -57,11 +57,7 @@
         "name": "ImageClassificationTask"
     },
     "sysconfig": {
-<<<<<<< HEAD
-        "docker_image": "twosixarmory/pytorch:0.14.0",
-=======
         "docker_image": "twosixarmory/pytorch:0.13.2",
->>>>>>> b013f6c7
         "external_github_repo": null,
         "gpus": "all",
         "output_dir": null,

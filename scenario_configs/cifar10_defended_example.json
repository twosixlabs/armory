--- conflicted
+++ resolved
@@ -57,11 +57,7 @@
         "name": "ImageClassificationTask"
     },
     "sysconfig": {
-<<<<<<< HEAD
-        "docker_image": "twosixarmory/pytorch:0.13.5",
-=======
         "docker_image": "twosixarmory/pytorch:0.14.0",
->>>>>>> 1c4f868a
         "external_github_repo": null,
         "gpus": "all",
         "output_dir": null,

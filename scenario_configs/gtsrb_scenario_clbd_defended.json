{
    "_description": "GTSRB poison image classification, contributed by MITRE Corporation",
    "adhoc": {
        "detection_kwargs": {
            "nb_clusters": 2,
            "nb_dims": 43,
            "reduce": "PCA"
        },
        "experiment_id": 0,
        "poison_dataset": true,
        "source_class": 1,
        "split_id": 0,
        "target_class": 2,
        "train_epochs": 20,
        "use_poison_filtering_defense": true,
        "compute_fairness_metrics":true,
        "explanatory_model":"gtsrb_silhouette_model"
    },
    "attack": {
        "knowledge": "black",
        "kwargs": {
            "backdoor_kwargs": {
                "poison_module": "art.attacks.poisoning.perturbations",
                "poison_type": "pattern"
            },
            "eps": 2.6,
            "eps_step": 0.1,
            "max_iter": 100,
            "n_classes": 43,
            "norm": 2,
            "num_random_init": 0,
            "pp_poison": 0.1,
            "target": 2
        },
        "module": "armory.art_experimental.attacks.poison_loader_clbd",
        "name": "poison_loader_clbd",
        "type": "clbd",
        "use_adversarial_trainer": false
    },
    "dataset": {
        "batch_size": 512,
        "framework": "numpy",
        "module": "armory.data.datasets",
        "name": "german_traffic_sign"
    },
    "defense": {
        "kwargs": {
            "cluster_analysis": "smaller",
            "clustering_method": "KMeans",
            "nb_clusters": 2,
            "nb_dims": 43,
            "reduce": "PCA"
        },
        "module": "art.defences.detector.poison.activation_defence",
        "name": "ActivationDefence",
        "type": "PoisonFilteringDefence"
    },
    "metric": null,
    "model": {
        "fit": true,
        "fit_kwargs": {},
        "model_kwargs": {},
        "module": "armory.baseline_models.keras.micronnet_gtsrb",
        "name": "get_art_model",
        "weights_file": null,
        "wrapper_kwargs": {}
    },
    "scenario": {
        "kwargs": {},
        "module": "armory.scenarios.poisoning_gtsrb_clbd",
        "name": "GTSRB_CLBD"
    },
    "sysconfig": {
<<<<<<< HEAD
        "docker_image": "twosixarmory/tf1:0.14.0",
=======
        "docker_image": "twosixarmory/pytorch",
>>>>>>> c86a3946
        "external_github_repo": null,
        "gpus": "all",
        "output_dir": null,
        "output_filename": null,
        "set_pythonhashseed": true,
        "use_gpu": false
    }
}<|MERGE_RESOLUTION|>--- conflicted
+++ resolved
@@ -71,11 +71,7 @@
         "name": "GTSRB_CLBD"
     },
     "sysconfig": {
-<<<<<<< HEAD
-        "docker_image": "twosixarmory/tf1:0.14.0",
-=======
         "docker_image": "twosixarmory/pytorch",
->>>>>>> c86a3946
         "external_github_repo": null,
         "gpus": "all",
         "output_dir": null,

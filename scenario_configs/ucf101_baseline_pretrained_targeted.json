{
    "_description": "UCF101 video classification from pretrained, contributed by MITRE Corporation",
    "adhoc": null,
    "attack": {
        "knowledge": "white",
        "kwargs": {
            "batch_size": 1,
            "eps": 0.2,
            "eps_step": 0.1,
            "minimal": false,
            "num_random_init": 0,
            "targeted": true
        },
        "module": "art.attacks.evasion",
        "name": "FastGradientMethod",
        "targeted_labels": {
            "kwargs": {
                "num_classes": 101
            },
            "module": "armory.utils.labels",
            "name": "RoundRobinTargeter"
        },
        "use_label": false
    },
    "dataset": {
        "batch_size": 1,
        "framework": "numpy",
        "module": "armory.data.datasets",
        "name": "ucf101"
    },
    "defense": null,
    "metric": {
        "means": true,
        "perturbation": "linf",
        "record_metric_per_sample": false,
        "task": [
            "categorical_accuracy",
            "top_5_categorical_accuracy"
        ]
    },
    "model": {
        "fit": false,
        "fit_kwargs": {
            "nb_epochs": 10
        },
        "model_kwargs": {
            "max_frames": 512,
            "model_status": "ucf101_trained"
        },
        "module": "armory.baseline_models.pytorch.ucf101_mars",
        "name": "get_art_model",
        "weights_file": "mars_ucf101_v1.pth",
        "wrapper_kwargs": {}
    },
    "scenario": {
        "kwargs": {},
        "module": "armory.scenarios.video_ucf101_scenario",
        "name": "Ucf101"
    },
    "sysconfig": {
<<<<<<< HEAD
        "docker_image": "twosixarmory/pytorch:0.13.5",
=======
        "docker_image": "twosixarmory/pytorch:0.14.0",
>>>>>>> 1c4f868a
        "external_github_repo": "yusong-tan/MARS",
        "gpus": "all",
        "output_dir": null,
        "output_filename": null,
        "use_gpu": false
    }
}<|MERGE_RESOLUTION|>--- conflicted
+++ resolved
@@ -58,11 +58,7 @@
         "name": "Ucf101"
     },
     "sysconfig": {
-<<<<<<< HEAD
-        "docker_image": "twosixarmory/pytorch:0.13.5",
-=======
         "docker_image": "twosixarmory/pytorch:0.14.0",
->>>>>>> 1c4f868a
         "external_github_repo": "yusong-tan/MARS",
         "gpus": "all",
         "output_dir": null,

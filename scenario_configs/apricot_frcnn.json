{
    "_description": "APRICOT object detection, contributed by MITRE Corporation",
    "adhoc": null,
    "attack": {
        "knowledge": "white",
        "kwargs": {
            "batch_size": 1,
            "split": "frcnn+ssd+retinanet"
        },
        "module": "armory.data.adversarial_datasets",
        "name": "apricot_dev_adversarial",
        "type": "preloaded",
        "use_label": false
    },
    "dataset": {
        "batch_size": 1,
        "eval_split": "frcnn+ssd+retinanet",
        "framework": "numpy",
        "module": "armory.data.adversarial_datasets",
        "name": "apricot_dev_adversarial"
    },
    "defense": null,
    "metric": {
        "means": true,
        "perturbation": "linf",
        "record_metric_per_sample": false,
        "task": [
            "apricot_patch_targeted_AP_per_class",
            "object_detection_AP_per_class"
        ]
    },
    "model": {
        "fit": false,
        "fit_kwargs": {},
        "model_kwargs": {},
        "module": "armory.baseline_models.tf_graph.mscoco_frcnn",
        "name": "get_art_model",
        "weights_file": null,
        "wrapper_kwargs": {}
    },
    "scenario": {
        "kwargs": {},
        "module": "armory.scenarios.object_detection",
        "name": "ObjectDetectionTask"
    },
    "sysconfig": {
<<<<<<< HEAD
        "docker_image": "twosixarmory/tf1:0.14.0",
=======
        "docker_image": "twosixarmory/tf2",
>>>>>>> c86a3946
        "external_github_repo": null,
        "gpus": "all",
        "output_dir": null,
        "output_filename": null,
        "use_gpu": false
    }
}<|MERGE_RESOLUTION|>--- conflicted
+++ resolved
@@ -44,11 +44,7 @@
         "name": "ObjectDetectionTask"
     },
     "sysconfig": {
-<<<<<<< HEAD
-        "docker_image": "twosixarmory/tf1:0.14.0",
-=======
         "docker_image": "twosixarmory/tf2",
->>>>>>> c86a3946
         "external_github_repo": null,
         "gpus": "all",
         "output_dir": null,

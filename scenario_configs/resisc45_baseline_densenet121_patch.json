{
    "_description": "Resisc45 image classification, contributed by MITRE Corporation",
    "adhoc": null,
    "attack": {
        "knowledge": "white",
        "kwargs": {
            "apply_patch_args": [],
            "apply_patch_kwargs": {
                "scale": 0.3
            },
            "batch_size": 1,
            "learning_rate": 5.0,
            "max_iter": 3,
            "rotation_max": 22.5,
            "scale_max": 0.3,
            "scale_min": 0.29999,
            "targeted": true
        },
        "module": "art.attacks.evasion",
        "name": "AdversarialPatch",
        "targeted_labels": {
            "kwargs": {
                "num_classes": 45
            },
            "module": "armory.utils.labels",
            "name": "RoundRobinTargeter"
        },
        "type": "patch",
        "use_label": false
    },
    "dataset": {
        "batch_size": 1,
        "framework": "numpy",
        "module": "armory.data.datasets",
        "name": "resisc45"
    },
    "defense": null,
    "metric": {
        "means": true,
        "perturbation": "image_circle_patch_diameter",
        "record_metric_per_sample": false,
        "task": [
            "categorical_accuracy"
        ]
    },
    "model": {
        "fit": false,
        "fit_kwargs": {},
        "model_kwargs": {},
        "module": "armory.baseline_models.keras.densenet121_resisc45",
        "name": "get_art_model",
        "weights_file": "densenet121_resisc45_v1.h5",
        "wrapper_kwargs": {}
    },
    "scenario": {
        "kwargs": {},
        "module": "armory.scenarios.image_classification",
        "name": "ImageClassificationTask"
    },
    "sysconfig": {
<<<<<<< HEAD
        "docker_image": "twosixarmory/tf1:0.13.5",
=======
        "docker_image": "twosixarmory/tf1:0.14.0",
>>>>>>> 9df65eb4
        "external_github_repo": null,
        "gpus": "all",
        "output_dir": null,
        "output_filename": null,
        "use_gpu": false
    }
}<|MERGE_RESOLUTION|>--- conflicted
+++ resolved
@@ -58,11 +58,7 @@
         "name": "ImageClassificationTask"
     },
     "sysconfig": {
-<<<<<<< HEAD
-        "docker_image": "twosixarmory/tf1:0.13.5",
-=======
         "docker_image": "twosixarmory/tf1:0.14.0",
->>>>>>> 9df65eb4
         "external_github_repo": null,
         "gpus": "all",
         "output_dir": null,

{
    "_description": "DAPRICOT object detection, contributed by MITRE Corporation",
    "adhoc": null,
    "attack": {
        "generate_kwargs": {
            "threat_model": "digital"
        },
        "knowledge": "white",
        "kwargs": {
            "batch_size": 1,
            "eps": 1.0,
            "eps_step": 0.02,
            "max_iter": 100,
            "targeted": true
        },
        "module": "armory.art_experimental.attacks.dapricot_patch",
        "name": "DApricotMaskedPGD",
        "targeted_labels": {
            "scheme": "object_detection_fixed",
            "value": 2
        }
    },
    "dataset": {
        "batch_size": 1,
        "eval_split": "large+medium+small",
        "framework": "numpy",
        "module": "armory.data.adversarial_datasets",
        "name": "dapricot_test_adversarial"
    },
    "defense": null,
    "metric": {
        "means": true,
        "perturbation": "l0",
        "record_metric_per_sample": false,
        "task": [
            "dapricot_patch_targeted_AP_per_class",
            "dapricot_patch_target_success"
        ]
    },
    "model": {
        "fit": false,
        "fit_kwargs": {},
        "model_kwargs": {},
        "module": "armory.baseline_models.tf_graph.mscoco_frcnn",
        "name": "get_art_model",
        "weights_file": null,
        "wrapper_kwargs": {}
    },
    "scenario": {
        "export_samples": 30,
        "kwargs": {},
        "module": "armory.scenarios.dapricot_scenario",
        "name": "ObjectDetectionTask"
    },
    "sysconfig": {
<<<<<<< HEAD
        "docker_image": "twosixarmory/tf1:0.14.0",
        "external_github_repo": "colour-science/colour",
=======
        "docker_image": "twosixarmory/tf2",
        "external_github_repo": "colour-science/colour@v0.3.16",
>>>>>>> c86a3946
        "gpus": "all",
        "output_dir": null,
        "output_filename": null,
        "use_gpu": false
    }
}<|MERGE_RESOLUTION|>--- conflicted
+++ resolved
@@ -53,13 +53,8 @@
         "name": "ObjectDetectionTask"
     },
     "sysconfig": {
-<<<<<<< HEAD
-        "docker_image": "twosixarmory/tf1:0.14.0",
-        "external_github_repo": "colour-science/colour",
-=======
         "docker_image": "twosixarmory/tf2",
         "external_github_repo": "colour-science/colour@v0.3.16",
->>>>>>> c86a3946
         "gpus": "all",
         "output_dir": null,
         "output_filename": null,

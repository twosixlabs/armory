--- conflicted
+++ resolved
@@ -55,11 +55,7 @@
         "name": "AudioClassificationTask"
     },
     "sysconfig": {
-<<<<<<< HEAD
-        "docker_image": "twosixarmory/pytorch:0.14.0",
-=======
         "docker_image": "twosixarmory/pytorch:0.13.2",
->>>>>>> b013f6c7
         "external_github_repo": "hkakitani/SincNet",
         "gpus": "all",
         "output_dir": null,

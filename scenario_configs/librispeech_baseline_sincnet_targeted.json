--- conflicted
+++ resolved
@@ -62,11 +62,7 @@
         "name": "AudioClassificationTask"
     },
     "sysconfig": {
-<<<<<<< HEAD
-        "docker_image": "twosixarmory/pytorch:0.13.5",
-=======
         "docker_image": "twosixarmory/pytorch:0.14.0",
->>>>>>> 9df65eb4
         "external_github_repo": "hkakitani/SincNet",
         "gpus": "all",
         "output_dir": null,

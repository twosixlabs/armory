{
    "_description": "Baseline DeepSpeech ASR on LibriSpeech, contributed by MITRE Corporation",
    "adhoc": {
        "audio_channel": {
            "attenuation": 0.5,
            "delay": 300,
            "pytorch": true
        },
        "skip_adversarial": false
    },
    "attack": {
        "knowledge": "white",
        "kwargs": {
            "batch_size": 1,
            "eps": 1.5,
            "eps_step": 0.05,
            "max_iter": 100,
            "norm": 2,
            "num_random_init": 0,
            "random_eps": false,
            "targeted": false,
            "verbose": false
        },
        "module": "art.attacks.evasion",
        "name": "ProjectedGradientDescent",
        "targeted": false,
        "use_label": false
    },
    "dataset": {
        "batch_size": 1,
        "eval_split": "test_clean",
        "framework": "numpy",
        "module": "armory.data.datasets",
        "name": "librispeech",
        "train_split": "train_clean100"
    },
    "defense": null,
    "metric": {
        "means": false,
        "perturbation": "snr_db",
        "record_metric_per_sample": true,
        "task": [
            "word_error_rate"
        ]
    },
    "model": {
        "fit": false,
        "fit_kwargs": {
            "nb_epochs": 20000
        },
        "model_kwargs": {},
        "module": "armory.baseline_models.pytorch.deep_speech",
        "name": "get_art_model",
        "predict_kwargs": {
            "transcription_output": true
        },
        "weights_file": null,
        "wrapper_kwargs": {
            "clip_values": [
                -1,
                1
            ],
            "pretrained_model": "librispeech"
        }
    },
    "scenario": {
        "kwargs": {},
        "module": "armory.scenarios.audio_asr",
        "name": "AutomaticSpeechRecognition"
    },
    "sysconfig": {
<<<<<<< HEAD
        "docker_image": "twosixarmory/pytorch-deepspeech:0.14.5",
        "external_github_repo": "hkakitani/deepspeech.pytorch",
=======
        "docker_image": "twosixarmory/pytorch-deepspeech:0.14.6",
        "external_github_repo": "SeanNaren/deepspeech.pytorch@V3.0",
>>>>>>> 3efe1faa
        "gpus": "all",
        "local_repo_path": null,
        "output_dir": null,
        "output_filename": null,
        "use_gpu": false
    }
}<|MERGE_RESOLUTION|>--- conflicted
+++ resolved
@@ -69,13 +69,8 @@
         "name": "AutomaticSpeechRecognition"
     },
     "sysconfig": {
-<<<<<<< HEAD
-        "docker_image": "twosixarmory/pytorch-deepspeech:0.14.5",
-        "external_github_repo": "hkakitani/deepspeech.pytorch",
-=======
         "docker_image": "twosixarmory/pytorch-deepspeech:0.14.6",
         "external_github_repo": "SeanNaren/deepspeech.pytorch@V3.0",
->>>>>>> 3efe1faa
         "gpus": "all",
         "local_repo_path": null,
         "output_dir": null,

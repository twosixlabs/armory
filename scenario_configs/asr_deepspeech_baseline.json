{
    "_description": "Baseline DeepSpeech ASR on LibriSpeech, contributed by MITRE Corporation",
    "adhoc": {
        "skip_adversarial": false
    },
    "attack": {
        "knowledge": "white",
        "kwargs": {
            "decrease_factor_alpha": 0.5,
            "eps": 0.0075,
            "global_max_length": 562480,
            "increase_factor_alpha": 2.0,
            "initial_rescale": 0.5,
            "learning_rate_1": 0.0001,
            "learning_rate_2": 1e-07,
            "max_iter_1": 400,
            "max_iter_2": 100,
            "num_iter_decrease_alpha": 50
        },
        "module": "art.attacks.evasion.imperceptible_asr.imperceptible_asr_pytorch",
        "name": "ImperceptibleASRPyTorch",
        "targeted": true,
        "targeted_labels": {
            "kwargs": {
                "transcripts": [
                    "REALLY SHORT TEST STRING",
                    "THE TEST STRING HAS A LENGTH EQUAL TO THE MEDIAN OF THE CLEAN TEST TRANSCRIPT LENGTHS",
                    "THIS IS AN EXCEEDINGLY LONG TEST STRING BUT NOT REALLY AS THE LONGEST STRING HAS OVER FIVE HUNDRED CHARACTERS IN ITS TRANSCRIPT AND INCLUDES A LIST OF PEOPLE AND SPEASKS OF A SENATOR FROM NEW JERSEY"
                ]
            },
            "module": "armory.utils.labels",
            "name": "MatchedTranscriptLengthTargeter"
        },
        "use_label": false
    },
    "dataset": {
        "batch_size": 1,
        "eval_split": "test_clean",
        "framework": "numpy",
        "module": "armory.data.datasets",
        "name": "librispeech",
        "train_split": "train_clean100"
    },
    "defense": null,
    "metric": {
        "means": false,
        "perturbation": "linf",
        "record_metric_per_sample": true,
        "task": [
            "word_error_rate"
        ]
    },
    "model": {
        "fit": false,
        "fit_kwargs": {
            "nb_epochs": 20000
        },
        "model_kwargs": {},
        "module": "armory.baseline_models.pytorch.deep_speech",
        "name": "get_art_model",
        "predict_kwargs": {
            "transcription_output": true
        },
        "weights_file": null,
        "wrapper_kwargs": {
            "clip_values": [
                -1,
                1
            ],
            "pretrained_model": "librispeech"
        }
    },
    "scenario": {
        "kwargs": {},
        "module": "armory.scenarios.audio_asr",
        "name": "AutomaticSpeechRecognition"
    },
    "sysconfig": {
<<<<<<< HEAD
        "docker_image": "twosixarmory/pytorch-deepspeech:0.14.0",
=======
        "docker_image": "twosixarmory/pytorch-deepspeech:0.13.2",
>>>>>>> b013f6c7
        "external_github_repo": "hkakitani/deepspeech.pytorch",
        "gpus": "all",
        "local_repo_path": null,
        "output_dir": null,
        "output_filename": null,
        "use_gpu": false
    }
}<|MERGE_RESOLUTION|>--- conflicted
+++ resolved
@@ -76,11 +76,7 @@
         "name": "AutomaticSpeechRecognition"
     },
     "sysconfig": {
-<<<<<<< HEAD
-        "docker_image": "twosixarmory/pytorch-deepspeech:0.14.0",
-=======
         "docker_image": "twosixarmory/pytorch-deepspeech:0.13.2",
->>>>>>> b013f6c7
         "external_github_repo": "hkakitani/deepspeech.pytorch",
         "gpus": "all",
         "local_repo_path": null,

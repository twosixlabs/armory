--- conflicted
+++ resolved
@@ -17,8 +17,8 @@
         "target_class": 2,
         "train_epochs": 30,
         "use_poison_filtering_defense": false,
-        "compute_fairness_metrics":true,
-        "explanatory_model":"gtsrb_silhouette_model"
+        "compute_fairness_metrics": true,
+        "explanatory_model": "gtsrb_silhouette_model"
     },
     "attack": {
         "knowledge": "black",
@@ -50,11 +50,7 @@
         "name": "GTSRB"
     },
     "sysconfig": {
-<<<<<<< HEAD
-        "docker_image": "twosixarmory/tf1:0.14.0",
-=======
         "docker_image": "twosixarmory/pytorch",
->>>>>>> c86a3946
         "external_github_repo": null,
         "gpus": "all",
         "use_gpu": false

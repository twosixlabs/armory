--- conflicted
+++ resolved
@@ -56,11 +56,7 @@
         "name": "CarlaVideoTracking"
     },
     "sysconfig": {
-<<<<<<< HEAD
-        "docker_image": "twosixarmory/pytorch:0.14.5",
-=======
         "docker_image": "twosixarmory/pytorch:0.14.6",
->>>>>>> 3efe1faa
         "external_github_repo": "amoudgl/pygoturn",
         "gpus": "all",
         "output_dir": null,

{
    "_description": "Librispeech_dev_clean raw audio classification, contributed by MITRE Corporation",
    "adhoc": null,
    "attack": {
        "knowledge": "white",
        "kwargs": {
            "batch_size": 1,
            "eps": 10,
            "eps_step": 0.5,
            "max_iter": 10,
            "norm": "snr",
            "num_random_init": 0,
            "targeted": false
        },
        "module": "armory.art_experimental.attacks.snr_pgd",
        "name": "SNR_PGD",
        "use_label": false
    },
    "dataset": {
        "batch_size": 1,
        "framework": "numpy",
        "module": "armory.data.datasets",
        "name": "librispeech_dev_clean"
    },
    "defense": null,
    "metric": {
        "means": true,
        "perturbation": [
            "snr",
            "snr_db"
        ],
        "record_metric_per_sample": true,
        "task": [
            "categorical_accuracy"
        ]
    },
    "model": {
        "fit": false,
        "fit_kwargs": {
            "fit_batch_size": 16,
            "nb_epochs": 20000
        },
        "model_kwargs": {
            "predict_mode": "all"
        },
        "module": "armory.baseline_models.pytorch.sincnet",
        "name": "get_art_model",
        "weights_file": "sincnet_librispeech_v1.pth",
        "wrapper_kwargs": {
            "clip_values": [
                -1.0,
                1.0
            ]
        }
    },
    "scenario": {
        "kwargs": {},
        "module": "armory.scenarios.audio_classification",
        "name": "AudioClassificationTask"
    },
    "sysconfig": {
<<<<<<< HEAD
        "docker_image": "twosixarmory/pytorch:0.13.5",
=======
        "docker_image": "twosixarmory/pytorch:0.14.0",
>>>>>>> 1c4f868a
        "external_github_repo": "hkakitani/SincNet",
        "gpus": "all",
        "output_dir": null,
        "output_filename": null,
        "use_gpu": false
    }
}<|MERGE_RESOLUTION|>--- conflicted
+++ resolved
@@ -59,11 +59,7 @@
         "name": "AudioClassificationTask"
     },
     "sysconfig": {
-<<<<<<< HEAD
-        "docker_image": "twosixarmory/pytorch:0.13.5",
-=======
         "docker_image": "twosixarmory/pytorch:0.14.0",
->>>>>>> 1c4f868a
         "external_github_repo": "hkakitani/SincNet",
         "gpus": "all",
         "output_dir": null,

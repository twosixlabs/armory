--- conflicted
+++ resolved
@@ -1,17 +1,11 @@
 # Speech Commands Dirty-label Backdoor Baseline Evaluation
 
-<<<<<<< HEAD
 **All tables are the mean of 3 runs.**  Results obtained with Armory 0.16.6 February 2023.
-=======
-**All tables are the mean of 3 runs.**  Results obtained with Armory 0.16.5 March 2022.
-
->>>>>>> 62ba11cf
 
 Source class: 11
 
 Target class: 2
 
-<<<<<<< HEAD
 The source class has about 54K examples compared to the 1-3K in the other classes, which may partly explain why the attack success rate is so high even at very low poison percentages.
 
 The following table shows the scale parameters used for each trigger.  These were chosen so that Clapping and Car Horn had equal energy, and Whistle and Dog Clicker had equal energy.
@@ -23,11 +17,6 @@
 | Car Horn | 0.0903 |
 | Dog Clicker | 0.2695 |
 
-=======
-Shift: 0
-
-Scale: as noted
->>>>>>> 62ba11cf
 
 ## Whistle Trigger
 
@@ -236,7 +225,6 @@
 | 10 |  0.930 | 0.973 | 0.895 | 0.422 |
 | 20 |  0.930 | 0.980 | 0.927 | 0.012 |
 | 30 |  0.902 | 0.949 | 0.827 | 0.933 |
-<<<<<<< HEAD
 
 
 ### DP-Instahide
@@ -250,8 +238,6 @@
 | 10 |  0.633 | 0.975 | 0.553 | 0.990 |
 | 20 |  0.679 | 0.972 | 0.598 | 0.997 |
 | 30 |  0.698 | 0.971 | 0.617 | 0.996 |
-=======
->>>>>>> 62ba11cf
 
 
 
@@ -321,7 +307,6 @@
 | 05 |  0.939 | 0.980 | 0.894 | 0.546 |
 | 10 |  0.938 | 0.977 | 0.933 | 0.056 |
 | 20 |  0.891 | 0.983 | 0.833 | 0.702 |
-<<<<<<< HEAD
 | 30 |  0.922 | 0.962 | 0.843 | 0.985 |
 
 
@@ -336,6 +321,3 @@
 | 10 |  0.617 | 0.967 | 0.581 | 0.444 |
 | 20 |  0.676 | 0.947 | 0.601 | 0.940 |
 | 30 |  0.663 | 0.907 | 0.588 | 0.989 |
-=======
-| 30 |  0.922 | 0.962 | 0.843 | 0.985 |
->>>>>>> 62ba11cf

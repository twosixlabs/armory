# Datasets

The `armory.data.datasets` module implements functionality to return datasets of 
various data modalities. By default, this is a NumPy `ArmoryDataGenerator` which 
implements the methods needed  by the ART framework. Specifically `get_batch` will 
return a tuple of `(data, labels)` for a specified batch size in numpy format.

We have experimental support for returning `tf.data.Dataset` and 
`torch.utils.data.Dataset`. These can be specified with the `framework` argument to 
the dataset function. Options are `<numpy|tf|pytorch>`.

Currently, datasets are loaded using TensorFlow Datasets from cached tfrecord files. 
These tfrecord files will be pulled from S3 if not available on your 
`dataset_dir` directory.

### Image Datasets

| Dataset    | Description | x_shape | x_dtype  | y_shape  | y_dtype | splits |
|:----------: |:-----------: |:-------: |:--------: |:--------: |:-------: |:------: |
| [cifar10](https://www.cs.toronto.edu/~kriz/cifar.html) | CIFAR 10 classes image dataset | (N, 32, 32, 3) | float32 | (N,) | int64 | train, test |
| [german_traffic_sign](http://benchmark.ini.rub.de/?section=gtsrb&subsection=dataset) | German traffic sign dataset | (N, variable_height, variable_width, 3) | float32 | (N,) | int64 | train, test | 
| [imagenette](https://github.com/fastai/imagenette) | Smaller subset of 10 classes from Imagenet | (N, variable_height, variable_width, 3) | uint8  | (N,) | int64 | train, validation |
| [mnist](http://yann.lecun.com/exdb/mnist/) | MNIST hand written digit image dataset | (N, 28, 28, 1) | float32 | (N,) | int64 | train, test | 
| [resisc45](https://arxiv.org/abs/1703.00121) | REmote Sensing Image Scene Classification | (N, 256, 256, 3) | float32 | (N,) | int64 | train, validation, test | 
<<<<<<< HEAD
| [Coco2017](https://arxiv.org/abs/1405.0312) | Common Objects in Context | (N, variable_height, variable_width, 3) | float32 | n/a | dict | train, validation, test | 
| [xView](https://arxiv.org/pdf/1802.07856) | Objects in Context in Overhead Imagery | (N, variable_height, variable_width, 3) | float32 | n/a | dict | train, test | 
=======
| [Coco2017](https://arxiv.org/abs/1405.0312) | Common Objects in Context | (N, variable_height, variable_width, 3) | float32 | n/a | List[dict] | train, validation, test | 
| [xView](https://arxiv.org/pdf/1802.07856) | Objects in Context in Overhead Imagery | (N, variable_height, variable_width, 3) | float32 | n/a | List[dict] | train, test | 
>>>>>>> 9df65eb4

NOTE: the Coco2017 dataset's class labels are 0-indexed (start from 0).
<br>

### Multimodal Image Datasets
| Dataset    | Description | x_shape | x_dtype  | y_shape  | y_dtype | splits |
|:----------: |:-----------: |:-------: |:--------: |:--------: |:-------: |:------: |
| [so2sat](https://mediatum.ub.tum.de/1454690) | Co-registered synthetic aperture radar and multispectral optical images | (N, 32, 32, 14) | float32 | (N,) | int64 | train, validation |
| [carla_obj_det_train](https://carla.org/) | CARLA Simulator Object Detection | (N, 600, 800, 3 or 6) | float32 | n/a | List[dict] | train | 
<br>

##### CARLA Object Detection
The carla_obj_det_train dataset contains rgb and depth modalities. The modality defaults to rgb and must be one of `["rgb", "depth", "both"]`.
When using the dataset function imported from [armory.data.datasets](../armory/data/datasets.py), this value is passed via the `modality` kwarg. When running an Armory scenario, the value
is specified in the dataset_config as such:
```json
 "dataset": {
    "batch_size": 1,
    "modality": "rgb",
}
```
When `modality` is set to `"both"`, the input will be of shape `(nb=1, num_frames, 600, 800, 6)` where `x[..., :3]` are 
the rgb channels and `x[..., 3:]` the depth channels.


### Audio Datasets
| Dataset    | Description | x_shape | x_dtype  | y_shape  | y_dtype | sampling_rate | splits |
|:----------: |:-----------: |:-------: |:--------: |:--------: |:-------: |:-------: |:------: |
| [digit](https://github.com/Jakobovski/free-spoken-digit-dataset) | Audio dataset of spoken digits | (N, variable_length) | int64 | (N,) | int64 | 8 kHz | train, test |
| [librispeech](http://www.openslr.org/12/) | Librispeech dataset for automatic speech recognition  | (N, variable_length)  | float32 | (N,)  | bytes | 16 kHz | dev_clean, dev_other, test_clean, train_clean100 |
| [librispeech-full](http://www.openslr.org/12/) | Full Librispeech dataset for automatic speech recognition | (N, variable_length)  | float32 | (N,)  | bytes | 16 kHz | dev_clean, dev_other, test_clean, train_clean100, train_clean360, train_other500 |
| [librispeech_dev_clean](http://www.openslr.org/12/) | Librispeech dev dataset for speaker identification  | (N, variable_length)  | float32 | (N,)  | int64 | 16 kHz | train, validation, test |
| [librispeech_dev_clean_asr](http://www.openslr.org/12) | Librispeech dev dataset for automatic speech recognition | (N, variable_length) | float32 | (N,) | bytes | 16 kHz | train, validation, test |

NOTE: because the Librispeech dataset is over 300 GB with all splits, the ```librispeech_full``` dataset has
all splits, whereas the ```librispeech``` dataset does not have the train_clean360 or train_other500 splits.
<br>

### Video Datasets
| Dataset    | Description | x_shape | x_dtype  | y_shape  | y_dtype | splits |
|:----------: |:-----------: |:-------: |:--------: |:--------: |:-------: |:------: |
| [ucf101](https://www.crcv.ucf.edu/data/UCF101.php) | UCF 101 Action Recognition | (N, variable_frames, None, None, 3) | float32 | (N,) | int64 | train, test |
| [ucf101_clean](https://www.crcv.ucf.edu/data/UCF101.php) | UCF 101 Action Recognition | (N, variable_frames, None, None, 3) | float32 | (N,) | int64 | train, test |

NOTE: The dimension of UCF101 videos is `(N, variable_frames, 240, 320, 3)` for the entire training set and all of the test set except for 4 examples.
For those, the dimensions are `(N, variable_frames, 226, 400, 3)`. If not shuffled, these correspond to (0-indexed) examples 333, 694, 1343, and 3218.
NOTE: The only difference between `ucf101` and `ucf101_clean` is that the latter uses the ffmpeg flag `-q:v 2`, which results in fewer video compression errors.These are stored as separate datasets, however.

<br>


### Preprocessing

Armory applies preprocessing to convert each dataset to canonical form (e.g. normalize the range of values, set the data type).
The poisoning scenario loads its own custom preprocessing, however the GTSRB data is also available in its canonical form.
Any additional preprocessing that is desired should occur as part of the model under evaluation.

Canonical preprocessing is not yet supported when `framework` is `tf` or `pytorch`.

### Splits

Datasets that are imported directly from TFDS have splits that are defined according to the
Tensorflow Datasets [library](https://www.tensorflow.org/datasets/catalog/overview). The
`german-traffic-sign` dataset split follows the description of the original source of the
[dataset](http://benchmark.ini.rub.de/?section=gtsrb&subsection=dataset). The `digits`
 dataset split follows the description of the original source of the 
 [dataset](https://github.com/Jakobovski/free-spoken-digit-dataset#usage). The following
 table describes datasets with custom splits in Armory.
|        Dataset        |    Split   |               Description              |                   Split logic details                  |
|:---------------------:|:----------:|:--------------------------------------:|:------------------------------------------------------:|
|       resisc_45       |    train   |         First 5/7 of dataset           | See armory/data/resisc45/resisc45_dataset_partition.py |
|                       | validation |          Next 1/7 of dataset           |                                                        |
|                       |    test    |         Final 1/7 of dataset           |                                                        |
| librispeech_dev_clean |    train   | 1371 recordings from dev_clean dataset |   Assign discrete clips so at least 50% of audio time  |
|                       | validation |  692 recordings from dev_clean dataset |       is in train, at least 25% is in validation,      |
|                       |    test    |  640 recordings from dev_clean dataset |              and the remainder are in test             |


<br>


### Adversarial Datasets
See [adversarial_datasets.md](adversarial_datasets.md) for descriptions of Armory's adversarial datasets.

### Dataset Licensing
See [dataset_licensing.md](dataset_licensing.md) for details related to the licensing of datasets.
<|MERGE_RESOLUTION|>--- conflicted
+++ resolved
@@ -22,13 +22,8 @@
 | [imagenette](https://github.com/fastai/imagenette) | Smaller subset of 10 classes from Imagenet | (N, variable_height, variable_width, 3) | uint8  | (N,) | int64 | train, validation |
 | [mnist](http://yann.lecun.com/exdb/mnist/) | MNIST hand written digit image dataset | (N, 28, 28, 1) | float32 | (N,) | int64 | train, test | 
 | [resisc45](https://arxiv.org/abs/1703.00121) | REmote Sensing Image Scene Classification | (N, 256, 256, 3) | float32 | (N,) | int64 | train, validation, test | 
-<<<<<<< HEAD
-| [Coco2017](https://arxiv.org/abs/1405.0312) | Common Objects in Context | (N, variable_height, variable_width, 3) | float32 | n/a | dict | train, validation, test | 
-| [xView](https://arxiv.org/pdf/1802.07856) | Objects in Context in Overhead Imagery | (N, variable_height, variable_width, 3) | float32 | n/a | dict | train, test | 
-=======
 | [Coco2017](https://arxiv.org/abs/1405.0312) | Common Objects in Context | (N, variable_height, variable_width, 3) | float32 | n/a | List[dict] | train, validation, test | 
 | [xView](https://arxiv.org/pdf/1802.07856) | Objects in Context in Overhead Imagery | (N, variable_height, variable_width, 3) | float32 | n/a | List[dict] | train, test | 
->>>>>>> 9df65eb4
 
 NOTE: the Coco2017 dataset's class labels are 0-indexed (start from 0).
 <br>

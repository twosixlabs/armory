# Datasets

The `armory.data.datasets` module implements functionality to return datasets of 
various data modalities. By default, this is a NumPy `ArmoryDataGenerator` which 
implements the methods needed  by the ART framework. Specifically `get_batch` will 
return a tuple of `(data, labels)` for a specified batch size in numpy format.

We have experimental support for returning `tf.data.Dataset` and 
`torch.utils.data.Dataset`. These can be specified with the `framework` argument to 
the dataset function. Options are `<numpy|tf|pytorch>`.

Currently, datasets are loaded using TensorFlow Datasets from cached tfrecord files. 
These tfrecord files will be pulled from S3 if not available on your 
`dataset_dir` directory.

### Image Datasets

| Dataset    | Description | x_shape | x_dtype  | y_shape  | y_dtype | splits |
|:----------: |:-----------: |:-------: |:--------: |:--------: |:-------: |:------: |
| [cifar10](https://www.cs.toronto.edu/~kriz/cifar.html) | CIFAR 10 classes image dataset | (N, 32, 32, 3) | uint8 | (N,) | int64 | train, test |
| [german_traffic_sign](http://benchmark.ini.rub.de/?section=gtsrb&subsection=dataset) | German traffic sign dataset | (N, variable_height, variable_width, 3) | uint8 | (N,) | int64 | train, test | 
| [imagenette](https://github.com/fastai/imagenette) | Smaller subset of 10 classes from Imagenet | (N, variable_height, variable_width, 3) | uint8  | (N,) | int64 | train, validation |
| [mnist](http://yann.lecun.com/exdb/mnist/) | MNIST hand written digit image dataset | (N, 28, 28, 1) | uint8 | (N,) | int64 | train, test | 
| [resisc45](https://arxiv.org/abs/1703.00121) | REmote Sensing Image Scene Classification | (N, 256, 256, 3) | uint8 | (N,) | int64 | train, validation, test | 
| imagenet_adversarial | ILSVRC12 adversarial dataset from ResNet50 | (N, 224, 224, 3) | uint8 | (N,) | int64 | NA |

<br>

### Audio Datasets
| Dataset    | Description | x_shape | x_dtype  | y_shape  | y_dtype | sampling_rate | splits |
|:----------: |:-----------: |:-------: |:--------: |:--------: |:-------: |:-------: |:------: |
| [digit](https://github.com/Jakobovski/free-spoken-digit-dataset) | Audio dataset of spoken digits | (N, variable_length) | int64 | (N,) | int64 | 8 kHz | train, test |
| [librispeech_dev_clean](http://www.openslr.org/12/) | Librispeech dev dataset for speaker identification  | (N, variable_length)  | int64 | (N,)  | int64 | 16 kHz | train, validation, test |

<br>

### Video Datasets
| Dataset    | Description | x_shape | x_dtype  | y_shape  | y_dtype | splits |
|:----------: |:-----------: |:-------: |:--------: |:--------: |:-------: |:------: |
| [ucf101](https://www.crcv.ucf.edu/data/UCF101.php) | UCF 101 Action Recognition | (N, variable_frames, 240, 320, 3) | uint8 | (N,) | int64 | train, test |

<br>

<<<<<<< HEAD
### Preprocessing

Input-modifying preprocessing of datasets occurs as part of a model used within Armory. The cached
datasets are preprocessed into tfrecords, however this preprocessing primarily consists of changing the
representation of inputs, e.g. running pydub on flac audio files.

### Splits

Datasets that are imported directly from TFDS have splits that are defined according to the
Tensorflow Datasets [library](https://www.tensorflow.org/datasets/catalog/overview). The
`german-traffic-sign` dataset split follows the description of the original source of the
[dataset](http://benchmark.ini.rub.de/?section=gtsrb&subsection=dataset). The `digits`
 dataset split follows the description of the original source of the 
 [dataset](https://github.com/Jakobovski/free-spoken-digit-dataset#usage). The following
 table describes datasets with custom splits in Armory.

|        Dataset        |    Split   |               Description              |                   Split logic details                  |
|:---------------------:|:----------:|:--------------------------------------:|:------------------------------------------------------:|
|       resisc_45       |    train   |             5/7 of dataset             | See armory/data/resisc45/resisc45_dataset_partition.py |
|                       | validation |             1/7 of dataset             |                                                        |
|                       |    test    |             1/7 of dataset             |                                                        |
| librispeech_dev_clean |    train   | 1371 recordings from dev_clean dataset |   Assign discrete clips so at least 50% of audio time  |
|                       | validation |  692 recordings from dev_clean dataset |       is in train, at least 25% is in validation,      |
|                       |    test    |  640 recordings from dev_clean dataset |              and the remainder are in test             |
=======
### Adversarial Datasets
See [adversarial_datasets.md](https://github.com/twosixlabs/armory/blob/master/docs/adversarial_datasets.md) for descriptions of adversarial examples created from some of the datasets listed here.
>>>>>>> 3b2d6275

<style>
    table th:first-of-type {
    width: 10%;
}
table th:nth-of-type(2) {
    width: 50%;
}
table th:nth-of-type(3) {
    width: 30%;
}
table th:nth-of-type(4) {
    width: 10%;
}
table th:nth-of-type(5) {
    width: 10%;
}
</style><|MERGE_RESOLUTION|>--- conflicted
+++ resolved
@@ -41,7 +41,6 @@
 
 <br>
 
-<<<<<<< HEAD
 ### Preprocessing
 
 Input-modifying preprocessing of datasets occurs as part of a model used within Armory. The cached
@@ -66,10 +65,8 @@
 | librispeech_dev_clean |    train   | 1371 recordings from dev_clean dataset |   Assign discrete clips so at least 50% of audio time  |
 |                       | validation |  692 recordings from dev_clean dataset |       is in train, at least 25% is in validation,      |
 |                       |    test    |  640 recordings from dev_clean dataset |              and the remainder are in test             |
-=======
 ### Adversarial Datasets
 See [adversarial_datasets.md](https://github.com/twosixlabs/armory/blob/master/docs/adversarial_datasets.md) for descriptions of adversarial examples created from some of the datasets listed here.
->>>>>>> 3b2d6275
 
 <style>
     table th:first-of-type {

## Dataset Licensing

Armory datasets are either licensed or available in accordance to the fair use 
exception to copyright infringement. The passthrough license is the same as the original
license for nonadapted datasets. Adapted datasets ("derivative works") are licensed under
the Creative Commons 4.0 International ShareAlike license and are Copyright Two Six Labs,
2020.

## Original Licenses

| Dataset | Original license |
|:-:|:-:|
| MNIST | [Creative Commons Attribution-Share Alike 3.0](http://www.pymvpa.org/datadb/mnist.html) |  
| CIFAR-10 | [MIT](https://peltarion.com/knowledge-center/documentation/terms/dataset-licenses/cifar-10)|  
| Digit | [Creative Commons Attribution-ShareAlike 4.0 International](https://github.com/Jakobovski/free-spoken-digit-dataset) |  
| Librispeech | [Creative Commons 4.0](http://www.openslr.org/12/) |
| GTSRB | [CC0 Public Domain](https://www.kaggle.com/meowmeowmeowmeowmeow/gtsrb-german-traffic-sign)|
| Imagenette | [Apache 2.0](https://github.com/fastai/imagenette/blob/master/LICENSE) |  
| UCF101 | Fair use exception |
| RESISC45 | Fair use exception |

## Attributions

Note: attribution material can be removed upon request to the extent reasonably 
practicable. Please direct inquiries to <armory@twosixlabs.com>.

### MNIST
|Attribution                   |              |  
|------------------------------|--------------|
| Creator/author name          | Yann LeCun and Corinna Cortes |
| Copyright notice             | Copyright &copy; 1998 by Yann LeCun and Corinna Cortes |
<<<<<<< HEAD
| Public license notice        | http://www.pymvpa.org/datadb/mnist.html |
=======
| Public license notice        | See [Original Licenses](#original-licenses) |
>>>>>>> f9d0a787
| Disclaimer notice            | UNLESS OTHERWISE MUTUALLY AGREED TO BY THE PARTIES IN WRITING, LICENSOR OFFERS THE WORK AS-IS AND MAKES NO REPRESENTATIONS OR WARRANTIES OF ANY KIND CONCERNING THE WORK, EXPRESS, IMPLIED, STATUTORY OR OTHERWISE, INCLUDING, WITHOUT LIMITATION, WARRANTIES OF TITLE, MERCHANTIBILITY, FITNESS FOR A PARTICULAR PURPOSE, NONINFRINGEMENT, OR THE ABSENCE OF LATENT OR OTHER DEFECTS, ACCURACY, OR THE PRESENCE OF ABSENCE OF ERRORS, WHETHER OR NOT DISCOVERABLE. SOME JURISDICTIONS DO NOT ALLOW THE EXCLUSION OF IMPLIED WARRANTIES, SO SUCH EXCLUSION MAY NOT APPLY TO YOU. |
| Dataset link | http://yann.lecun.com/exdb/mnist/ |
| Citation | LeCun, Yann, Corinna Cortes, and Christopher JC Burges. "The MNIST database of handwritten digits, 1998." URL http://yann.lecun.com/exdb/mnist 10, no. 34 (1998): 14. |
| Modification | (Slight) Representation of images as binary tensors |

### CIFAR-10
|Attribution                   |              |  
|------------------------------|--------------|
| Creator/attribution parties  | Alex Krizhevsky, Vinod Nair, and Geoffrey Hinton |
<<<<<<< HEAD
| Copyright notice             | Copyright &copy; 2013 by Valay Shah |
| Public license notice        |  https://peltarion.com/knowledge-center/documentation/terms/dataset-licenses/cifar-10 |
| License text (including disclaimer)| Copyright (c) 2013 Valay Shah. Permission is hereby granted, free of charge, to any person obtaining a copy of this software and associated documentation files (the “Software”), to deal in the Software without restriction, including without limitation the rights to use, copy, modify, merge, publish, distribute, sublicense, and/or sell copies of the Software, and to permit persons to whom the Software is furnished to do so, subject to the following conditions: The foregoing copyright notice and this permission notice shall be included in all copies or substantial portions of the Software. THE SOFTWARE IS PROVIDED “AS IS”, WITHOUT WARRANTY OF ANY KIND, EXPRESS OR IMPLIED, INCLUDING BUT NOT LIMITED TO THE WARRANTIES OF MERCHANTABILITY, FITNESS FOR A PARTICULAR PURPOSE AND NONINFRINGEMENT. IN NO EVENT SHALL THE AUTHORS OR COPYRIGHT HOLDERS BE LIABLE FOR ANY CLAIM, DAMAGES OR OTHER LIABILITY, WHETHER IN AN ACTION OF CONTRACT, TORT OR OTHERWISE, ARISING FROM, OUT OF OR IN CONNECTION WITH THE SOFTWARE OR THE USE OR OTHER DEALINGS IN THE SOFTWARE.|
=======
| Copyright notice             | Not Available |
| Public license notice        | See [Original Licenses](#original-licenses) |
| Disclaimer notice            | THE SOFTWARE IS PROVIDED "AS IS", WITHOUT WARRANTY OF ANY KIND, EXPRESS OR IMPLIED, INCLUDING BUT NOT LIMITED TO THE WARRANTIES OF MERCHANTABILITY, FITNESS FOR A PARTICULAR PURPOSE AND NONINFRINGEMENT. IN NO EVENT SHALL THE AUTHORS OR COPYRIGHT HOLDERS BE LIABLE FOR ANY CLAIM, DAMAGES OR OTHER LIABILITY, WHETHER IN AN ACTION OF CONTRACT, TORT OR OTHERWISE, ARISING FROM, OUT OF OR IN CONNECTION WITH THE SOFTWARE OR THE USE OR OTHER DEALINGS IN THE SOFTWARE. |
>>>>>>> f9d0a787
| Dataset link | https://www.cs.toronto.edu/~kriz/cifar.html |
| Citation | Krizhevsky, Alex. "Learning Multiple Layers of Features from Tiny Images." URL https://www.cs.toronto.edu/~kriz/learning-features-2009-TR.pdf, (2009). |
| Modification | (Slight) Representation of images as binary tensors |

### Free Spoken Digit Dataset (FSDD)
|Attribution                   |              |  
|------------------------------|--------------|
| Creator/attribution parties  | Zohar Jackson, César Souza, Jason Flaks, Yuxin Pan, Hereman Nicolas, and Adhish Thite|
| Copyright notice             | Copyright &copy; 2018 by Zohar Jackson, César Souza, Jason Flaks, Yuxin Pan, Hereman Nicolas, and Adhish Thite |
| Public license notice        | https://github.com/Jakobovski/free-spoken-digit-dataset |
| Disclaimer notice            | a. Unless otherwise separately undertaken by the Licensor, to the extent possible, the Licensor offers the Licensed Material as-is and as-available, and makes no representations or warranties of any kind concerning the Licensed Material, whether express, implied, statutory, or other. This includes, without limitation, warranties of title, merchantability, fitness for a particular purpose, non-infringement, absence of latent or other defects, accuracy, or the presence or absence of errors, whether or not known or discoverable. Where disclaimers of warranties are not allowed in full or in part, this disclaimer may not apply to You. b. To the extent possible, in no event will the Licensor be liable to You on any legal theory (including, without limitation, negligence) or otherwise for any direct, special, indirect, incidental, consequential, punitive, exemplary, or other losses, costs, expenses, or damages arising out of this Public License or use of the Licensed Material, even if the Licensor has been advised of the possibility of such losses, costs, expenses, or damages. Where a limitation of liability is not allowed in full or in part, this limitation may not apply to You. c. The disclaimer of warranties and limitation of liability provided above shall be interpreted in a manner that, to the extent possible, most closely approximates an absolute disclaimer and waiver of all liability. |
| Dataset link | https://github.com/Jakobovski/free-spoken-digit-dataset |
| Citation | Jackson, Zohar, César Souza, Jason Flaks, Yuxin Pan, Hereman Nicolas, and Adhish Thite. "Jakobovski/free-spoken-digit-dataset: v1.0.8 (Version v1.0.8)." Zenodo (2018). URL http://doi.org/10.5281/zenodo.134240 |
| Modification | (Slight) Representation of audio wav file as one-dimensional binary tensors |

### Librispeech
|Attribution                   |              |  
|------------------------------|--------------|
| Creator/attribution parties  | Vassil Panayotov, Guoguo Chen, Daniel Povey and Sanjeev Khudanpur |
| Copyright notice             | Copyright &copy; 2014 by Vassil Panayotov |
| Public license notice        | http://www.openslr.org/12/ |
| Disclaimer notice            | a. Unless otherwise separately undertaken by the Licensor, to the extent possible, the Licensor offers the Licensed Material as-is and as-available, and makes no representations or warranties of any kind concerning the Licensed Material, whether express, implied, statutory, or other. This includes, without limitation, warranties of title, merchantability, fitness for a particular purpose, non-infringement, absence of latent or other defects, accuracy, or the presence or absence of errors, whether or not known or discoverable. Where disclaimers of warranties are not allowed in full or in part, this disclaimer may not apply to You. b. To the extent possible, in no event will the Licensor be liable to You on any legal theory (including, without limitation, negligence) or otherwise for any direct, special, indirect, incidental, consequential, punitive, exemplary, or other losses, costs, expenses, or damages arising out of this Public License or use of the Licensed Material, even if the Licensor has been advised of the possibility of such losses, costs, expenses, or damages. Where a limitation of liability is not allowed in full or in part, this limitation may not apply to You. c. The disclaimer of warranties and limitation of liability provided above shall be interpreted in a manner that, to the extent possible, most closely approximates an absolute disclaimer and waiver of all liability. |
| Dataset link | http://www.openslr.org/12/ |
| Citation | Panayotov, Vassil, Guoguo Chen, Daniel Povey, and Sanjeev Khudanpur. "Librispeech: an ASR corpus based on public domain audio books." In 2015 IEEE International Conference on Acoustics, Speech and Signal Processing (ICASSP), pp. 5206-5210. IEEE, 2015. |
| Modification | (Derivative work) Creation of adversarial dataset that modifies the original audio with small perturbations that are crafted to fool machine learning models. |

### GTSRB
|Attribution                   |              |  
|------------------------------|--------------|
| Creator/attribution parties  | Johannes Stallkamp, Marc Schlipsing, Jan Salmen, and Christian Igel |
| Copyright notice             | N/A (public domain) |
| Public license notice        | https://www.kaggle.com/meowmeowmeowmeowmeow/gtsrb-german-traffic-sign |
| Disclaimer notice            | Affirmer offers the Work as-is and makes no representations or warranties of any kind concerning the Work, express, implied, statutory or otherwise, including without limitation warranties of title, merchantability, fitness for a particular purpose, non infringement, or the absence of latent or other defects, accuracy, or the present or absence of errors, whether or not discoverable, all to the greatest extent permissible under applicable law. Affirmer disclaims responsibility for clearing rights of other persons that may apply to the Work or any use thereof, including without limitation any person's Copyright and Related Rights in the Work. Further, Affirmer disclaims responsibility for obtaining any necessary consents, permissions or other rights required for any use of the Work. |
| Dataset link | http://benchmark.ini.rub.de/?section=gtsrb&subsection=dataset |
| Citation | Stallkamp, Johannes, Marc Schlipsing, Jan Salmen, and Christian Igel. "Man vs. computer: Benchmarking machine learning algorithms for traffic sign recognition." Neural Networks, URL http://www.sciencedirect.com/science/article/pii/S0893608012000457, (2012)|
| Modification | (Derivative work) Creation of adversarial dataset that modifies the original images with small perturbations that are crafted to fool machine learning models.  |

### Imagenette
|Attribution                   |              |  
|------------------------------|--------------|
| Creator/attribution parties  | Jeremy Howard  |
| Copyright notice             | Copyright &copy; 2019 by Jeremy Howard |
| Public license notice        | https://github.com/fastai/imagenette |
| Disclaimer notice            | Disclaimer of Warranty. Unless required by applicable law or agreed to in writing, Licensor provides the Work (and each Contributor provides its Contributions) on an "AS IS" BASIS, WITHOUT WARRANTIES OR CONDITIONS OF ANY KIND, either express or implied, including, without limitation, any warranties or conditions of TITLE, NON-INFRINGEMENT, MERCHANTABILITY, or FITNESS FOR A PARTICULAR PURPOSE. You are solely responsible for determining the appropriateness of using or redistributing the Work and assume any risks associated with Your exercise of permissions under this License. |
| Dataset link | https://github.com/fastai/imagenette |
| Modification | (Slight) Representation of images as binary tensors |

## Fair use notes for RESISC-45 and UCF101
* Two Six Labs does not charge users for access to the Armory repository, 
nor the datasets therein, nor does it derive a profit directly from use of the 
data sets.
* Two Six Labs is not merely republishing the original datasets. The 
datasets have undergone transformative changes, specifically they have been 
repackaged to be integrated with Tensorflow Datasets. This repackaging 
includes, but is not limited to, processing images from compressed formats into 
binary tensors as well as decoding audio and video files. Further, Two Six Labs 
has published derived adversarial datasets that modify the original images/videos with 
small perturbations that are crafted to fool machine learning models for both 
the RESISC-45 and UCF101 datasets.
* Two Six Labs uses these data sets within Armory, however there are 
other additional datasets present, as well as multiple other features present 
in Armory beyond providing datasets.
* Two Size Labs provides public benefit through the public distribution 
of the Armory framework to evaluate machine learning models. This material is 
based upon work supported by the Defense Advanced Research Projects Agency 
(DARPA) under Contract No. HR001120C0114. Any opinions, findings and 
conclusions or recommendations expressed in this material are those of the 
author(s) and do not necessarily reflect the views of the Defense Advanced 
Research Projects Agency (DARPA).

### Citations for RESISC45 and UCF101

Cheng, Gong, Junwei Han, and Xiaoqiang Lu. "Remote sensing image scene classification: Benchmark and state of the art." Proceedings of the IEEE 105, no. 10 (2017): 1865-1883.
Soomro, Khurram, Amir Roshan Zamir, and Mubarak Shah. "UCF101: A dataset of 101 human actions classes from videos in the wild." arXiv preprint arXiv:1212.0402 (2012).<|MERGE_RESOLUTION|>--- conflicted
+++ resolved
@@ -3,8 +3,7 @@
 Armory datasets are either licensed or available in accordance to the fair use 
 exception to copyright infringement. The passthrough license is the same as the original
 license for nonadapted datasets. Adapted datasets ("derivative works") are licensed under
-the Creative Commons 4.0 International ShareAlike license and are Copyright Two Six Labs,
-2020.
+the Creative Commons 4.0 International ShareAlike license and are Copyright Two Six Labs, 2020.
 
 ## Original Licenses
 
@@ -29,29 +28,19 @@
 |------------------------------|--------------|
 | Creator/author name          | Yann LeCun and Corinna Cortes |
 | Copyright notice             | Copyright &copy; 1998 by Yann LeCun and Corinna Cortes |
-<<<<<<< HEAD
 | Public license notice        | http://www.pymvpa.org/datadb/mnist.html |
-=======
-| Public license notice        | See [Original Licenses](#original-licenses) |
->>>>>>> f9d0a787
 | Disclaimer notice            | UNLESS OTHERWISE MUTUALLY AGREED TO BY THE PARTIES IN WRITING, LICENSOR OFFERS THE WORK AS-IS AND MAKES NO REPRESENTATIONS OR WARRANTIES OF ANY KIND CONCERNING THE WORK, EXPRESS, IMPLIED, STATUTORY OR OTHERWISE, INCLUDING, WITHOUT LIMITATION, WARRANTIES OF TITLE, MERCHANTIBILITY, FITNESS FOR A PARTICULAR PURPOSE, NONINFRINGEMENT, OR THE ABSENCE OF LATENT OR OTHER DEFECTS, ACCURACY, OR THE PRESENCE OF ABSENCE OF ERRORS, WHETHER OR NOT DISCOVERABLE. SOME JURISDICTIONS DO NOT ALLOW THE EXCLUSION OF IMPLIED WARRANTIES, SO SUCH EXCLUSION MAY NOT APPLY TO YOU. |
 | Dataset link | http://yann.lecun.com/exdb/mnist/ |
+| Modification | (Slight) Representation of images as binary tensors |
 | Citation | LeCun, Yann, Corinna Cortes, and Christopher JC Burges. "The MNIST database of handwritten digits, 1998." URL http://yann.lecun.com/exdb/mnist 10, no. 34 (1998): 14. |
-| Modification | (Slight) Representation of images as binary tensors |
 
 ### CIFAR-10
 |Attribution                   |              |  
 |------------------------------|--------------|
 | Creator/attribution parties  | Alex Krizhevsky, Vinod Nair, and Geoffrey Hinton |
-<<<<<<< HEAD
 | Copyright notice             | Copyright &copy; 2013 by Valay Shah |
 | Public license notice        |  https://peltarion.com/knowledge-center/documentation/terms/dataset-licenses/cifar-10 |
 | License text (including disclaimer)| Copyright (c) 2013 Valay Shah. Permission is hereby granted, free of charge, to any person obtaining a copy of this software and associated documentation files (the “Software”), to deal in the Software without restriction, including without limitation the rights to use, copy, modify, merge, publish, distribute, sublicense, and/or sell copies of the Software, and to permit persons to whom the Software is furnished to do so, subject to the following conditions: The foregoing copyright notice and this permission notice shall be included in all copies or substantial portions of the Software. THE SOFTWARE IS PROVIDED “AS IS”, WITHOUT WARRANTY OF ANY KIND, EXPRESS OR IMPLIED, INCLUDING BUT NOT LIMITED TO THE WARRANTIES OF MERCHANTABILITY, FITNESS FOR A PARTICULAR PURPOSE AND NONINFRINGEMENT. IN NO EVENT SHALL THE AUTHORS OR COPYRIGHT HOLDERS BE LIABLE FOR ANY CLAIM, DAMAGES OR OTHER LIABILITY, WHETHER IN AN ACTION OF CONTRACT, TORT OR OTHERWISE, ARISING FROM, OUT OF OR IN CONNECTION WITH THE SOFTWARE OR THE USE OR OTHER DEALINGS IN THE SOFTWARE.|
-=======
-| Copyright notice             | Not Available |
-| Public license notice        | See [Original Licenses](#original-licenses) |
-| Disclaimer notice            | THE SOFTWARE IS PROVIDED "AS IS", WITHOUT WARRANTY OF ANY KIND, EXPRESS OR IMPLIED, INCLUDING BUT NOT LIMITED TO THE WARRANTIES OF MERCHANTABILITY, FITNESS FOR A PARTICULAR PURPOSE AND NONINFRINGEMENT. IN NO EVENT SHALL THE AUTHORS OR COPYRIGHT HOLDERS BE LIABLE FOR ANY CLAIM, DAMAGES OR OTHER LIABILITY, WHETHER IN AN ACTION OF CONTRACT, TORT OR OTHERWISE, ARISING FROM, OUT OF OR IN CONNECTION WITH THE SOFTWARE OR THE USE OR OTHER DEALINGS IN THE SOFTWARE. |
->>>>>>> f9d0a787
 | Dataset link | https://www.cs.toronto.edu/~kriz/cifar.html |
 | Citation | Krizhevsky, Alex. "Learning Multiple Layers of Features from Tiny Images." URL https://www.cs.toronto.edu/~kriz/learning-features-2009-TR.pdf, (2009). |
 | Modification | (Slight) Representation of images as binary tensors |
@@ -125,4 +114,5 @@
 ### Citations for RESISC45 and UCF101
 
 Cheng, Gong, Junwei Han, and Xiaoqiang Lu. "Remote sensing image scene classification: Benchmark and state of the art." Proceedings of the IEEE 105, no. 10 (2017): 1865-1883.
+
 Soomro, Khurram, Amir Roshan Zamir, and Mubarak Shah. "UCF101: A dataset of 101 human actions classes from videos in the wild." arXiv preprint arXiv:1212.0402 (2012).
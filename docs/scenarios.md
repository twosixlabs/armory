# Scenarios
Armory is intended to evaluate threat-model scenarios. Baseline evaluation scenarios 
are described below. Additionally, we've provided some academic standard scenarios.

## Base Scenario Class
All scenarios inherit from the [Base Armory Scenario](https://github.com/twosixlabs/armory/blob/master/armory/scenarios/base.py). The 
base class parses an armory configuration file and calls a particular scenario's 
private `_evaluate` to perform all of the computation for a given threat-models 
robustness to attack. All `_evaluate` methods return a  dictionary of recorded metrics 
which are saved into the armory `output_dir` upon  completion.
 
## Baseline Scenarios
Currently the following Scenarios are available within the armory package.

### RESISC image classification (Updated June 2020)

* **Description:**
In this scenario, the system under evaluation is assumed to be a real-time overhead imagery scene classification
system that a human operator is either passively monitoring or not monitoring at all.
* **Dataset:**
The dataset is the [NWPU RESISC-45 dataset](http://www.escience.cn/people/JunweiHan/NWPU-RESISC45.html).
It comprises 45 classes and 700 images for each class.  Images 1-500 of each class are in the training split,
500-600 are in the validation split, and 600-700 are in the test split.    
* **Baseline Model:**
To maximize time spent on defense research, a trained baseline model will be provided, but
performers are not required to use it, if their defense requires a different architecture.
The model is an ImageNet-pretrained DenseNet-121 that is fine-tuned on RESISC-45.
* **Threat Scenario:**
  * Adversary objectives:
    * Untargeted - an adversary may simply wish to evade detection
    * Targeted - an adversary may wish to divert attention or resources to scenes that are otherwise uninteresting
  * Adversary Operating Environment:
    * Non real-time, digital evasion attack - attack is not "per-example" bur "universal," which could be created
    offline (i.e., non real-time). The goal is to mimic conditions under which physical evasion attack could be carried out.
    * Black-box, white-box, and adaptive attacks will be performed on defenses - for black-box attack, a held-back
    model or dataset will be used as surrogate.
  * Adversary Capabilities and Resources
    * Attacks that are non-overtly perceptible under quick glance are allowed - we assume in this scenario that 
    a human may at most passively monitor the classifier system. Use own judgement on the maximum perturbation 
    budget allowed while meeting the perceptibility requirement.
    * Type of attacks that will be implemented during evaluation: universal perturbation (untargeted attack) and 
    universal patch (targeted attack)
      * For universal patch attack, assume the total area of the patch is at most 25% of the total image area.  The 
      location and shape of the patch will vary.
* **Metrics of Interest:**
  * Primary metrics:
    * Accuracy (mean, per-class), attack computational cost, defense computational cost, various distance measures of perturbation 
    (Lp-norms, Wasserstein distance)
  * Derivative metrics - see end of document 
  * Additional metrics specific to the scenario or that are informative may be added later
* **Baseline Model Performance: (results obtained using Armory < v0.10)**
  * Baseline Clean Top-1 Accuracy: 93%
  * Baseline Attacked (Universal Perturbation) Top-1 Accuracy: 6%
  * Baseline Attacked (Universal Patch) Top-1 Accuracy: 23%
* **Baseline Defense Performance: (results obtained using Armory < v0.10)**
Baseline defense is art_experimental.defences.JpegCompressionNormalized(clip_values=(0.0, 1.0), quality=50, channel_index=3, apply_fit=False,
apply_predict=True, means=[0.36386173189316956, 0.38118692953271804, 0.33867067558870334], stds=[0.20350874, 0.18531173, 0.18472934]) - see
resisc45_baseline_densenet121_adversarial.json for example usage.
Baseline defense performance is evaluated for a grey-box attack: adversarial examples generated on undefended baseline model evaluated on defended model.
  * Baseline Clean Top-1 Accuracy: 92%
  * Baseline Attacked (Universal Perturbation) Top-1 Accuracy: 40%
  * Baseline Attacked (Universal Patch) Top-1 Accuracy: 21%

### Librispeech speaker audio classification (Updated June 2020)

* **Description:**
In this scenario, the system under evaluation is a speaker identification system that a human operator is either
passively monitoring or not monitoring at all.
* **Dataset:**
The dataset is the [LibriSpeech dataset](http://www.openslr.org/12).
Due to the large size of the dataset, a custom subset is created.  It comprises 40 speakers (20 male/ 20 female), 
each with 4/2/2 minutes of audio in the train/validation/test splits, respectively.
* **Baseline Model:**
To maximize time spent on defense research, two trained baseline models will be provided - one based on spectrogram (not 
mel-cepstrum or MFCC) and one based on raw audio - but performers are not required to use them, if their defense 
requires a different architecture. The spectrogram-based model is developed and trained from scratch, and the 
raw audio-based model is [SincNet](https://arxiv.org/abs/1808.00158), trained from scratch.
* **Threat Scenario:**
  * Adversary objectives:
    * Untargeted - an adversary may simply wish to evade detection
    * Targeted - an adversary may wish to impersonate someone else
  * Adversary Operating Environment:
    * Non-real time, digital evasion attack - attack is not "per-example" bur rather "universal," which could be created
    offline (i.e., non real-time). The goal is to mimic conditions under which physical evasion attack could be carried out.
    * Assuming perfect acoustic channel
    * Black-box, white-box, and adaptive attacks will be performed on defenses - for black-box attack, spectrogram-based
    model will be the surrogate for the raw audio-based model, and vice versa.
  * Adversary Capabilities and Resources
    * Attacks that are non-overtly perceptible under passive listening are allowed - we assume in this scenario that
    a human may at most passively monitor the classifier system. Use own judgement on the maximum perturbation budget 
    allowed while meeting the perceptibility requirement.
    * Type of attacks that will be implemented during evaluation: universal perturbation (untargeted and targeted attacks)
* **Metrics of Interest:**
  * Primary metrics:
    * Accuracy (mean, per-class), attack computational cost, defense computational cost, various distance measures of perturbation
    (Lp-norms, Wasserstein distance, signal-to-noise ratio)
  * Derivative metrics - see end of document
  * Additional metrics specific to the scenario or that are informative may be added later
* **Baseline Model Performance:**
To be added
* **Baseline Defense Performance:**
To be added


### UCF101 video classification (Updated July 2021)

* **Description:**
In this scenario, the system under evaluation is a video action recognition system that a human operator is either
passively monitoring or not monitoring at all.
* **Dataset:**
The dataset is the [UCF101 dataset](https://www.crcv.ucf.edu/data/UCF101.php).
It comprises 101 actions and 13,320 total videos. For the training/testing split,
we use the official Split 01.
* **Baseline Model:**
To maximize time spent on defense research, a trained baseline model will be provided, but
performers are not required to use it, if their defense requires a different architecture.
The model uses the [MARS architecture](http://openaccess.thecvf.com/content_CVPR_2019/papers/Crasto_MARS_Motion-Augmented_RGB_Stream_for_Action_Recognition_CVPR_2019_paper.pdf),
which is a single-stream (RGB) 3D convolution architecture that simultaneously mimics the optical flow stream. 
The provided model is pre-trained on the Kinetics dataset and fine-tuned on UCF101.
* **Threat Scenario:**
  * Adversary objectives:
    * Untargeted - an adversary may simply wish to evade detection
  * Adversary Operating Environment:
    * Non-real time, digital evasion attack - we assume an adversary is the author of the video, so they could create an evasion attack offline
    before distributing the video.  Typically, a non real-time attack is "universal," but in this case, it is "per-example."
    * Adaptive attacks will be performed on defenses
  * Adversary Capabilities and Resources
    * Attacks that are non-overtly perceptible under quick glance are allowed, as are attacks that create perceptible
    but non-suspicious patches - we assume in this scenario that a human may at most passively monitor the classifier system.
* **Metrics of Interest:**
  * Primary metrics:
    * Accuracy (mean, per-class), attack budget
  * Derivative metrics - see end of document
  * Additional metrics specific to the scenario or that are informative may be added later
* **Baseline Attacks:**
  * [Frame Saliency](https://github.com/Trusted-AI/adversarial-robustness-toolbox/blob/main/art/attacks/evasion/frame_saliency.py)
  * [Masked PGD](https://github.com/Trusted-AI/adversarial-robustness-toolbox/blob/main/art/attacks/evasion/projected_gradient_descent/projected_gradient_descent.py)
  * [Flicker Attack](https://github.com/Trusted-AI/adversarial-robustness-toolbox/blob/main/art/attacks/evasion/over_the_air_flickering/over_the_air_flickering_pytorch.py)
  * [Custom Frame Border attack](https://github.com/twosixlabs/armory/blob/8eb10ac43bf4382d69625d8cef8a3e8cb23d0318/armory/art_experimental/attacks/video_frame_border.py)
* **Baseline Defense**: [Video Compression](https://github.com/Trusted-AI/adversarial-robustness-toolbox/blob/main/art/defences/preprocessor/video_compression.py)
* **Baseline Model Performance: (results obtained using Armory v0.13.3)**

|                Attack               |              Budget              | Benign Top1/Top5 Accuracy (Undefended) | Adversarial Top1/Top5 Accuracy (Undefended) | Benign Top1/Top5 Accuracy (Defended) | Adversarial Top1/Top5 Accuracy (Defended) | Test Size |
|:-----------------------------------:|:--------------------------------:|:--------------------------------------:|:-------------------------------------------:|:------------------------------------:|:-----------------------------------------:|:---------:|
| Flicker (low perceptibility)        | beta_0=4.0 beta_1=0.1 beta_2=0.9 | 0.92/1.00                              | 0.51/1.00                                   | 0.92/1.00                            | 0.44/1.00                                 | 100       |
| Flicker (medium perceptibility)     | beta_0=2.0 beta_1=0.1 beta_2=0.9 | 0.92/1.00                              | 0.39/1.00                                   | 0.92/1.00                            | 0.40/0.97                                 | 100       |
| Flicker (high perceptibility)       | beta_0=1.0 beta_1=0.1 beta_2=0.9 | 0.92/1.00                              | 0.37/1.00                                   | 0.92/1.00                            | 0.38/0.98                                 | 100       |
| Frame Border                        | patch ratio=0.10                 | 0.92/1.00                              | 0.00/0.25                                   | 0.93/1.00                            | 0.03/0.36                                 | 100       |
| Frame Border                        | patch ratio=0.15                 | 0.92/1.00                              | 0.00/0.19                                   | 0.93/1.00                            | 0.01/0.29                                 | 100       |
| Frame Border                        | patch ratio=0.20                 | 0.92/1.00                              | 0.00/0.19                                   | 0.93/1.00                            | 0.00/0.25                                 | 100       |
| Masked PGD                          | patch ratio=0.10                 | 0.92/1.00                              | 0.02/0.61                                   | 0.93/1.00                            | 0.01/0.66                                 | 100       |
| Masked PGD                          | patch ratio=0.15                 | 0.92/1.00                              | 0.00/0.42                                   | 0.93/1.00                            | 0.00/0.36                                 | 100       |
| Masked PGD                          | patch_ratio=0.20                 | 0.92/1.00                              | 0.00/0.28                                   | 0.93/1.00                            | 0.00/0.31                                 | 100       |
| Frame Saliency (iterative_saliency) | eps=0.004                        | 0.92/1.00                              | 0.00/0.96                                   | 0.92/1.00                            | 0.81/1.00                                 | 100       |
| Frame Saliency (iterative_saliency) | eps=0.008                        | 0.92/1.00                              | 0.00/0.96                                   | 0.92/1.00                            | 0.47/1.00                                 | 100       |
| Frame Saliency (iterative_saliency) | eps=0.015                        | 0.92/1.00                              | 0.00/0.96                                   | 0.92/1.00                            | 0.23/0.99                                 | 100       |
| Frame Saliency (one_shot)           | eps=0.004                        | 0.92/1.00                              | 0.00/0.26                                   | 0.93/1.00                            | 0.79/0.97                                 | 100       |
| Frame Saliency (one_shot)           | eps=0.008                        | 0.92/1.00                              | 0.00/0.22                                   | 0.93/1.00                            | 0.46/0.89                                 | 100       |
| Frame Saliency (one_shot)           | eps=0.015                        | 0.92/1.00                              | 0.00/0.20                                   | 0.93/1.00                            | 0.21/0.74                                 | 100       |

Find reference baseline configurations [here](https://github.com/twosixlabs/armory/tree/8eb10ac43bf4382d69625d8cef8a3e8cb23d0318/scenario_configs)

### German traffic sign poisoned image classification (Updated December 2020)

* **Description:**
In this scenario, the system under evaluation is a traffic sign recognition system that requires continuous
training, and the training data is procured through less trustworthy external sources (e.g., third-party, Internet, etc.)
and may contain backdoor triggers, where some images and labels are intentionally altered to mislead the system into 
making specific test-time decisions.
* **Dataset:**
The dataset is the [German Traffic Sign Recognition Benchmark](http://benchmark.ini.rub.de/?section=gtsrb&subsection=dataset).
It comprises 43 classes and more than 50,000 total images. The official Final_Training and Final_Test data are used
for the train/test split. The dataset is available in canonical format, but the official scenario applies preprocessing
consisting of contrast equalization, cropping to a square shape, and resizing.
* **Baseline Model:**
To maximize time spent on defense research, an untrained baseline model will be provided, but
performers are not required to use it, if their defense requires a different architecture.
The model uses the [MicronNet architecture](https://arxiv.org/abs/1804.00497). Also provided will be
poison data (1/5/10% of the training size) that should be mixed with the training data.
* **Threat Scenario:**
  * Adversary objectives:
    * Targeted
  * Adversary Operating Environment:
    * Non-real time, digital evasion attack - the goal is to mimic conditions under which physical evasion attack 
    could be carried out.
    * Black-box, white-box, and adaptive attacks will be performed on defenses - for black-box attack, a held-back
    model or dataset will be used as surrogate.
  * Adversary Capabilities and Resources
    * Attacks that are non-overtly perceptible under quick glance are allowed, as are attacks that create perceptible
    but non-suspicious triggers - we assume in this scenario that a human may at most passively monitor the classifier system.
* **Metrics of Interest:**
  * Primary metrics:
    * Accuracy (mean, per-class), backdoor success rate, attack computational cost, defense computational cost
  * Fairness metrics.  These attempt to ascertain whether the model or the filter is biased toward data that is unusual in some sense:
    * Filter Perplexity compares the class distribution of False Positives to the class distribution of unpoisoned data.  A filter is biased if it removes, besides poison, data from only a few classes.
    * Model Subclass Bias measures, for each class, the difference in accuracy in two sub-populations of the class
    * Filter Subclass Bias measures, for each class, the difference in filtering rate in two sub-populations of the class
  * Derivative metrics - see end of document
  * Additional metrics specific to the scenario or that are informative may be added later
* **Baseline Attacks:**
  * [Dirty-label Backdoor Attack](https://arxiv.org/abs/1708.06733): 1 to 30% of a *source class* in the 
  training data have trigger added and are intentionally mislabeled with *target label*; during test time,
   the same trigger is added to an input of *source class* to cause targeted misclassification.
  * [Clean-label Backdoor Attack](https://people.csail.mit.edu/madry/lab/cleanlabel.pdf): 20 to 80% of the 
  *target class* in training data are imperceptibly perturbed (so they are still correctly labeled) and have 
  trigger added; during test time, same trigger is added to an input of a *source class* to cause 
  targeted misclassification
    * Perturbation constraints: Linf (eps <= 16/255), L2 (eps <= 8/255 * sqrt(N)), N=# of pixels in a 
    single input
* **Baseline Defense**: [Activation Clustering](https://arxiv.org/abs/1811.03728) and/or
  [Spectral Signature](https://papers.nips.cc/paper/8024-spectral-signatures-in-backdoor-attacks.pdf)
* **Baseline Model Performance:**
To be added
* **Baseline Defense Performance:**
To be added

### Librispeech automatic speech recognition (Updated July 2021)

* **Description:**
In this scenario, the system under evaluation is an automatic speech recognition system that a human operator is either
passively monitoring or not monitoring at all.
* **Dataset:**
The dataset is the [LibriSpeech dataset](http://www.openslr.org/12) and comprises train_clean100, 
train_clean360 and test_clean.
* **Baseline Model:**
To maximize time spent on defense research, a trained baseline model will be provided, but
performers are not required to use it, if their defense requires a different architecture.
The model uses the [DeepSpeech 2](https://arxiv.org/pdf/1512.02595v1.pdf) architecture with
pretrained weights from either the AN4, LibriSpeech, or TEDLIUM datasets.  Custom weights
may also be loaded by the model.
* **Threat Scenario:**
  * Adversary objectives:
    * Untargeted - an adversary may simply wish for speech to be transcribed incorrectly
    * Targeted - an adversary may wish for specific strings to be predicted
  * Adversary Operating Environment:
    * Non-real time, digital evasion attack. Each attack will be "universal" with respect to 
    channel conditions (under a single perfect channel, the attack will be "per-example.")
    * Under some threat models, the channel model consists only a single perfect acoustic channel, and under others, it may consist of one additional multipath channel.
    * Adaptive attacks will be performed on defenses.
  * Adversary Capabilities and Resources
    * To place an evaluation bound on the perceptibility of perturbations, the SNR is restricted to >20 dB.
* **Metrics of Interest:**
  * Primary metrics:
    * Word error rate, SNR
  * Derivative metrics - see end of document
  * Additional metrics specific to the scenario or that are informative may be added later
* **Baseline Attacks:**
  * [Imperceptible ASR attack](https://github.com/Trusted-AI/adversarial-robustness-toolbox/blob/main/art/attacks/evasion/imperceptible_asr/imperceptible_asr.py)
  * [PGD](https://github.com/Trusted-AI/adversarial-robustness-toolbox/blob/main/art/attacks/evasion/projected_gradient_descent/projected_gradient_descent.py)
  * [Kenansville attack](https://github.com/twosixlabs/armory/blob/8eb10ac43bf4382d69625d8cef8a3e8cb23d0318/armory/art_experimental/attacks/kenansville_dft.py)
* **Baseline Defense**: [MP3 Compression](https://github.com/Trusted-AI/adversarial-robustness-toolbox/blob/main/art/defences/preprocessor/mp3_compression.py)
* **Baseline Model Performance: (results obtained using Armory v0.13.3)**

| Attack                   | Targeted | Budget         | Benign WER (Undefended) | Adversarial WER (Undefended) | Benign WER (Defended) | Adversarial WER (Defended) | Test Size |
|--------------------------|----------|----------------|-------------------------|------------------------------|-----------------------|----------------------------|-----------|
| Imperceptible ASR        | yes      | max_iter_1=100 | 0.10                    | 0.63                         | 0.13                  | N/A*                       | 320       |
| Imperceptible ASR        | yes      | max_iter_1=200 | 0.10                    | 0.20                         | 0.13                  | N/A                        | 320       |
| Imperceptible ASR        | yes      | max_iter_1=400 | 0.10                    | 0.11                         | 0.13                  | N/A                        | 320       |
| Kenansville              | no       | snr=20dB       | 0.10                    | 0.27                         | 0.13                  | 0.36                       | 1000      |
| Kenansville              | no       | snr=30dB       | 0.10                    | 0.11                         | 0.13                  | 0.17                       | 1000      |
| Kenansville              | no       | snr=40dB       | 0.10                    | 0.10                         | 0.13                  | 0.13                       | 1000      |
| PGD (single channel)     | no       | snr=20dB       | 0.10                    | 0.46                         | 0.13                  | 0.53                       | 100       |
| PGD (single channel)     | no       | snr=30dB       | 0.10                    | 0.46                         | 0.13                  | 0.50                       | 100       |
| PGD (single channel)     | no       | snr=40dB       | 0.10                    | 0.33                         | 0.13                  | 0.36                       | 100       |
| PGD (single channel)*    | yes      | snr=20dB       | 0.11                    | 1.03                         | 0.15                  | 1.01                       | 100       |
| PGD (single channel)*    | yes      | snr=30dB       | 0.11                    | 1.02                         | 0.15                  | 0.99                       | 100       |
| PGD (single channel)*    | yes      | snr=40dB       | 0.11                    | 0.88                         | 0.15                  | 0.84                       | 100       |
| PGD (multiple channels)  | no       | snr=20dB       | 0.13                    | 0.96                         | N/A                   | N/A                        | 100       |
| PGD (multiple channels)  | no       | snr=30dB       | 0.13                    | 0.59                         | N/A                   | N/A                        | 100       |
| PGD (multiple channels)  | no       | snr=40dB       | 0.13                    | 0.38                         | N/A                   | N/A                        | 100       |
| PGD (multiple channels)* | yes      | snr=20dB       | 0.13                    | 0.99                         | N/A                   | N/A                        | 100       |
| PGD (multiple channels)* | yes      | snr=30dB       | 0.13                    | 0.92                         | N/A                   | N/A                        | 100       |
| PGD (multiple channels)* | yes      | snr=40dB       | 0.13                    | 0.75                         | N/A                   | N/A                        | 100       |

* \*Target attack, where a random target phrase of similar length as the ground truth, was applied but WER wrt the ground truth was calculated

Find reference baseline configurations [here](https://github.com/twosixlabs/armory/tree/8eb10ac43bf4382d69625d8cef8a3e8cb23d0318/scenario_configs)
* Missing defended baseline is due to current incompatibility of the attack and defense.
  

### so2sat multimodal image classification (Updated July 2021)

* **Description:**
In this scenario, the system under evaluation is an image classifier which determines local climate zone from a combination of co-registered synthetic aperture radar (SAR) and multispectral electro-optical (EO) images.
* **Dataset:**
The dataset is the [so2sat dataset](https://mediatum.ub.tum.de/1454690). It comprises 352k/24k images in
train/validation datasets and 17 classes of local climate zones.
* **Baseline Model:**
To maximize time spent on defense research, a trained baseline model will be provided, but
performers are not required to use it, if their defense requires a different architecture.
The model uses a custom CNN architecture with a single input that stacks SAR (first four channels only,
representing the real and imaginary components of the reflected electromagnetic waves) 
and EO (all ten channels) data. Immediately after the input layer, the data is split into SAR and EO data 
streams and fed into their respective feature extraction networks. In the final layer, the two
networks are fused to produce a single prediction output.
* **Threat Scenario:**
  * Adversary objectives:
    * Untargeted - an adversary wish to evade correct classification
  * Adversary Operating Environment:
    * Non-real time, digital evasion attack
    * Adversary perturbs a single modality (SAR or EO)
    * Adaptive attacks will be performed on defenses.
  * Adversary Capabilities and Resources
    * Patch ratio < 15% of the image area
* **Metrics of Interest:**
  * Primary metrics:
    * Accuracy (mean, per-class), Patch size
  * Derivative metrics - see end of document 
  * Additional metrics specific to the scenario or that are informative may be added later
* **Baseline Attacks:**
  * [Masked PGD](https://github.com/Trusted-AI/adversarial-robustness-toolbox/blob/main/art/attacks/evasion/projected_gradient_descent/projected_gradient_descent.py)
* **Baseline Defense**: [JPEG Compression for Multi-Channel](https://github.com/twosixlabs/armory/blob/8eb10ac43bf4382d69625d8cef8a3e8cb23d0318/armory/art_experimental/defences/jpeg_compression_multichannel_image.py)
* **Baseline Model Performance: (results obtained using Armory v0.13.3)**

| Attacked Modality | Patch Ratio | Benign Accuracy (Undefended) | Adversarial Accuracy (Undefended) | Benign Accuracy (Defended) | Adversarial Accuracy (Defended) | Test Size |
|-------------------|-------------|------------------------------|-----------------------------------|----------------------------|---------------------------------|-----------|
| EO                | 0.05        | 0.583                        | 0.00                              | 0.556                      | 0.00                            | 1000      |
| EO                | 0.10        | 0.583                        | 0.00                              | 0.556                      | 0.00                            | 1000      |
| EO                | 0.15        | 0.583                        | 0.00                              | 0.556                      | 0.00                            | 1000      |
| SAR               | 0.05        | 0.583                        | 0.00                              | 0.556                      | 0.00                            | 1000      |
| SAR               | 0.10        | 0.583                        | 0.00                              | 0.556                      | 0.00                            | 1000      |
| SAR               | 0.15        | 0.583                        | 0.00                              | 0.556                      | 0.00                            | 1000      |

Find reference baseline configurations [here](https://github.com/twosixlabs/armory/tree/8eb10ac43bf4382d69625d8cef8a3e8cb23d0318/scenario_configs)

### xView object detection (Updated July 2021)

* **Description:**
In this scenario, the system under evaluation is an object detector which localizes and identifies various classes from satellite imagery.
* **Dataset:**
The dataset is the [xView dataset](https://arxiv.org/pdf/1802.07856). It comprises 59k/19k train and test 
images (each with dimensions 300x300, 400x400 or 500x500) and 62 classes
* **Baseline Model:**
To maximize time spent on defense research, a trained baseline model will be provided, but
performers are not required to use it, if their defense requires a different architecture.
The model uses the [Faster-RCNN ResNet-50 FPN](https://arxiv.org/pdf/1506.01497.pdf) architecture pre-trained
on MSCOCO objects and fine-tuned on xView.
* **Threat Scenario:**
  * Adversary objectives:
    * Untargeted - an adversary wishes to disable object detection
  * Adversary Operating Environment:
    * Non-real time, digital and physical-like evasion attacks 
    and translation.
    * Adaptive attacks will be performed on defenses.
* Adversary Capabilities and Resources
    * Patch size <100x100 pixels
* **Metrics of Interest:**
  * Primary metrics:
    * Average precision (mean, per-class) of ground truth classes, Patch Size
  * Derivative metrics - see end of document 
  * Additional metrics specific to the scenario or that are informative may be added later
* **Baseline Attacks:**
  * [Masked PGD](https://github.com/Trusted-AI/adversarial-robustness-toolbox/blob/main/art/attacks/evasion/projected_gradient_descent/projected_gradient_descent.py)
  * [Robust DPatch](https://github.com/Trusted-AI/adversarial-robustness-toolbox/blob/main/art/attacks/evasion/dpatch_robust.py)
* **Baseline Defense**: [JPEG Compression](https://github.com/Trusted-AI/adversarial-robustness-toolbox/blob/main/art/defences/preprocessor/jpeg_compression.py)
* **Baseline Model Performance: (results obtained using Armory v0.13.3)**

|     Attack    | Patch Size | Benign mAP (Undefended) | Adversarial mAP (Undefended) | Benign mAP (Defended) | Adversarial mAP (Defended) | Test Size |
|:-------------:|:----------:|:-----------------------:|:----------------------------:|:---------------------:|:--------------------------:|:---------:|
| Masked PGD    | 50x50      | 0.284                   | 0.142                        | 0.232                 | 0.139                      | 100       |
| Masked PGD    | 75x75      | 0.284                   | 0.071                        | 0.232                 | 0.094                      | 100       |
| Masked PGD    | 100x100    | 0.284                   | 0.076                        | 0.232                 | 0.092                      | 100       |
| Robust DPatch | 50x50      | 0.284                   | 0.193                        | 0.232                 | 0.184                      | 100       |
| Robust DPatch | 75x75      | 0.284                   | 0.184                        | 0.232                 | 0.146                      | 100       |
| Robust DPatch | 100x100    | 0.284                   | 0.173                        | 0.232                 | 0.165                      | 100       |
<<<<<<< HEAD

Find reference baseline configurations [here](https://github.com/twosixlabs/armory/tree/8eb10ac43bf4382d69625d8cef8a3e8cb23d0318/scenario_configs)

### DAPRICOT object detection (Updated July 2021)

* **Description:**
In this scenario, the system under evaluation is an object detector trained to identify the classes in the [Microsoft COCO dataset](https://arxiv.org/pdf/1405.0312.pdf).
* **Dataset:**
The dataset is the [Dynamic APRICOT (DAPRICOT) dataset 1](https://github.com/twosixlabs/armory/blob/8eb10ac43bf4382d69625d8cef8a3e8cb23d0318/armory/data/adversarial/dapricot_dev.py) and [dataset 2](https://github.com/twosixlabs/armory/blob/8eb10ac43bf4382d69625d8cef8a3e8cb23d0318/armory/data/adversarial/dapricot_test.py). It is similar to the APRICOT dataset (see below), but instead of pre-generated physical patches taken in the natural environment, the DAPRICOT dataset contains greenscreens and natural lighting metadata that allow digital, adaptive patches to be inserted and rendered into the scene similar to if they were physically printed. This dataset contains 15 scenes, where each scene contains 3 different greenscreen shapes, taken at 3 different distances, 3 different heights and using 3 different camera angles, for a total of over 1000 images.
* **Baseline Model:**
The model uses the pretrained [Faster-RCNN with ResNet-50](https://github.com/tensorflow/models/blob/master/research/object_detection/g3doc/tf1_detection_zoo.md) model.
* **Threat Scenario:**
  * Adversary objectives:
    * Targeted attack - objective is to force an object detector to localize and classify the patch as an MSCOCO object.
  * Adversary Operating Environment:
    * Non-real time, digital and physical-like patch attacks
    * Adaptive attacks will be performed on defenses.
* Adversary Capabilities and Resources
    * Patch size of different shapes as dictated by the greenscreen sizes in the images
* **Metrics of Interest:**
  * Primary metrics:
    * Average precision (mean, per-class) of patches, Average target success
  * Additional metrics specific to the scenario or that are informative may be added later
* **Baseline Attacks:**
  * [Masked PGD](https://github.com/Trusted-AI/adversarial-robustness-toolbox/blob/main/art/attacks/evasion/projected_gradient_descent/projected_gradient_descent.py)
  * [Robust DPatch](https://github.com/Trusted-AI/adversarial-robustness-toolbox/blob/main/art/attacks/evasion/dpatch_robust.py)
* **Baseline Defense**: [JPEG Compression](https://github.com/Trusted-AI/adversarial-robustness-toolbox/blob/main/art/defences/preprocessor/jpeg_compression.py)
* **Baseline Model Performance: (results obtained using Armory v0.13.3 and [dev test data](https://github.com/twosixlabs/armory/blob/8eb10ac43bf4382d69625d8cef8a3e8cb23d0318/armory/data/adversarial/dapricot_test.py))**

=======

Find reference baseline configurations [here](https://github.com/twosixlabs/armory/tree/8eb10ac43bf4382d69625d8cef8a3e8cb23d0318/scenario_configs)

### DAPRICOT object detection (Updated July 2021)

* **Description:**
In this scenario, the system under evaluation is an object detector trained to identify the classes in the [Microsoft COCO dataset](https://arxiv.org/pdf/1405.0312.pdf).
* **Dataset:**
The dataset is the [Dynamic APRICOT (DAPRICOT) dataset 1](https://github.com/twosixlabs/armory/blob/8eb10ac43bf4382d69625d8cef8a3e8cb23d0318/armory/data/adversarial/dapricot_dev.py) and [dataset 2](https://github.com/twosixlabs/armory/blob/8eb10ac43bf4382d69625d8cef8a3e8cb23d0318/armory/data/adversarial/dapricot_test.py). It is similar to the APRICOT dataset (see below), but instead of pre-generated physical patches taken in the natural environment, the DAPRICOT dataset contains greenscreens and natural lighting metadata that allow digital, adaptive patches to be inserted and rendered into the scene similar to if they were physically printed. This dataset contains 15 scenes, where each scene contains 3 different greenscreen shapes, taken at 3 different distances, 3 different heights and using 3 different camera angles, for a total of over 1000 images.
* **Baseline Model:**
The model uses the pretrained [Faster-RCNN with ResNet-50](https://github.com/tensorflow/models/blob/master/research/object_detection/g3doc/tf1_detection_zoo.md) model.
* **Threat Scenario:**
  * Adversary objectives:
    * Targeted attack - objective is to force an object detector to localize and classify the patch as an MSCOCO object.
  * Adversary Operating Environment:
    * Non-real time, digital and physical-like patch attacks
    * Adaptive attacks will be performed on defenses.
* Adversary Capabilities and Resources
    * Patch size of different shapes as dictated by the greenscreen sizes in the images
* **Metrics of Interest:**
  * Primary metrics:
    * Average precision (mean, per-class) of patches, Average target success
  * Additional metrics specific to the scenario or that are informative may be added later
* **Baseline Attacks:**
  * [Masked PGD](https://github.com/Trusted-AI/adversarial-robustness-toolbox/blob/main/art/attacks/evasion/projected_gradient_descent/projected_gradient_descent.py)
  * [Robust DPatch](https://github.com/Trusted-AI/adversarial-robustness-toolbox/blob/main/art/attacks/evasion/dpatch_robust.py)
* **Baseline Defense**: [JPEG Compression](https://github.com/Trusted-AI/adversarial-robustness-toolbox/blob/main/art/defences/preprocessor/jpeg_compression.py)
* **Baseline Model Performance: (results obtained using Armory v0.13.3 and [dev test data](https://github.com/twosixlabs/armory/blob/8eb10ac43bf4382d69625d8cef8a3e8cb23d0318/armory/data/adversarial/dapricot_test.py))**

>>>>>>> c86a3946
| Attack        | Patch Size | Target Success (Undefended) | Target mAP (Undefended) | Target Success (Defended) | Target mAP (Defended) | Test Size |
|---------------|------------|-----------------------------|-------------------------|---------------------------|-----------------------|-----------|
| Masked PGD    | all        | 0.99                        | 0.91                    | 0.99                      | 0.91                  | 100       |
| Masked PGD    | small      | 0.97                        | 0.91                    | 0.97                      | 0.91                  | 100       |
| Masked PGD    | medium     | 1.00                        | 1.00                    | 1.00                      | 0.91                  | 100       |
| Masked PGD    | large      | 1.00                        | 1.00                    | 1.00                      | 0.91                  | 100       |
| Robust DPatch | all        | 0.56                        | 0.64                    | 0.61                      | 0.64                  | 100       |
| Robust DPatch | small      | 0.51                        | 0.64                    | 0.60                      | 0.64                  | 100       |
| Robust DPatch | medium     | 0.61                        | 0.64                    | 0.65                      | 0.73                  | 100       |
| Robust DPatch | large      | 0.55                        | 0.64                    | 0.63                      | 0.73                  | 100       |

Find reference baseline configurations [here](https://github.com/twosixlabs/armory/tree/8eb10ac43bf4382d69625d8cef8a3e8cb23d0318/scenario_configs)
  
### APRICOT object detection (Updated December 2020)

* **Description:**
In this scenario, the system under evaluation is an object detector trained to identify the classes in the [Microsoft COCO dataset](https://arxiv.org/pdf/1405.0312.pdf).
* **Dataset:**
The dataset is the [APRICOT dataset](https://arxiv.org/pdf/1912.08166.pdf), which includes over 1000 natural images with physically-printed adversarial patches,
covering three object detection architectures (Faster-RCNN with ResNet-50, SSD with MobileNet, and RetinaNet),
two shapes (circle and rectangular), and ten MS-COCO classes as targets.
* **Baseline Model:**
The model uses the pretrained [Faster-RCNN with ResNet-50, SSD with MobileNet, and RetinaNet](https://github.com/tensorflow/models/blob/master/research/object_detection/g3doc/tf1_detection_zoo.md) models.
Note: currently, only Tensorflow Faster-RCNN with ResNet-50 is implemented, with the other two architectures 
to be implemented in the near future. In order to perform as close to a white-box evaluation as possible,
it is strongly recommended, but not required, that performers adopt one of the above architectures for defense
research - the pretrained weights may not be robust, so performers can change the weights.
* **Threat Scenario:**
  * Adversary Operating Environment:
    * This is a dataset of precomputed adversarial images on which trained models will be evaluated.
    * Each patch is a targeted attack, whose objective is to force an object detector to localize and classify
    the patch as an MSCOCO object.
* **Metrics of Interest:**
  * Primary metrics:
    * Average precision (mean, per-class) of patches, Average precision of MSCOCO objects
  * Additional metrics specific to the scenario or that are informative may be added later
* **Baseline Attacks:**
  * The patches were generated using variants of [ShapeShifter](https://arxiv.org/abs/1804.05810)
* **Baseline Defense**: JPEG Compression
* **Baseline Model Performance: (results obtained using Armory v0.13)**
  * Baseline MSCOCO Objects mAP: 8.76% (all test examples)
  * Baseline Targeted Patch mAP: 5.70% (all test examples)
* **Baseline Defense Performance: (results obtained using Armory v0.13)**\
Baseline defense is art_experimental.defences.jpeg_compression_normalized(clip_values=(0.0, 1.0), quality=10,
channel_index=3, apply_fit=False, apply_predict=True).\
Baseline defense performance is evaluated for a transfer attack.
  * Baseline MSCOCO Objects mAP: 7.83% (all test examples)
  * Baseline Targeted Patch mAP: 4.59% (all test examples)

<<<<<<< HEAD
### CARLA object detection (Added October 2021)
=======
### CARLA object detection (Updated January 2022)
>>>>>>> c86a3946
* **Description:**
In this scenario, the system under evaluation is an object detector trained to identify vehicles, pedestrians, and traffic lights.
* **Dataset:**
The development dataset is the [CARLA Object Detection dataset](https://carla.org), which includes RGB and depth channels for 165 synthetic images of driving scenes, each of
which contains a green-screen intended for adversarial patch insertion. The dataset contains natural lighting metadata that allow digital, adaptive patches to be inserted and rendered into the scene similar to if they were physically printed.
* **Baseline Model:**
  * Single-modality: 
    * Pretrained [Faster-RCNN with ResNet-50](../armory/baseline_models/pytorch/carla_single_modality_object_detection_frcnn.py) model.
  * Multimodal:
    * Pretrained multimodal [Faster-RCNN with ResNet-50](../armory/baseline_models/pytorch/carla_multimodality_object_detection_frcnn.py) model.
* **Threat Scenario:**
  * Adversary objectives:
    * To degrade the performance of an object detector through the insertion of adversarial patches.
  * Adversary Operating Environment:
    * Non-real time, digital and physical-like patch attacks
    * Adaptive attacks will be performed on defenses.
* Adversary Capabilities and Resources
    * Patch size of different size/shape as dictated by the green-screen in each image. In the multimodal case, only RGB channels are to be perturbed.
* **Metrics of Interest:**
  * Primary metrics:
    * mAP
    * Disappearance rate
    * Hallucinations per image
    * Misclassification rate
    * True positive rate
<<<<<<< HEAD


### CARLA video tracking (Added October 2021)
=======
* **Baseline Attacks:**
  * [Custom Robust DPatch with Input-Dependent Transformation and Color-Correction](https://github.com/twosixlabs/armory/blob/master/armory/art_experimental/attacks/carla_obj_det_patch.py)
* **Baseline Defense**: [JPEG Compression](https://github.com/Trusted-AI/adversarial-robustness-toolbox/blob/main/art/defences/preprocessor/jpeg_compression.py)
* **Baseline Model Performance: (results obtained using Armory v0.14.2 and [test data](https://github.com/twosixlabs/armory/blob/master/armory/data/adversarial/carla_obj_det_test.py))**

Single Modality (RGB) Object Detection
| Patch Size | Benign  mAP | Benign  Disappearance  Rate | Benign  Hallucination  per Image | Benign  Misclassification  Rate | Benign  True Positive  Rate | Adversarial  mAP | Adversarial  Disappearance  Rate | Adversarial Hallucination  per Image | Adversarial Misclassification  Rate | Adversarial True Positive  Rate | Test Size |
|:----------:|:-----------:|:---------------------------:|:--------------------------------:|:-------------------------------:|:---------------------------:|:----------------:|:--------------------------------:|:------------------------------------:|:-----------------------------------:|:-------------------------------:|:---------:|
|    Small   |  0.43/0.40  |          0.37/0.45          |              0.8/1.0             |            0.06/0.08            |          0.57/0.47          |     0.19/0.21    |             0.40/0.48            |                7.6/7.6               |              0.06/0.08              |            0.54/0.45            |     10    |
|   Medium   |  0.48/0.37  |          0.39/0.50          |              1.2/1.3             |            0.01/0.01            |          0.60/0.49          |     0.24/0.16    |             0.39/0.51            |               12.4/6.8               |              0.01/0.01              |            0.61/0.48            |     10    |
|    Large   |  0.38/0.31  |          0.36/0.43          |              1.0/1.0             |            0.05/0.02            |          0.59/0.55          |     0.17/0.14    |             0.37/0.34            |               10.3/10.2              |              0.05/0.02              |            0.57/0.55            |     10    |

Multimodality (RGB+depth) Object Detection
| Attacked  Modality | Patch Size | Benign  mAP | Benign  Disappearance  Rate | Benign  Hallucination  per Image | Benign  Misclassification  Rate | Benign  True Positive  Rate | Adversarial  mAP | Adversarial  Disappearance  Rate | Adversarial Hallucination  per Image | Adversarial Misclassification  Rate | Adversarial True Positive  Rate | Test Size |
|--------------------|:----------:|:-----------:|:---------------------------:|:--------------------------------:|:-------------------------------:|:---------------------------:|:----------------:|:--------------------------------:|:------------------------------------:|:-----------------------------------:|:-------------------------------:|:---------:|
| RGB                |    Small   |  0.51/0.48  |          0.35/0.35          |              0.0/0.3             |            0.05/0.05            |          0.61/0.61          |     0.48/0.48    |             0.36/0.35            |                1.2/3.1               |              0.08/0.05              |            0.56/0.61            |     10    |
| RGB                |   Medium   |  0.58/0.59  |          0.34/0.34          |              0.5/0.8             |             0.0/0.2             |          0.66/0.64          |     0.56/0.58    |             0.34/0.34            |                1.7/1.4               |               0.0/0.02              |            0.66/0.64            |     10    |
| RGB                |    Large   |  0.46/0.46  |          0.32/0.34          |              0.5/0.8             |            0.03/0.02            |          0.64/0.64          |     0.42/0.46    |             0.32/0.34            |                1.7/0.9               |              0.03/0.02              |            0.64/0.64            |     10    |

\*a/b in the tables refer to undefended/defended performance results, respectively.

Find reference baseline configurations [here](https://github.com/twosixlabs/armory/tree/r0.14.2/scenario_configs)


### CARLA video tracking (Updated January 2022)
>>>>>>> c86a3946
* **Description:**
In this scenario, the system under evaluation is an object tracker trained to localize pedestrians.
* **Dataset:**
The development dataset is the [CARLA Video Tracking dataset](https://carla.org), which includes 20 videos, each of
which contains a green-screen in all frames intended for adversarial patch insertion. The dataset contains natural lighting metadata that allow digital, adaptive patches to be inserted and rendered into the scene similar to if they were physically printed.
* **Baseline Model:**
  * Pretrained [GoTurn](../armory/baseline_models/pytorch/carla_goturn.py) model.
* **Threat Scenario:**
  * Adversary objectives:
    * To degrade the performance of the tracker through the insertion of adversarial patches.
  * Adversary Operating Environment:
    * Non-real time, digital and physical-like patch attacks
    * Adaptive attacks will be performed on defenses.
* Adversary Capabilities and Resources
    * Patch size of different size/shape as dictated by the green-screen in the frames. The adversary is expected to apply a constant patch across all frames in the video.
* **Metrics of Interest:**
  * Primary metrics:
<<<<<<< HEAD
    * mean IOU 

=======
    * mean IOU
* **Baseline Attacks:**
  * [Custom Adversarial Texture with Input-Dependent Transformation](https://github.com/twosixlabs/armory/blob/r0.14.2/armory/art_experimental/attacks/carla_adversarial_texture.py)
* **Baseline Defense**: [Video Compression](https://github.com/twosixlabs/armory/blob/r0.14.2/armory/art_experimental/defences/video_compression_normalized.py)
* **Baseline Model Performance: (results obtained using Armory v0.14.2 and [test data](https://github.com/twosixlabs/armory/blob/r0.14.2/armory/data/adversarial/carla_video_tracking_test.py))**

| Benign Mean IoU (Undefended) | Benign Mean IoU (Defended) | Adversarial Mean IoU (Undefended) | Adversarial Mean IoU (Defended) | Test Size |
|:----------------------------:|:--------------------------:|:---------------------------------:|:-------------------------------:|:---------:|
|             0.59             |            0.50            |                0.18               |               0.18              |     20    |

Find reference baseline configurations [here](https://github.com/twosixlabs/armory/tree/r0.14.2/scenario_configs)
>>>>>>> c86a3946

## Academic Scenarios

### Cifar10 image classification

* **Description:** This is a standard white-box attack scenario.
* **Threat Scenario:** White-box attack
* **Metrics of Interest:** Benign accuracy, Adversarial accuracy, Adversarial perturbation
* **Baseline Model Performance:** 
* **Baseline Defense Performance:** See academic literature for the most up to date results


### MNIST image classification

* **Description:**
* **Threat Scenario:** White-box attack 
* **Metrics of Interest:** Benign accuracy, Adversarial accuracy, Adversarial perturbation
* **Baseline Model Performance:** 
* **Baseline Defense Performance:** See academic literature for the most up to date results

## Creating a new scenario
Users may want to create their own scenario, because the baseline scenarios do 
not fit the requirements of some defense/threat-model, or because it may be easier 
to debug in code that you have access to as opposed to what is pre-installed by the 
armory package.

An [example of doing this](https://github.com/twosixlabs/armory-example/blob/master/example_scenarios/audio_spectrogram_classification.py) can be found in our armory-examples repo:

## Derivative metrics
![alt text](https://user-images.githubusercontent.com/18154355/80718651-691fb780-8ac8-11ea-8dc6-94d35164d494.png "Derivative Metrics")

## Exporting Samples
Scenarios can be configured to export benign and adversarial image, video, and audio samples.  This feature is enabled by setting the `export_samples` field under `scenario` in the configuration file to a non-zero integer.  The specified number of samples will be saved in the output directory for this evaluation, along with a pickle file which stores the ground truth and model output for each sample.  For video files, samples are saved both in a compressed video format and frame-by-frame.<|MERGE_RESOLUTION|>--- conflicted
+++ resolved
@@ -1,14 +1,14 @@
 # Scenarios
-Armory is intended to evaluate threat-model scenarios. Baseline evaluation scenarios 
+Armory is intended to evaluate threat-model scenarios. Baseline evaluation scenarios
 are described below. Additionally, we've provided some academic standard scenarios.
 
 ## Base Scenario Class
-All scenarios inherit from the [Base Armory Scenario](https://github.com/twosixlabs/armory/blob/master/armory/scenarios/base.py). The 
-base class parses an armory configuration file and calls a particular scenario's 
-private `_evaluate` to perform all of the computation for a given threat-models 
-robustness to attack. All `_evaluate` methods return a  dictionary of recorded metrics 
+All scenarios inherit from the [Base Armory Scenario](https://github.com/twosixlabs/armory/blob/master/armory/scenarios/base.py). The
+base class parses an armory configuration file and calls a particular scenario's
+private `_evaluate` to perform all of the computation for a given threat-models
+robustness to attack. All `_evaluate` methods return a  dictionary of recorded metrics
 which are saved into the armory `output_dir` upon  completion.
- 
+
 ## Baseline Scenarios
 Currently the following Scenarios are available within the armory package.
 
@@ -20,7 +20,7 @@
 * **Dataset:**
 The dataset is the [NWPU RESISC-45 dataset](http://www.escience.cn/people/JunweiHan/NWPU-RESISC45.html).
 It comprises 45 classes and 700 images for each class.  Images 1-500 of each class are in the training split,
-500-600 are in the validation split, and 600-700 are in the test split.    
+500-600 are in the validation split, and 600-700 are in the test split.
 * **Baseline Model:**
 To maximize time spent on defense research, a trained baseline model will be provided, but
 performers are not required to use it, if their defense requires a different architecture.
@@ -35,18 +35,18 @@
     * Black-box, white-box, and adaptive attacks will be performed on defenses - for black-box attack, a held-back
     model or dataset will be used as surrogate.
   * Adversary Capabilities and Resources
-    * Attacks that are non-overtly perceptible under quick glance are allowed - we assume in this scenario that 
-    a human may at most passively monitor the classifier system. Use own judgement on the maximum perturbation 
+    * Attacks that are non-overtly perceptible under quick glance are allowed - we assume in this scenario that
+    a human may at most passively monitor the classifier system. Use own judgement on the maximum perturbation
     budget allowed while meeting the perceptibility requirement.
-    * Type of attacks that will be implemented during evaluation: universal perturbation (untargeted attack) and 
+    * Type of attacks that will be implemented during evaluation: universal perturbation (untargeted attack) and
     universal patch (targeted attack)
-      * For universal patch attack, assume the total area of the patch is at most 25% of the total image area.  The 
+      * For universal patch attack, assume the total area of the patch is at most 25% of the total image area.  The
       location and shape of the patch will vary.
 * **Metrics of Interest:**
   * Primary metrics:
-    * Accuracy (mean, per-class), attack computational cost, defense computational cost, various distance measures of perturbation 
+    * Accuracy (mean, per-class), attack computational cost, defense computational cost, various distance measures of perturbation
     (Lp-norms, Wasserstein distance)
-  * Derivative metrics - see end of document 
+  * Derivative metrics - see end of document
   * Additional metrics specific to the scenario or that are informative may be added later
 * **Baseline Model Performance: (results obtained using Armory < v0.10)**
   * Baseline Clean Top-1 Accuracy: 93%
@@ -68,12 +68,12 @@
 passively monitoring or not monitoring at all.
 * **Dataset:**
 The dataset is the [LibriSpeech dataset](http://www.openslr.org/12).
-Due to the large size of the dataset, a custom subset is created.  It comprises 40 speakers (20 male/ 20 female), 
+Due to the large size of the dataset, a custom subset is created.  It comprises 40 speakers (20 male/ 20 female),
 each with 4/2/2 minutes of audio in the train/validation/test splits, respectively.
 * **Baseline Model:**
-To maximize time spent on defense research, two trained baseline models will be provided - one based on spectrogram (not 
-mel-cepstrum or MFCC) and one based on raw audio - but performers are not required to use them, if their defense 
-requires a different architecture. The spectrogram-based model is developed and trained from scratch, and the 
+To maximize time spent on defense research, two trained baseline models will be provided - one based on spectrogram (not
+mel-cepstrum or MFCC) and one based on raw audio - but performers are not required to use them, if their defense
+requires a different architecture. The spectrogram-based model is developed and trained from scratch, and the
 raw audio-based model is [SincNet](https://arxiv.org/abs/1808.00158), trained from scratch.
 * **Threat Scenario:**
   * Adversary objectives:
@@ -87,7 +87,7 @@
     model will be the surrogate for the raw audio-based model, and vice versa.
   * Adversary Capabilities and Resources
     * Attacks that are non-overtly perceptible under passive listening are allowed - we assume in this scenario that
-    a human may at most passively monitor the classifier system. Use own judgement on the maximum perturbation budget 
+    a human may at most passively monitor the classifier system. Use own judgement on the maximum perturbation budget
     allowed while meeting the perceptibility requirement.
     * Type of attacks that will be implemented during evaluation: universal perturbation (untargeted and targeted attacks)
 * **Metrics of Interest:**
@@ -115,7 +115,7 @@
 To maximize time spent on defense research, a trained baseline model will be provided, but
 performers are not required to use it, if their defense requires a different architecture.
 The model uses the [MARS architecture](http://openaccess.thecvf.com/content_CVPR_2019/papers/Crasto_MARS_Motion-Augmented_RGB_Stream_for_Action_Recognition_CVPR_2019_paper.pdf),
-which is a single-stream (RGB) 3D convolution architecture that simultaneously mimics the optical flow stream. 
+which is a single-stream (RGB) 3D convolution architecture that simultaneously mimics the optical flow stream.
 The provided model is pre-trained on the Kinetics dataset and fine-tuned on UCF101.
 * **Threat Scenario:**
   * Adversary objectives:
@@ -165,7 +165,7 @@
 * **Description:**
 In this scenario, the system under evaluation is a traffic sign recognition system that requires continuous
 training, and the training data is procured through less trustworthy external sources (e.g., third-party, Internet, etc.)
-and may contain backdoor triggers, where some images and labels are intentionally altered to mislead the system into 
+and may contain backdoor triggers, where some images and labels are intentionally altered to mislead the system into
 making specific test-time decisions.
 * **Dataset:**
 The dataset is the [German Traffic Sign Recognition Benchmark](http://benchmark.ini.rub.de/?section=gtsrb&subsection=dataset).
@@ -181,7 +181,7 @@
   * Adversary objectives:
     * Targeted
   * Adversary Operating Environment:
-    * Non-real time, digital evasion attack - the goal is to mimic conditions under which physical evasion attack 
+    * Non-real time, digital evasion attack - the goal is to mimic conditions under which physical evasion attack
     could be carried out.
     * Black-box, white-box, and adaptive attacks will be performed on defenses - for black-box attack, a held-back
     model or dataset will be used as surrogate.
@@ -198,14 +198,14 @@
   * Derivative metrics - see end of document
   * Additional metrics specific to the scenario or that are informative may be added later
 * **Baseline Attacks:**
-  * [Dirty-label Backdoor Attack](https://arxiv.org/abs/1708.06733): 1 to 30% of a *source class* in the 
+  * [Dirty-label Backdoor Attack](https://arxiv.org/abs/1708.06733): 1 to 30% of a *source class* in the
   training data have trigger added and are intentionally mislabeled with *target label*; during test time,
    the same trigger is added to an input of *source class* to cause targeted misclassification.
-  * [Clean-label Backdoor Attack](https://people.csail.mit.edu/madry/lab/cleanlabel.pdf): 20 to 80% of the 
-  *target class* in training data are imperceptibly perturbed (so they are still correctly labeled) and have 
-  trigger added; during test time, same trigger is added to an input of a *source class* to cause 
+  * [Clean-label Backdoor Attack](https://people.csail.mit.edu/madry/lab/cleanlabel.pdf): 20 to 80% of the
+  *target class* in training data are imperceptibly perturbed (so they are still correctly labeled) and have
+  trigger added; during test time, same trigger is added to an input of a *source class* to cause
   targeted misclassification
-    * Perturbation constraints: Linf (eps <= 16/255), L2 (eps <= 8/255 * sqrt(N)), N=# of pixels in a 
+    * Perturbation constraints: Linf (eps <= 16/255), L2 (eps <= 8/255 * sqrt(N)), N=# of pixels in a
     single input
 * **Baseline Defense**: [Activation Clustering](https://arxiv.org/abs/1811.03728) and/or
   [Spectral Signature](https://papers.nips.cc/paper/8024-spectral-signatures-in-backdoor-attacks.pdf)
@@ -220,7 +220,7 @@
 In this scenario, the system under evaluation is an automatic speech recognition system that a human operator is either
 passively monitoring or not monitoring at all.
 * **Dataset:**
-The dataset is the [LibriSpeech dataset](http://www.openslr.org/12) and comprises train_clean100, 
+The dataset is the [LibriSpeech dataset](http://www.openslr.org/12) and comprises train_clean100,
 train_clean360 and test_clean.
 * **Baseline Model:**
 To maximize time spent on defense research, a trained baseline model will be provided, but
@@ -233,7 +233,7 @@
     * Untargeted - an adversary may simply wish for speech to be transcribed incorrectly
     * Targeted - an adversary may wish for specific strings to be predicted
   * Adversary Operating Environment:
-    * Non-real time, digital evasion attack. Each attack will be "universal" with respect to 
+    * Non-real time, digital evasion attack. Each attack will be "universal" with respect to
     channel conditions (under a single perfect channel, the attack will be "per-example.")
     * Under some threat models, the channel model consists only a single perfect acoustic channel, and under others, it may consist of one additional multipath channel.
     * Adaptive attacks will be performed on defenses.
@@ -276,7 +276,7 @@
 
 Find reference baseline configurations [here](https://github.com/twosixlabs/armory/tree/8eb10ac43bf4382d69625d8cef8a3e8cb23d0318/scenario_configs)
 * Missing defended baseline is due to current incompatibility of the attack and defense.
-  
+
 
 ### so2sat multimodal image classification (Updated July 2021)
 
@@ -289,8 +289,8 @@
 To maximize time spent on defense research, a trained baseline model will be provided, but
 performers are not required to use it, if their defense requires a different architecture.
 The model uses a custom CNN architecture with a single input that stacks SAR (first four channels only,
-representing the real and imaginary components of the reflected electromagnetic waves) 
-and EO (all ten channels) data. Immediately after the input layer, the data is split into SAR and EO data 
+representing the real and imaginary components of the reflected electromagnetic waves)
+and EO (all ten channels) data. Immediately after the input layer, the data is split into SAR and EO data
 streams and fed into their respective feature extraction networks. In the final layer, the two
 networks are fused to produce a single prediction output.
 * **Threat Scenario:**
@@ -305,7 +305,7 @@
 * **Metrics of Interest:**
   * Primary metrics:
     * Accuracy (mean, per-class), Patch size
-  * Derivative metrics - see end of document 
+  * Derivative metrics - see end of document
   * Additional metrics specific to the scenario or that are informative may be added later
 * **Baseline Attacks:**
   * [Masked PGD](https://github.com/Trusted-AI/adversarial-robustness-toolbox/blob/main/art/attacks/evasion/projected_gradient_descent/projected_gradient_descent.py)
@@ -328,7 +328,7 @@
 * **Description:**
 In this scenario, the system under evaluation is an object detector which localizes and identifies various classes from satellite imagery.
 * **Dataset:**
-The dataset is the [xView dataset](https://arxiv.org/pdf/1802.07856). It comprises 59k/19k train and test 
+The dataset is the [xView dataset](https://arxiv.org/pdf/1802.07856). It comprises 59k/19k train and test
 images (each with dimensions 300x300, 400x400 or 500x500) and 62 classes
 * **Baseline Model:**
 To maximize time spent on defense research, a trained baseline model will be provided, but
@@ -339,7 +339,7 @@
   * Adversary objectives:
     * Untargeted - an adversary wishes to disable object detection
   * Adversary Operating Environment:
-    * Non-real time, digital and physical-like evasion attacks 
+    * Non-real time, digital and physical-like evasion attacks
     and translation.
     * Adaptive attacks will be performed on defenses.
 * Adversary Capabilities and Resources
@@ -347,7 +347,7 @@
 * **Metrics of Interest:**
   * Primary metrics:
     * Average precision (mean, per-class) of ground truth classes, Patch Size
-  * Derivative metrics - see end of document 
+  * Derivative metrics - see end of document
   * Additional metrics specific to the scenario or that are informative may be added later
 * **Baseline Attacks:**
   * [Masked PGD](https://github.com/Trusted-AI/adversarial-robustness-toolbox/blob/main/art/attacks/evasion/projected_gradient_descent/projected_gradient_descent.py)
@@ -363,7 +363,6 @@
 | Robust DPatch | 50x50      | 0.284                   | 0.193                        | 0.232                 | 0.184                      | 100       |
 | Robust DPatch | 75x75      | 0.284                   | 0.184                        | 0.232                 | 0.146                      | 100       |
 | Robust DPatch | 100x100    | 0.284                   | 0.173                        | 0.232                 | 0.165                      | 100       |
-<<<<<<< HEAD
 
 Find reference baseline configurations [here](https://github.com/twosixlabs/armory/tree/8eb10ac43bf4382d69625d8cef8a3e8cb23d0318/scenario_configs)
 
@@ -393,37 +392,6 @@
 * **Baseline Defense**: [JPEG Compression](https://github.com/Trusted-AI/adversarial-robustness-toolbox/blob/main/art/defences/preprocessor/jpeg_compression.py)
 * **Baseline Model Performance: (results obtained using Armory v0.13.3 and [dev test data](https://github.com/twosixlabs/armory/blob/8eb10ac43bf4382d69625d8cef8a3e8cb23d0318/armory/data/adversarial/dapricot_test.py))**
 
-=======
-
-Find reference baseline configurations [here](https://github.com/twosixlabs/armory/tree/8eb10ac43bf4382d69625d8cef8a3e8cb23d0318/scenario_configs)
-
-### DAPRICOT object detection (Updated July 2021)
-
-* **Description:**
-In this scenario, the system under evaluation is an object detector trained to identify the classes in the [Microsoft COCO dataset](https://arxiv.org/pdf/1405.0312.pdf).
-* **Dataset:**
-The dataset is the [Dynamic APRICOT (DAPRICOT) dataset 1](https://github.com/twosixlabs/armory/blob/8eb10ac43bf4382d69625d8cef8a3e8cb23d0318/armory/data/adversarial/dapricot_dev.py) and [dataset 2](https://github.com/twosixlabs/armory/blob/8eb10ac43bf4382d69625d8cef8a3e8cb23d0318/armory/data/adversarial/dapricot_test.py). It is similar to the APRICOT dataset (see below), but instead of pre-generated physical patches taken in the natural environment, the DAPRICOT dataset contains greenscreens and natural lighting metadata that allow digital, adaptive patches to be inserted and rendered into the scene similar to if they were physically printed. This dataset contains 15 scenes, where each scene contains 3 different greenscreen shapes, taken at 3 different distances, 3 different heights and using 3 different camera angles, for a total of over 1000 images.
-* **Baseline Model:**
-The model uses the pretrained [Faster-RCNN with ResNet-50](https://github.com/tensorflow/models/blob/master/research/object_detection/g3doc/tf1_detection_zoo.md) model.
-* **Threat Scenario:**
-  * Adversary objectives:
-    * Targeted attack - objective is to force an object detector to localize and classify the patch as an MSCOCO object.
-  * Adversary Operating Environment:
-    * Non-real time, digital and physical-like patch attacks
-    * Adaptive attacks will be performed on defenses.
-* Adversary Capabilities and Resources
-    * Patch size of different shapes as dictated by the greenscreen sizes in the images
-* **Metrics of Interest:**
-  * Primary metrics:
-    * Average precision (mean, per-class) of patches, Average target success
-  * Additional metrics specific to the scenario or that are informative may be added later
-* **Baseline Attacks:**
-  * [Masked PGD](https://github.com/Trusted-AI/adversarial-robustness-toolbox/blob/main/art/attacks/evasion/projected_gradient_descent/projected_gradient_descent.py)
-  * [Robust DPatch](https://github.com/Trusted-AI/adversarial-robustness-toolbox/blob/main/art/attacks/evasion/dpatch_robust.py)
-* **Baseline Defense**: [JPEG Compression](https://github.com/Trusted-AI/adversarial-robustness-toolbox/blob/main/art/defences/preprocessor/jpeg_compression.py)
-* **Baseline Model Performance: (results obtained using Armory v0.13.3 and [dev test data](https://github.com/twosixlabs/armory/blob/8eb10ac43bf4382d69625d8cef8a3e8cb23d0318/armory/data/adversarial/dapricot_test.py))**
-
->>>>>>> c86a3946
 | Attack        | Patch Size | Target Success (Undefended) | Target mAP (Undefended) | Target Success (Defended) | Target mAP (Defended) | Test Size |
 |---------------|------------|-----------------------------|-------------------------|---------------------------|-----------------------|-----------|
 | Masked PGD    | all        | 0.99                        | 0.91                    | 0.99                      | 0.91                  | 100       |
@@ -436,7 +404,7 @@
 | Robust DPatch | large      | 0.55                        | 0.64                    | 0.63                      | 0.73                  | 100       |
 
 Find reference baseline configurations [here](https://github.com/twosixlabs/armory/tree/8eb10ac43bf4382d69625d8cef8a3e8cb23d0318/scenario_configs)
-  
+
 ### APRICOT object detection (Updated December 2020)
 
 * **Description:**
@@ -447,7 +415,7 @@
 two shapes (circle and rectangular), and ten MS-COCO classes as targets.
 * **Baseline Model:**
 The model uses the pretrained [Faster-RCNN with ResNet-50, SSD with MobileNet, and RetinaNet](https://github.com/tensorflow/models/blob/master/research/object_detection/g3doc/tf1_detection_zoo.md) models.
-Note: currently, only Tensorflow Faster-RCNN with ResNet-50 is implemented, with the other two architectures 
+Note: currently, only Tensorflow Faster-RCNN with ResNet-50 is implemented, with the other two architectures
 to be implemented in the near future. In order to perform as close to a white-box evaluation as possible,
 it is strongly recommended, but not required, that performers adopt one of the above architectures for defense
 research - the pretrained weights may not be robust, so performers can change the weights.
@@ -473,18 +441,14 @@
   * Baseline MSCOCO Objects mAP: 7.83% (all test examples)
   * Baseline Targeted Patch mAP: 4.59% (all test examples)
 
-<<<<<<< HEAD
-### CARLA object detection (Added October 2021)
-=======
 ### CARLA object detection (Updated January 2022)
->>>>>>> c86a3946
 * **Description:**
 In this scenario, the system under evaluation is an object detector trained to identify vehicles, pedestrians, and traffic lights.
 * **Dataset:**
 The development dataset is the [CARLA Object Detection dataset](https://carla.org), which includes RGB and depth channels for 165 synthetic images of driving scenes, each of
 which contains a green-screen intended for adversarial patch insertion. The dataset contains natural lighting metadata that allow digital, adaptive patches to be inserted and rendered into the scene similar to if they were physically printed.
 * **Baseline Model:**
-  * Single-modality: 
+  * Single-modality:
     * Pretrained [Faster-RCNN with ResNet-50](../armory/baseline_models/pytorch/carla_single_modality_object_detection_frcnn.py) model.
   * Multimodal:
     * Pretrained multimodal [Faster-RCNN with ResNet-50](../armory/baseline_models/pytorch/carla_multimodality_object_detection_frcnn.py) model.
@@ -503,11 +467,6 @@
     * Hallucinations per image
     * Misclassification rate
     * True positive rate
-<<<<<<< HEAD
-
-
-### CARLA video tracking (Added October 2021)
-=======
 * **Baseline Attacks:**
   * [Custom Robust DPatch with Input-Dependent Transformation and Color-Correction](https://github.com/twosixlabs/armory/blob/master/armory/art_experimental/attacks/carla_obj_det_patch.py)
 * **Baseline Defense**: [JPEG Compression](https://github.com/Trusted-AI/adversarial-robustness-toolbox/blob/main/art/defences/preprocessor/jpeg_compression.py)
@@ -533,7 +492,6 @@
 
 
 ### CARLA video tracking (Updated January 2022)
->>>>>>> c86a3946
 * **Description:**
 In this scenario, the system under evaluation is an object tracker trained to localize pedestrians.
 * **Dataset:**
@@ -551,10 +509,6 @@
     * Patch size of different size/shape as dictated by the green-screen in the frames. The adversary is expected to apply a constant patch across all frames in the video.
 * **Metrics of Interest:**
   * Primary metrics:
-<<<<<<< HEAD
-    * mean IOU 
-
-=======
     * mean IOU
 * **Baseline Attacks:**
   * [Custom Adversarial Texture with Input-Dependent Transformation](https://github.com/twosixlabs/armory/blob/r0.14.2/armory/art_experimental/attacks/carla_adversarial_texture.py)
@@ -566,7 +520,6 @@
 |             0.59             |            0.50            |                0.18               |               0.18              |     20    |
 
 Find reference baseline configurations [here](https://github.com/twosixlabs/armory/tree/r0.14.2/scenario_configs)
->>>>>>> c86a3946
 
 ## Academic Scenarios
 
@@ -575,22 +528,22 @@
 * **Description:** This is a standard white-box attack scenario.
 * **Threat Scenario:** White-box attack
 * **Metrics of Interest:** Benign accuracy, Adversarial accuracy, Adversarial perturbation
-* **Baseline Model Performance:** 
+* **Baseline Model Performance:**
 * **Baseline Defense Performance:** See academic literature for the most up to date results
 
 
 ### MNIST image classification
 
 * **Description:**
-* **Threat Scenario:** White-box attack 
+* **Threat Scenario:** White-box attack
 * **Metrics of Interest:** Benign accuracy, Adversarial accuracy, Adversarial perturbation
-* **Baseline Model Performance:** 
+* **Baseline Model Performance:**
 * **Baseline Defense Performance:** See academic literature for the most up to date results
 
 ## Creating a new scenario
-Users may want to create their own scenario, because the baseline scenarios do 
-not fit the requirements of some defense/threat-model, or because it may be easier 
-to debug in code that you have access to as opposed to what is pre-installed by the 
+Users may want to create their own scenario, because the baseline scenarios do
+not fit the requirements of some defense/threat-model, or because it may be easier
+to debug in code that you have access to as opposed to what is pre-installed by the
 armory package.
 
 An [example of doing this](https://github.com/twosixlabs/armory-example/blob/master/example_scenarios/audio_spectrogram_classification.py) can be found in our armory-examples repo:

--- conflicted
+++ resolved
@@ -363,7 +363,6 @@
 | Robust DPatch | 50x50      | 0.284                   | 0.193                        | 0.232                 | 0.184                      | 100       |
 | Robust DPatch | 75x75      | 0.284                   | 0.184                        | 0.232                 | 0.146                      | 100       |
 | Robust DPatch | 100x100    | 0.284                   | 0.173                        | 0.232                 | 0.165                      | 100       |
-<<<<<<< HEAD
 
 Find reference baseline configurations [here](https://github.com/twosixlabs/armory/tree/8eb10ac43bf4382d69625d8cef8a3e8cb23d0318/scenario_configs)
 
@@ -393,37 +392,6 @@
 * **Baseline Defense**: [JPEG Compression](https://github.com/Trusted-AI/adversarial-robustness-toolbox/blob/main/art/defences/preprocessor/jpeg_compression.py)
 * **Baseline Model Performance: (results obtained using Armory v0.13.3 and [dev test data](https://github.com/twosixlabs/armory/blob/8eb10ac43bf4382d69625d8cef8a3e8cb23d0318/armory/data/adversarial/dapricot_test.py))**
 
-=======
-
-Find reference baseline configurations [here](https://github.com/twosixlabs/armory/tree/8eb10ac43bf4382d69625d8cef8a3e8cb23d0318/scenario_configs)
-
-### DAPRICOT object detection (Updated July 2021)
-
-* **Description:**
-In this scenario, the system under evaluation is an object detector trained to identify the classes in the [Microsoft COCO dataset](https://arxiv.org/pdf/1405.0312.pdf).
-* **Dataset:**
-The dataset is the [Dynamic APRICOT (DAPRICOT) dataset 1](https://github.com/twosixlabs/armory/blob/8eb10ac43bf4382d69625d8cef8a3e8cb23d0318/armory/data/adversarial/dapricot_dev.py) and [dataset 2](https://github.com/twosixlabs/armory/blob/8eb10ac43bf4382d69625d8cef8a3e8cb23d0318/armory/data/adversarial/dapricot_test.py). It is similar to the APRICOT dataset (see below), but instead of pre-generated physical patches taken in the natural environment, the DAPRICOT dataset contains greenscreens and natural lighting metadata that allow digital, adaptive patches to be inserted and rendered into the scene similar to if they were physically printed. This dataset contains 15 scenes, where each scene contains 3 different greenscreen shapes, taken at 3 different distances, 3 different heights and using 3 different camera angles, for a total of over 1000 images.
-* **Baseline Model:**
-The model uses the pretrained [Faster-RCNN with ResNet-50](https://github.com/tensorflow/models/blob/master/research/object_detection/g3doc/tf1_detection_zoo.md) model.
-* **Threat Scenario:**
-  * Adversary objectives:
-    * Targeted attack - objective is to force an object detector to localize and classify the patch as an MSCOCO object.
-  * Adversary Operating Environment:
-    * Non-real time, digital and physical-like patch attacks
-    * Adaptive attacks will be performed on defenses.
-* Adversary Capabilities and Resources
-    * Patch size of different shapes as dictated by the greenscreen sizes in the images
-* **Metrics of Interest:**
-  * Primary metrics:
-    * Average precision (mean, per-class) of patches, Average target success
-  * Additional metrics specific to the scenario or that are informative may be added later
-* **Baseline Attacks:**
-  * [Masked PGD](https://github.com/Trusted-AI/adversarial-robustness-toolbox/blob/main/art/attacks/evasion/projected_gradient_descent/projected_gradient_descent.py)
-  * [Robust DPatch](https://github.com/Trusted-AI/adversarial-robustness-toolbox/blob/main/art/attacks/evasion/dpatch_robust.py)
-* **Baseline Defense**: [JPEG Compression](https://github.com/Trusted-AI/adversarial-robustness-toolbox/blob/main/art/defences/preprocessor/jpeg_compression.py)
-* **Baseline Model Performance: (results obtained using Armory v0.13.3 and [dev test data](https://github.com/twosixlabs/armory/blob/8eb10ac43bf4382d69625d8cef8a3e8cb23d0318/armory/data/adversarial/dapricot_test.py))**
-
->>>>>>> c86a3946
 | Attack        | Patch Size | Target Success (Undefended) | Target mAP (Undefended) | Target Success (Defended) | Target mAP (Defended) | Test Size |
 |---------------|------------|-----------------------------|-------------------------|---------------------------|-----------------------|-----------|
 | Masked PGD    | all        | 0.99                        | 0.91                    | 0.99                      | 0.91                  | 100       |
@@ -473,11 +441,7 @@
   * Baseline MSCOCO Objects mAP: 7.83% (all test examples)
   * Baseline Targeted Patch mAP: 4.59% (all test examples)
 
-<<<<<<< HEAD
-### CARLA object detection (Added October 2021)
-=======
 ### CARLA object detection (Updated January 2022)
->>>>>>> c86a3946
 * **Description:**
 In this scenario, the system under evaluation is an object detector trained to identify vehicles, pedestrians, and traffic lights.
 * **Dataset:**
@@ -503,11 +467,6 @@
     * Hallucinations per image
     * Misclassification rate
     * True positive rate
-<<<<<<< HEAD
-
-
-### CARLA video tracking (Added October 2021)
-=======
 * **Baseline Attacks:**
   * [Custom Robust DPatch with Input-Dependent Transformation and Color-Correction](https://github.com/twosixlabs/armory/blob/master/armory/art_experimental/attacks/carla_obj_det_patch.py)
 * **Baseline Defense**: [JPEG Compression](https://github.com/Trusted-AI/adversarial-robustness-toolbox/blob/main/art/defences/preprocessor/jpeg_compression.py)
@@ -533,7 +492,6 @@
 
 
 ### CARLA video tracking (Updated January 2022)
->>>>>>> c86a3946
 * **Description:**
 In this scenario, the system under evaluation is an object tracker trained to localize pedestrians.
 * **Dataset:**
@@ -551,10 +509,6 @@
     * Patch size of different size/shape as dictated by the green-screen in the frames. The adversary is expected to apply a constant patch across all frames in the video.
 * **Metrics of Interest:**
   * Primary metrics:
-<<<<<<< HEAD
-    * mean IOU 
-
-=======
     * mean IOU
 * **Baseline Attacks:**
   * [Custom Adversarial Texture with Input-Dependent Transformation](https://github.com/twosixlabs/armory/blob/r0.14.2/armory/art_experimental/attacks/carla_adversarial_texture.py)
@@ -566,7 +520,6 @@
 |             0.59             |            0.50            |                0.18               |               0.18              |     20    |
 
 Find reference baseline configurations [here](https://github.com/twosixlabs/armory/tree/r0.14.2/scenario_configs)
->>>>>>> c86a3946
 
 ## Academic Scenarios
 

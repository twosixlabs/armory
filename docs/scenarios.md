--- conflicted
+++ resolved
@@ -359,7 +359,6 @@
 | Robust DPatch | 50x50      | 0.284                   | 0.193                        | 0.232                 | 0.184                      | 100       |
 | Robust DPatch | 75x75      | 0.284                   | 0.184                        | 0.232                 | 0.146                      | 100       |
 | Robust DPatch | 100x100    | 0.284                   | 0.173                        | 0.232                 | 0.165                      | 100       |
-<<<<<<< HEAD
 
 Find reference baseline configurations [here](https://github.com/twosixlabs/armory/tree/8eb10ac43bf4382d69625d8cef8a3e8cb23d0318/scenario_configs)
 
@@ -401,49 +400,6 @@
 | Robust DPatch | large      | 0.55                        | 0.64                    | 0.63                      | 0.73                  | 100       |
 
 Find reference baseline configurations [here](https://github.com/twosixlabs/armory/tree/8eb10ac43bf4382d69625d8cef8a3e8cb23d0318/scenario_configs)
-=======
-
-Find reference baseline configurations [here](https://github.com/twosixlabs/armory/tree/8eb10ac43bf4382d69625d8cef8a3e8cb23d0318/scenario_configs)
-
-### DAPRICOT object detection (Updated July 2021)
-
-* **Description:**
-In this scenario, the system under evaluation is an object detector trained to identify the classes in the [Microsoft COCO dataset](https://arxiv.org/pdf/1405.0312.pdf).
-* **Dataset:**
-The dataset is the [Dynamic APRICOT (DAPRICOT) dataset 1](https://github.com/twosixlabs/armory/blob/8eb10ac43bf4382d69625d8cef8a3e8cb23d0318/armory/data/adversarial/dapricot_dev.py) and [dataset 2](https://github.com/twosixlabs/armory/blob/8eb10ac43bf4382d69625d8cef8a3e8cb23d0318/armory/data/adversarial/dapricot_test.py). It is similar to the APRICOT dataset (see below), but instead of pre-generated physical patches taken in the natural environment, the DAPRICOT dataset contains greenscreens and natural lighting metadata that allow digital, adaptive patches to be inserted and rendered into the scene similar to if they were physically printed. This dataset contains 15 scenes, where each scene contains 3 different greenscreen shapes, taken at 3 different distances, 3 different heights and using 3 different camera angles, for a total of over 1000 images.
-* **Baseline Model:**
-The model uses the pretrained [Faster-RCNN with ResNet-50](https://github.com/tensorflow/models/blob/master/research/object_detection/g3doc/tf1_detection_zoo.md) model.
-* **Threat Scenario:**
-  * Adversary objectives:
-    * Targeted attack - objective is to force an object detector to localize and classify the patch as an MSCOCO object.
-  * Adversary Operating Environment:
-    * Non-real time, digital and physical-like patch attacks
-    * Adaptive attacks will be performed on defenses.
-* Adversary Capabilities and Resources
-    * Patch size of different shapes as dictated by the greenscreen sizes in the images
-* **Metrics of Interest:**
-  * Primary metrics:
-    * Average precision (mean, per-class) of patches, Average target success
-  * Additional metrics specific to the scenario or that are informative may be added later
-* **Baseline Attacks:**
-  * [Masked PGD](https://github.com/Trusted-AI/adversarial-robustness-toolbox/blob/main/art/attacks/evasion/projected_gradient_descent/projected_gradient_descent.py)
-  * [Robust DPatch](https://github.com/Trusted-AI/adversarial-robustness-toolbox/blob/main/art/attacks/evasion/dpatch_robust.py)
-* **Baseline Defense**: [JPEG Compression](https://github.com/Trusted-AI/adversarial-robustness-toolbox/blob/main/art/defences/preprocessor/jpeg_compression.py)
-* **Baseline Model Performance: (results obtained using Armory v0.13.3 and [dev test data](https://github.com/twosixlabs/armory/blob/8eb10ac43bf4382d69625d8cef8a3e8cb23d0318/armory/data/adversarial/dapricot_test.py))**
-
-| Attack        | Patch Size | Target Success (Undefended) | Target mAP (Undefended) | Target Success (Defended) | Target mAP (Defended) | Test Size |
-|---------------|------------|-----------------------------|-------------------------|---------------------------|-----------------------|-----------|
-| Masked PGD    | all        | 0.99                        | 0.91                    | 0.99                      | 0.91                  | 100       |
-| Masked PGD    | small      | 0.97                        | 0.91                    | 0.97                      | 0.91                  | 100       |
-| Masked PGD    | medium     | 1.00                        | 1.00                    | 1.00                      | 0.91                  | 100       |
-| Masked PGD    | large      | 1.00                        | 1.00                    | 1.00                      | 0.91                  | 100       |
-| Robust DPatch | all        | 0.56                        | 0.64                    | 0.61                      | 0.64                  | 100       |
-| Robust DPatch | small      | 0.51                        | 0.64                    | 0.60                      | 0.64                  | 100       |
-| Robust DPatch | medium     | 0.61                        | 0.64                    | 0.65                      | 0.73                  | 100       |
-| Robust DPatch | large      | 0.55                        | 0.64                    | 0.63                      | 0.73                  | 100       |
-
-Find reference baseline configurations [here](https://github.com/twosixlabs/armory/tree/8eb10ac43bf4382d69625d8cef8a3e8cb23d0318/scenario_configs)
->>>>>>> 9df65eb4
   
 ### APRICOT object detection (Updated December 2020)
 

--- conflicted
+++ resolved
@@ -251,13 +251,6 @@
   [Kenansville attack](https://arxiv.org/abs/1910.05262).
   * (Secondary) other "per-example" attacks such as PGD, FGM, may be considered for completeness.
 * **Baseline Defense**: MP3 Compression
-<<<<<<< HEAD
-* **Baseline Model Performance:**
-  * Baseline Attack (Imperceptible ASR attack) word error rate: 1.67% (5 examples)
-  * Baseline Attack (Imperceptible ASR attack) SNR: 29.9 dB (5 examples) 
-* **Baseline Defense Performance:**
-To be added
-=======
 * **Baseline Model Performance: (results obtained using Armory v0.12.2)**
   * Baseline WER: 9.76% (1000 test examples)
   * Baseline Untargeted Attack (SNR = 20dB) WER: 27.28% (1000 test examples)
@@ -272,7 +265,6 @@
   * Baseline Untargeted Attack (SNR = 30dB) WER: 16.71% (1000 test examples)
   * Baseline Untargeted Attack (SNR = 40dB) WER: 13.73% (1000 test examples)
   * Baseline Attack (Imperceptible ASR attack) To be added
->>>>>>> 1383e698
 
 ### so2sat multimodal image classification
 
